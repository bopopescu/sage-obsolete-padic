r"""
SAGE Notebook Interface

AUTHORS:
    -- William Stein (2006-05-06): initial version
    -- Alex Clemesha
    -- Tom Boothby: support for a wide range of web browsers; refactoring of javascript code; systematic keyboard controls

The SAGE graphical user interface is unusual in that it operates via
your web browser.  It provides you with SAGE worksheets that you can
edit and evaluate, which contain scalable typeset mathematics and
beautiful antialised images.  To try it out immediately, do this:

    sage.: notebook(open_viewer=True)
    the sage notebook starts...

\subsection{Supported Browsers}

The SAGE notebook should fully work with Firefox (and Mozilla),
Safari, and Opera. The notebook works somewhat in Internet Explorer.

\subsection{Tutorial}
Here are some things to try in the the notebook to get a feeling
for it.
 
Type "2+2" in the blank box and press "shift-enter".
The line below"2+2" will turn a different color for a moment while a SAGE kernel
fires up and computes the answer.
 
Your cursor should now be in the next box down.   Type \code{a = 2\^1000}
and press return, then "a" alone on the second line, then shift-return.
You'll see a big number.   Also, "a" will appear in the variable
browser in the left of the screen.    Next, click just to the
left of the big number in the blue-ish area.  The number will shrink
a little and change to occupy only one line.  You can see the whole
number using your browser's horizontal scroll bar.  Click again and
the number vanishes, to be replaced by a horizontal bar.  Click on the 
bar and the number is back.  If you click "Hide Output" in the upper
right, all output disappears.
 
Next try graphics!  Type "show(plot(sin,0,10))" into an empty
box and hit shift-enter.   You'll get a graph of sin.   Try another
function, e.g.,
\begin{verbatim}
   show(plot(lambda x: sin(x)^2 - cos(2*x)^3, -5,5))
\end{verbatim}
Click on the left side of the figure (twice) to make it disappear.
 
One important feature of the SAGE notebook, is that you can
"queue up" a bunch of calculations in a row, *while* still editing the
notebook!  As an example, consider computing factorials, which takes a
while (but not forever).  First, enter the following in a blank box and
press"shift-return":
\begin{verbatim}
def f(n):
    return len(str(factorial(10^n)))
\end{verbatim}         
This defines a function that takes a while to compute.   For example,
time the execution of "f(5)", by typing (in a new box), "time f(5)".
It should take a few seconds.   Next try
"f(6)", which takes quite a while (about 21 seconds on sage.math).
While f(6) is being computed, note that the output line for f(6) is a
different color, indicating that it is being computed
While f(6) is computing (if it finishes first, restart it by
just hitting shift-enter in the box where "f(6)" is), try typing
"f(4)" in the next box.  You're allowed to give input, but the
result doesn't get computed immediately.  You can enter several more
lines as well, etc.; when the f(6) finally finishes, SAGE goes on
to compute "f(4)".   You can queue up dozens of calculations.  For
example, if you hit the "Evaluate" link in the upper right, the
whole worksheet is queued up for computation.  Try it.   When the
computation gets stuck on "f(6)", hit the interrupt button (or press escape)
and the queued up calculations are cancelled.
 
Click "Hide Output" in the upper right.   You'll see just your
input and some little boxes; clicking on the boxes reveals output.
 
You can also embed nicely typeset math.  Try this:
\begin{verbatim}
f = maxima('sin(x^2)')
g = f.integrate('x')
view(g)
\end{verbatim}
 
If this silently fails, type "view(g, debug=True)" instead.
You need latex and the "convert" and "gs" commands, (use
an "apt-get install imagemagick gs").  Anyways, you get
a nicely typeset formula.  Try a matrix next:
\begin{verbatim}
A = MatrixSpace(QQ, 5).random_element()
view(A)
\end{verbatim}
Try typing this into a new box:
\begin{verbatim}
%latex
Consider the matrix $$A = \sage{A},$$
which has square $$A^2 = \sage{A^2}.$$
\end{verbatim}
If you would like to typeset a slide (suitable for presentation),
use \%slide instead.
Here is another example:
\begin{verbatim}
%latex
The first ten squares are
$$
\sage{', '.join([str(sq(i)) for i in range(1,11)])}
$$

The primes up to 100 are
$$
\sage{', '.join(str(p) for p in prime_range(100))}
$$
\end{verbatim}

\subsubsection{Using Gap, Magma, GP/PARI}
Make the first line of the input block \code{\%gap}
\code{\%magma}, or \code{\%gp}, etc.  The rest of the block
is fed directly to the corresponding interpreter.
In this way you can make a single session that has input blocks
that work with a range of different systems.

(Note -- there is currently no support for
pulling in objects and evaluating code in SAGE by typing
"sage(...)" inside the input block.  This is planned.)

\subsubsection{Typesetting Mathematics}
SAGE \emph{includes} jsMath, which is an implementation of the TeX
math layout engine in javascript.  If you use the show or view
commands, they display a given SAGE object typeset using jsmath.
Moreover, if you put \code{\%jsmath} at the beginning of an input
cell, the whole cell will be typeset using jsmath.  Also, you can type
\code{jsmath(obj)} to typeset a given object obj using jsmath.

 
\subsubsection{Adding and Removing Cells}
To add a new cell, click on a little black line that appears when you
hover between any two cells, or above the top one.  To delete a cell
delete all its contents, then hit backspace one more time.  The cell
vanishes forever.
 
You can also move back and forth between cells using the up and down
arrow.  In particular, when you are at the top of a cell and press
the up arrow the cursor jumps to the previous cell.
Press control-enter in a cell to create a new cell after the
current cell.

There is no direct support for moving and reorganizing cells, though
you can copy and paste any individual cell into another one.  However,
the "Text" buttons provide the full text of the worksheet in a very
convenient format for copy and paste.


\subsubsection{History}
Click the history button near the top to pop up a history of the last
1000 (or so) input cells.  After a huge amount of design discussion about
how to design a history system, a simple popup with the text of
previous commands seems like the best choice.  It's incredibly simple,
yet provides an incredible amount of functionality, especially because
that popup window can be easily searched (at least in Firefox), pasted
from, etc., and refreshed (use F5 or Ctrl-R).

 
\subsubsection{Introspection}
To find all completions for an identifier you are typing press
the tab key.  This should work exactly like IPython, and even
respects the \code{trait_names()} method.

To find help for any object in a line, put ? after it
and press the tab key.  The cursor must be somewhere in the identifier
with the question mark after it.   For source code, put ?? after
the identifier and press tab.  You can also put an identifier by
itself on a line with ? (or ??) after it and press shift-enter. 

To get extensive help on an object, type "help(object)" and press
return.  This works, since I set the PAGER to "cat", and I strip out
control codes that appear in the output.  And this isn't annoying,
since web browsers are very good for scrolling through long output.
 
 
\subsubsection{Saving and Loading Individual Objects}
When you start a notebook you give a name argument
to it, and it creates a directory.  Inside that directory there
will be many worksheets (which you can use all at once and easily
flip through -- not implemented yet), and an object store.
You can save and load individual objects (using save and load), and they'll
be listed in the box on the bottom let, e.g., try

a = 5
save a

and you'll see the "a" appear there.   You can load and save objects
from any worksheet in any other one.  (Currently the only way to delete
objects from the list of saved objects is to remove the object from
the objects subdirectory.)
 
\subsubsection{Pasting in Examples}
Code is evaluated by exec'ing (after preparsing). Only the output
of the last line of the cell is implicitly printed. If any line
starts with "sage:" or ">>>" the {\em entire block} is assumed to
contain text and examples, and only lines that begin with a
prompt are executed. Thus you can paste in *complete examples*
from the docs without any editing, and you can write input
cells that contains non-evaluated plain text mixed with
examples by starting the block with ">>>" or including an example.
(NOTE: Lines beginning with ">>>" are still preparsed.)
 
\subsubsection{Saving and Loading Notebooks and Worksheets}
 
The SAGE notebook is very persistent.  Every time you submit
a cell for computation, the state of the notebook is saved (a
few kb's file).  If you quit the notebook and reload, it will
have everything you typed from the previous session, along
with all output.
Firefox has an excellent undo function for text input cells.
Just hit control-z to have ``infinite undo'' for the input
you've entered in that particular cell.

You can save all variables in a current session by typing
\code{save_session [optional_name]}.  You can then load
those session variables into another worksheet using
\code{load_session}, or load into the same worksheet next
time you use it.
 
\subsubsection{Architecture}
 
The SAGE Notebook is an ``AJAX application'' that can run either
entirely locally on your desktop machine, or partly on
a server and via a web browser that could be located somewhere
else.
If you run the server and allow remote access (by setting
address when starting the notebook), you should also set
the username and password, so not just anybody can access
the notebook.

Anywhere, here are the components of the SAGE Notebook:

\begin{enumerate}
\item Web Server: A Python process that uses the
      Python standard library's
     BaseHTTPServer.HTTPServer to create a web server.  This
     process also handles all requests from the web browser,
     e.g., organizing computation of cells, etc.  It
     only imports a small
     subset of the SAGE library.  In particular, if you do
     "sage -notebook" at the command line, only some of 
     SAGE is imported.  
 
 \item SAGE Server:
     A Python process with all the SAGE libraries loaded; this
     is started by (1) when a web browser first requests that
     a cell be evaluated.  There's (up to) one of these
     for each worksheet.
 
 \item WEB Browser: The web browser runs a 1000-line javascript (plus
     800 lines of css) program that Alex, Tom and I wrote from
     scratch, which implements much of the browser-side part of the
     SAGE notebook functionality.
     
\end{enumerate}
 
When you use the SAGE Notebook, you are mainly interacting with a
javascript program.  When you do something serious, e.g., request
computation of some input, create a new cell, etc., a request is made
from your web browser to the web server telling it what is going on.
If it's a calculation, the web server tells the SAGE server to get
started on the calculation, and tells the web browser to check several
times a second whether there is anything new with the calculation.
When something new appears it fills that in.  This continues until all
calculations are done. During this time, you can edit cells, create
new cells, submit more computations, etc.  Note that output is
updated as the computation proceeds, so you can verbosely watch
a computation progress.  For example, try the following from the SAGE
Notebook:

\begin{verbatim}
import time
for i in range(10):
    print i
    time.sleep(0.5)
\end{verbatim}
 
You get to watch as the integers from 1 to 10 are "computed".
Actually, getting this output to be reported as the computation
proceeds is, I think, \emph{crucial} to making a really usable SAGE
GUI--users (i.e., me) want to run huge computations and watch the
output progress.
 
The architecture is also good from the point of view of being able to
interrupt running computations.  What happens when you request an
interrupt is that the web browser sends a message to the web server,
which in turn tells the SAGE server to stop computing by sending it
many interrupt signals (for several seconds) until it either stops, or
if it's really frozen (due to a bug, or calling into a C function that
isn't properly wrapped in signal handling, or maybe you run an
interactive program, e.g., via "os.system('...')"), it'll just kill that SAGE server
and start a new one.  The result is that the
user doesn't get a frozen web browser or browser interface at any point,
and even if the whole SAGE process went down and froze, at least all
your input and output from your session is still there in your
browser.  The only thing you've lost is the definition of all your
variables.  Hit "shift-enter" a few times or "evaluate all" and you're
back in shape.  This is much better than having to restart the command
prompt (e.g., with a terminal interface), then paste back in all your
setup code, etc., Also, you can save variables as you go easily (via
the "save" command), and get back to where you were quickly.

"""

## This is commented out, since it's not recommended.  I really
## don't like crap that is both potentially insecure and will
## break on some setups. 
## \subsubsection{Typesetting with Latex}
## If you have latex, gv, and the imagemagick programs (e.g., convert)
## installed on your system, you can do nice latex typesetting from
## within SAGE.
## \begin{enumerate}
## \item As usual the command \code{latex(obj)} outputs latex code
## to typeset obj.
## \item The command \code{view(obj)} creates an image representing
## the object, which you can copy and paste into other documents.
## \item If you preface a block with \code{\%latex} the rest of the
## block is typeset and the corresponding image appears.
## The input is also (mostly) hidden.  Use {\%latex_debug} to debug
## latex problems. 
## \item If you preface a block with \code{\%slide} the rest of the
## block is typeset as a slide (bigger san serif font)
## and the corresponding image appears.  The input is again hidden.
## Use {\%slide_debug} for debugging. 
## \end{enumerate}



###########################################################################
#       Copyright (C) 2006 William Stein <wstein@gmail.com>
#
#  Distributed under the terms of the GNU General Public License (GPL)
#                  http://www.gnu.org/licenses/
###########################################################################

import os
import shutil
import socket
import re           # regular expressions

# SAGE libraries
from   sage.structure.sage_object import SageObject, load
from   sage.misc.viewer     import browser
from   sage.misc.misc       import alarm, cancel_alarm

# SAGE Notebook
import css          # style
import js           # javascript
import server       # web server
import worksheet    # individual worksheets (which make up a notebook)
import config       # internal configuration stuff (currently, just keycodes)
import keyboards    # keyboard layouts

MAX_WORKSHEETS = 4096  # do not change this willy nilly; that would break existing notebooks (and there is no reason to).
MAX_HISTORY_LENGTH = 500
WRAP_NCOLS = 80

# Temporarily disabled while we try fix the firefox windows hang bug.
JSMATH=False 

class Notebook(SageObject):
    def __init__(self, dir='sage_notebook', username=None, 
                 password=None, color='default', system=None, 
                 show_debug = False, log_server=False,
                 kill_idle=False, splashpage=False):
        self.__dir = dir
        self.set_system(system)
        self.__color = color
        if not (username is None):
            self.set_auth(username,password)
        self.__worksheets = {}
        self.__load_defaults()
        self.__filename     = '%s/nb.sobj'%dir
        self.__worksheet_dir = '%s/worksheets'%dir
        self.__object_dir   = '%s/objects'%dir
        self.__makedirs()
        self.__next_worksheet_id = 0
        self.__history = []
        self.__history_count = 0
        self.__log_server = log_server #log all POST's and GET's
        self.__server_log = [] #server log list
        W = self.create_new_worksheet('_scratch_')
        self.__default_worksheet = W
        self.__show_debug = show_debug
        self.__kill_idle = kill_idle
        self.__splashpage = splashpage if splashpage is not None else False
        self.save()

    def kill_idle(self):
        """
        Returns the idle timeout.  0 means don't kill
        idle processes.
        """
        try:
            return self.__kill_idle
        except AttributeError:
            self.__kill_idle = 0
            return 0

    def kill_idle_every_so_often(self):
        raise NotImplementedError
        

    def system(self):
        try:
            return self.__system
        except AttributeError:
            self.__system = None
            return None

    def set_system(self, system):
        if system == 'sage':
            self.__system = None
        elif system:  # don't change if it is None
            self.__system = system

    def splashpage(self):
        try:
            return self.__splashpage
        except AttributeError:
            self.__splashpage = True
            return self.__splashpage

    def set_splashpage(self, splashpage):
        self.__splashpage = splashpage

    def color(self):
        try:
            return self.__color
        except AttributeError:
            self.__color = 'default'
            return self.__color

    def set_color(self,color):
        self.__color = color

    def set_directory(self, dir):
        if dir == self.__dir:
            return
        self.__dir = dir
        self.__filename = '%s/nb.sobj'%dir
        self.__worksheet_dir = '%s/worksheets'%dir
        self.__object_dir = '%s/objects'%dir
        for W in self.__worksheets.itervalues():
            W.set_notebook(self)

    def add_to_history(self, input_text):
        H = self.history()
        H.append(input_text)
        while len(H) > self.max_history_length():
            del H[0]
    
    def history_count_inc(self):
        self.__history_count += 1
    
    def history_count(self):
        return self.__history_count

    def server_log(self):
        return self.__server_log

    def log_server(self):
        return self.__log_server
    
    def set_log_server(self, log_server):
        self.__log_server = log_server

    def history(self):
        try:
            s = self.__history
        except AttributeError:
            self.__history = []
            s = self.__history
        return s

    def history_text(self):
        return '\n\n'.join([H.strip() for H in self.history()])

    def history_with_start(self, start):
        n = len(start)
        return [x for x in self.history() if x[:n] == start]

    def export_worksheet(self, worksheet_filename, filename):
        W = self.get_worksheet_with_filename(worksheet_filename)
        W.save()
        cmd = 'cd %s && tar -jcf %s.sws "%s" && mv %s.sws ..'%(
            self.__worksheet_dir,
            filename, W.filename(), filename)
        print cmd
        os.system(cmd)

    def tmpdir(self):
        d = '%s/tmp'%self.__dir
        if os.path.exists(d):
            os.system('rm -rf "%s"'%d)
        if not os.path.exists(d):
            os.makedirs(d)
        return d

    def import_worksheet(self, filename):
        if not os.path.exists(filename):
            raise ValueError, "no file %s"%filename
        if filename[-4:] != '.sws':
            raise ValueError, "file %s must have extension sws."%filename
        tmp = self.tmpdir()
        cmd = 'cd %s; tar -jxf %s'%(tmp, os.path.abspath(filename))
        print cmd
        os.system(cmd)
        try:
            D = os.listdir(tmp)[0]
        except IndexError:
            raise ValueError, "invalid worksheet"
        worksheet = load('%s/%s/%s.sobj'%(tmp,D,D), compress=False)
        names = self.worksheet_names()
        if D in names:
            m = re.match('.*?([0-9]+)$',D)
            if m is None:
                n = 0
            else:
                n = int(m.groups()[0])
            while "%s%d"%(D,n) in names:
                n += 1
            cmd = 'mv %s/%s/%s.sobj %s/%s/%s%d.sobj'%(tmp,D,D,tmp,D,D,n)
            print cmd
            os.system(cmd)
            cmd = 'mv %s/%s %s/%s%d'%(tmp,D,tmp,D,n)
            print cmd
            os.system(cmd)
            D = "%s%d"%(D,n)
            worksheet.set_name(D)
        print D
        S = self.__worksheet_dir 
        cmd = 'rm -rf "%s/%s"'%(S,D)
        print cmd        
        os.system(cmd)
        cmd = 'mv %s/%s %s/'%(tmp, D, S)
        print cmd
        os.system(cmd)
        new_id = None
        id = worksheet.id()
        for W in self.__worksheets.itervalues():
            if W.id() == id:
                new_id = self.__next_worksheet_id
                self.__next_worksheet_id += 1
                break
        worksheet.set_notebook(self, new_id)
        name = worksheet.name()
        self.__worksheets[name] = worksheet
        return worksheet

    # unpickled, no worksheets will think they are
    # being computed, since they clearly aren't (since
    # the server just started).
    def set_not_computing(self):
        for W in self.__worksheets.values():
            W.set_not_computing()

    def set_debug(self,show_debug):
        self.__show_debug = show_debug

    def default_worksheet(self):
        return self.__default_worksheet

    def directory(self):
        return self.__dir

    def DIR(self):
        """
        Return the absolute path to the directory that contains
        the SAGE Notebook directory.
        """
        return os.path.abspath('%s/..'%self.__dir)

    def max_history_length(self):
        try:
            return self.__defaults['max_history_length']
        except KeyError:
            return MAX_HISTORY_LENGTH
        
    def __load_defaults(self):
        # in future this will allow override by a file, and
        # can be set by user via web interface
        self.__defaults = {'cell_input_color':'#0000000',
                           'cell_output_color':'#0000EE',
                           'word_wrap_cols':int(WRAP_NCOLS),
                           'max_history_length':MAX_HISTORY_LENGTH}

    def worksheet_directory(self):
        return self.__worksheet_dir

    def object_directory(self):
        O = self.__object_dir
        if not os.path.exists(O):
            os.makedirs(O)
        return O

    def objects(self):
        L = [x[:-5] for x in os.listdir(self.object_directory())]
        L.sort()
        return L

    def object_list_html(self):
        m = max([len(x) for x in self.objects()] + [30])
        s = []
        a = '<a href="/%s.sobj" class="object_name">\n'
        for name in self.objects():
            s.append(a%name + name + '&nbsp;'*(m-len(name)) + '</a>\n')
        return '<br>\n'.join(s)

    def defaults(self):
        return self.__defaults

    def authorize(self, auth):
        """
        Returns True if auth is the correct authorization.
        """
        a = self.auth_string()
        if a == ':':
            return True
        return a == auth

    def auth_string(self):
        try:
            return self.__auth
        except AttributeError:
            self.__auth = ":"
        return self.__auth

    def set_auth(self, username, password):
        self.__auth = '%s:%s'%(username, password)
        
    def __makedirs(self):
        os.makedirs(self.__dir)
        os.makedirs(self.__worksheet_dir)
        os.makedirs(self.__object_dir)

    def worksheet_ids(self):
        return set([W.id() for W in self.__worksheets.itervalues()])

    def create_new_worksheet(self, name='untitled', passcode=''):
        if name in self.__worksheets.keys():
            raise KeyError, 'name (=%s) already taken.'%name
        name = str(name)
        passcode = str(passcode)
        wids = self.worksheet_ids()
        id = 0
        while id in wids:
            id += 1

        if id >= MAX_WORKSHEETS:
            raise ValueError, 'there can be at most %s worksheets'%MAX_WORKSHEETS
        self.__next_worksheet_id += 1
        W = worksheet.Worksheet(name, self, id, system=self.system(), passcode=passcode)
        self.__worksheets[name] = W
        return W

    def delete_worksheet(self, name):
        """
        Delete the given worksheet and remove its
        name from the worksheet list.
        """
        if not (name in self.__worksheets.keys()):
            raise KeyError, "Attempt to delete missing worksheet"
        W = self.__worksheets[name]
        cmd = 'rm -rf "%s"'%(W.directory())
        print cmd
        os.system(cmd)
            
        del self.__worksheets[name]
        if len(self.__worksheets) == 0:
            return self.create_new_worksheet('_scratch_')
        else:
            return self.__worksheets[self.__worksheets.keys()[0]]

    def worksheet_names(self):
        W = self.__worksheets.keys()
        W.sort()
        return W

    def get_worksheet_with_name(self, name):
        return self.__worksheets[name]

    def get_worksheet_with_id(self, id):
        """
        Get the worksheet with given id, which is either a name or the id number.
        If there is no such worksheet, a KeyError is raised. 
        
        INPUT:
            id -- something that identifies a worksheet.
                 string -- use worksheet with that name or filename.
                 None -- use the default worksheet.
                 string int -- something that coerces to an integer; worksheet with that number

        OUTPUT:
            a worksheet.
        """
        if id is None:
            return self.default_worksheet()
        try:
            id = int(id)
            for W in self.__worksheets.itervalues():
                if W.id() == id:
                    return W
        except ValueError:
            id = str(id).lower()
            for W in self.__worksheets.itervalues():
                if W.name().lower() == id or W.filename().lower() == id:
                    return W
        raise KeyError, 'no worksheet %s'%id

    def get_worksheet_with_filename(self, filename):
        if id != None:
            for W in self.__worksheets.itervalues():
                if W.filename() == filename:
                    return W
        raise KeyError, "no such worksheet %s"%filename

    def get_worksheet_that_has_cell_with_id(self, id):
        worksheet_id = id // MAX_WORKSHEETS
        return self.get_worksheet_with_id(worksheet_id)

    def save(self, filename=None):
        print "-"*70
        
        if filename is None:
            F = os.path.abspath(self.__filename)
            try:
                shutil.copy(F, F[:-5] + '-backup.sobj')
            except IOError:
                pass
            F = os.path.abspath(self.__filename)
        else:
            F = os.path.abspath(filename)
            
        print "Saving notebook to '%s'..."%F
        SageObject.save(self, F, compress=False)
        print "Press control-C twice to stop notebook server."
        print "-"*70
        
    def start(self, port=8000, address='localhost',
                    max_tries=128, open_viewer=False,
                    jsmath=False):
        global JSMATH
        JSMATH = jsmath
        tries = 0
        port = int(port)
        max_tries = int(max_tries)
        while True:
            try:
                notebook_server = server.NotebookServer(self,
                         port, address)
            except socket.error, msg:
                print msg
                port += 1
                tries += 1
                if tries > max_tries:
                    print "Not trying any more ports.  Probably your network is down."
                    break
                print "Trying next port (=%s)"%port
            else:
                break

        s = "Open your web browser to http://%s:%s"%(address, port)
        t = len(s)
        if t%2:
            t += 1
            s += ' '
        n = max(t+4, 50)
        k = n - t  - 1
        j = k/2 
        print '*'*n
        print '*'+ ' '*(n-2) + '*'
        print '*' + ' '*j + s + ' '*j + '*'
        print '*'+ ' '*(n-2) + '*'
        print '*'*n
        print "WARNING: The SAGE Notebook works best with Firefox/Mozilla, Safari, and Opera."

        if open_viewer:
            cmd = '%s http://%s:%s 1>&2 >/dev/null &'%(browser(), address, port)
            os.system(cmd)
        while True:
            try:
                notebook_server.serve()
            except KeyboardInterrupt, msg:
                break
            except Exception, msg:
                print msg
                print "Automatically restarting server."
            else:
                break
        self.save()
        self.quit()
        self.save()

    def quit(self):
        for W in self.__worksheets.itervalues():
            W.quit()

    def delete_doc_browser_worksheets(self):
        names = self.worksheet_names()
        for n in self.__worksheets.keys():
            if n.startswith('doc_browser'):
                self.delete_worksheet(n)

    def worksheet_list_html(self, current_worksheet=None):
        s = []
        names = self.worksheet_names()
        m = max([len(x) for x in names] + [30])
        for n in names:
            if n.startswith('doc_browser'): continue
            W = self.__worksheets[n]
            if W == current_worksheet:
                cls = 'worksheet_current'
            else:
                cls = 'worksheet_other'
            if W.computing():
                cls += '_computing' # actively computing
            name = W.name()
            name += ' (%s)'%len(W)
            name += ' '*(m-len(name))
            name = name.replace(' ','&nbsp;')
            txt = '<a class="%s" onClick="switch_to_worksheet(\'%s\')" onMouseOver="show_worksheet_menu(%s)" href="/%s">%s</a>'%(
                #cls,W.id(),W.id(),W.id(),name)
                cls,W.id(),W.id(), W.filename(),name)  
            s.append(txt)
        return '<br>'.join(s)

    def _doc_html_head(self, worksheet_id, css_href):
        if worksheet_id is not None:
            worksheet = self.get_worksheet_with_id(worksheet_id)
            head = '\n<title>%s (%s)</title>'%(worksheet.name(), self.directory())
        else:
            head = '\n<title>SAGE Notebook | Welcome</title>'
        head += '\n<script language=javascript src="/__main__.js"></script>\n'
<<<<<<< HEAD
        head += '\n<link rel=stylesheet href="/__main__.css" type="text/css" />\n'
        
        if css_href:
            head += '\n<link rel=stylesheet type="text/css" href=%s />\n'%(css_href)
=======
        head += '\n<link rel=stylesheet href="/__main__.css" type="text/css" id="main_css"/>\n'
>>>>>>> bd8bf39a

        if JSMATH:
            head += '<script>jsMath = {Controls: {cookie: {scale: 125}}}</script>\n'
            #head += '<script src="/jsmath/plugins/spriteImageFonts.js"></script>\n'
            head +=' <script src="/jsmath/plugins/noImageFonts.js"></script>\n'
            head += '<script src="/jsmath/jsMath.js"></script>\n'
            head += "<script>jsMath.styles['#jsMath_button'] = jsMath.styles['#jsMath_button'].replace('right','left');</script>\n"
        #head += '<script language=javascript>' + js.javascript() + '</script>\n'
        return head

    def _doc_html_body(self, worksheet_id):
        worksheet = self.get_worksheet_with_id(worksheet_id)
        if worksheet.computing():
            interrupt_class = "interrupt"
        else:
            interrupt_class = "interrupt_grey"
        main_body = worksheet.html(authorized = True)
        
        vbar = '<span class="vbar"></span>'

        body = ''
        body += '<div class="top_control_bar">\n'
        body += '  <span class="banner"><a class="banner" href="http://sage.math.washington.edu/sage">'
        body += '  <img src="sagelogo.png"/></a></span>\n'
        body += '  <span class="control_commands" id="cell_controls">\n'
        body += '    <a class="%s" onClick="interrupt()" id="interrupt">Interrupt</a>'%interrupt_class + vbar
        body += '    <a class="restart_sage" onClick="restart_sage()" id="restart_sage">Restart</a>' + vbar
        body += '    <a class="history_link" onClick="history_window()">History</a>' + vbar 
        body += '    <a class="help" onClick="show_help_window()">Help</a>' + vbar
        # body += '    <a class="slide_mode" onClick="slide_mode()">Slideshow</a>' 
        body += '  </span>\n'

        #these divs appear in backwards order because they're float:right
        body += '  <div class="hidden" id="slide_controls">\n'
        body += '    <div class="slideshow_control">'
        body += '      <a class="slide_arrow" onClick="slide_next()">&gt;</a>'
        body += '      <a class="slide_arrow" onClick="slide_last()">&gt;&gt;</a>' + vbar
        body += '      <a class="cell_mode" onClick="cell_mode()">Worksheet</a>'
        body += '    </div>'
        body += '    <div class="slideshow_progress" id="slideshow_progress" onClick="slide_next()">'
        body += '      <div class="slideshow_progress_bar" id="slideshow_progress_bar">&nbsp;</div>'
        body += '      <div class="slideshow_progress_text" id="slideshow_progress_text">&nbsp;</div>'
        body += '    </div>'
        body += '    <div class="slideshow_control">'
        body += '      <a class="slide_arrow" onClick="slide_first()">&lt;&lt;</a>'
        body += '      <a class="slide_arrow" onClick="slide_prev()">&lt;</a>'
        body += '    </div>'
        body += '  </span>\n'

        body += '</div>'
        body += '\n<div class="slideshow" id="worksheet">\n'

        body += main_body + '\n</div>\n'

        # The blank space given by '<br>'*15  is needed so the input doesn't get
        # stuck at the bottom of the screen. This could be replaced by a region
        # such that clicking on it creates a new cell at the bottom of the worksheet.
        body += '<br>'*15
        body += '\n</div>\n'
        
        body += '<span class="pane" id="left_pane"><table bgcolor="white"><tr><td>\n'
        body += '</td></tr></table></span>\n'
        
        body += '  <div class="worksheet_list" id="worksheet_list">%s</div>\n'%self.worksheet_list_html(worksheet)
        body += '<script language=javascript>focus(%s)</script>\n'%(worksheet[0].id())
        body += '<script language=javascript>jsmath_init();</script>\n'
        body += '<script language=javascript>worksheet_locked=false;</script>'

        if worksheet.computing():
            # Set the update checking back in motion.
            body += '<script language=javascript> active_cell_list = %r; \n'%worksheet.queue_id_list()
            body += 'for(var i = 0; i < active_cell_list.length; i++)'
            body += '    cell_set_running(active_cell_list[i]); \n'
            body += 'start_update_check(); </script>\n'
        return body

    def _html_head(self, worksheet_id):
        if worksheet_id is not None:
            worksheet = self.get_worksheet_with_id(worksheet_id)
            head = '\n<title>%s (%s)</title>'%(worksheet.name(), self.directory())
        else:
            head = '\n<title>SAGE Notebook | Welcome</title>'
        head += '\n<script language=javascript src="/__main__.js"></script>\n'
        head += '\n<link rel=stylesheet href="/__main__.css" type="text/css" />\n'

        if JSMATH:
            head += '<script>jsMath = {Controls: {cookie: {scale: 115}}}</script>\n'
            head +=' <script src="/jsmath/plugins/noImageFonts.js"></script>\n'
            head += '<script src="/jsmath/jsMath.js"></script>\n'
            head += "<script>jsMath.styles['#jsMath_button'] = jsMath.styles['#jsMath_button'].replace('right','left');</script>\n"
        #head += '<script language=javascript>' + js.javascript() + '</script>\n'

        return head

    def _html_body(self, worksheet_id, show_debug=False, worksheet_authorized=False):
        if worksheet_id is None or worksheet_id == '':
            main_body = '<div class="worksheet_title">Welcome to the SAGE Notebook</div>\n'
            if os.path.isfile(self.directory() + "/index.html"):
                splash_file = open(self.directory() + "/index.html")
                main_body+= splash_file.read()
                splash_file.close()
            else:
                dir = os.path.abspath('%s'%self.directory())
                main_body+= "<br>&nbsp;&nbsp;&nbsp;SAGE Notebook running from <tt>%s</tt>."%dir
                main_body+= self.help_window()
                main_body += "&nbsp;&nbsp;&nbsp;Create a file <tt>%s/index.html</tt> to replace this splash page.<br>"%(dir)
            interrupt_class = "interrupt_grey"
            worksheet = None
        else:
            worksheet = self.get_worksheet_with_id(worksheet_id)
            if worksheet.computing():
                interrupt_class = "interrupt"
            else:
                interrupt_class = "interrupt_grey"
            main_body = worksheet.html(authorized = worksheet_authorized)

        add_new_worksheet_menu = """
             <div class="add_new_worksheet_menu" id="add_worksheet_menu">
             Name: <input id="new_worksheet_box" class="add_new_worksheet_menu"
                    onKeyPress="if(is_submit(event)) process_new_worksheet_menu_submit();"></input><br>
             Password: <input id="new_worksheet_pass" class="add_new_worksheet_menu"
                    onKeyPress="if(is_submit(event)) process_new_worksheet_menu_submit();"></input>

             <button class="add_new_worksheet_menu"  onClick="process_new_worksheet_menu_submit();">add</button>
             <span class="X" onClick="hide_add_new_worksheet_menu()">X</span>
             </div>
        """             

        delete_worksheet_menu = """
             <div class="delete_worksheet_menu" id="delete_worksheet_menu">
             <input id="delete_worksheet_box" class="delete_worksheet_menu"
                    onKeyPress="if(is_submit(event)) process_delete_worksheet_menu_submit();"></input>
             <button class="delete_worksheet_menu" onClick="process_delete_worksheet_menu_submit();">delete</button>
             &nbsp;&nbsp;&nbsp;<span class="X" onClick="hide_delete_worksheet_menu()">X</span>
             </div>
        """

        vbar = '<span class="vbar"></span>'

        body = ''
        body += '<div class="top_control_bar">\n'
        body += '  <span class="banner"><a class="banner" target="_new" href="http://sage.math.washington.edu/sage">'
        body += '  <img src="sagelogo.png"/></a></span>\n'
        body += '  <span class="control_commands" id="cell_controls">\n'
        body += '    <a class="%s" onClick="interrupt()" id="interrupt">Interrupt</a>'%interrupt_class + vbar
        body += '    <a class="restart_sage" onClick="restart_sage()" id="restart_sage">Restart</a>' + vbar
        body += '    <a class="history_link" onClick="history_window()">History</a>' + vbar 
        body += '     <a onClick="toggle_left_pane()" class="worksheets_button" id="worksheets_button">Toggle Panel</a>' + vbar
        #body += '    <a class="doc_browser" onClick="show_doc_browser()">Documentation</a>' + vbar
        body += '    <a href="/doc_browser?/?index.html">Documentation</a>' + vbar
        body += '    <a class="help" onClick="show_help_window()">Help</a>' + vbar
        body += '    <a class="slide_mode" onClick="slide_mode()">Slideshow</a>' 
        body += '  </span>\n'

        #these divs appear in backwards order because they're float:right
        body += '  <div class="hidden" id="slide_controls">\n'
        body += '    <div class="slideshow_control">'
        body += '      <a class="slide_arrow" onClick="slide_next()">&gt;</a>'
        body += '      <a class="slide_arrow" onClick="slide_last()">&gt;&gt;</a>' + vbar
        body += '      <a class="cell_mode" onClick="cell_mode()">Worksheet</a>'
        body += '    </div>'
        body += '    <div class="slideshow_progress" id="slideshow_progress" onClick="slide_next()">'
        body += '      <div class="slideshow_progress_bar" id="slideshow_progress_bar">&nbsp;</div>'
        body += '      <div class="slideshow_progress_text" id="slideshow_progress_text">&nbsp;</div>'
        body += '    </div>'
        body += '    <div class="slideshow_control">'
        body += '      <a class="slide_arrow" onClick="slide_first()">&lt;&lt;</a>'
        body += '      <a class="slide_arrow" onClick="slide_prev()">&lt;</a>'
        body += '    </div>'
        body += '  </span>\n'

        body += '</div>'
        body += '\n<div class="worksheet" id="worksheet">\n'
        if self.__show_debug or show_debug:
            body += "<div class='debug_window'>"
            body += "<div class='debug_output'><pre id='debug_output'></pre></div>"
            body += "<textarea rows=5 id='debug_input' class='debug_input' "
            body += " onKeyPress='return debug_keypress(event);' "
            body += " onFocus='debug_focus();' onBlur='debug_blur();'></textarea>"
            body += "</div>"

        body += main_body + '\n</div>\n'

        # The blank space given by '<br>'*15  is needed so the input doesn't get
        # stuck at the bottom of the screen. This could be replaced by a region
        # such that clicking on it creates a new cell at the bottom of the worksheet.
        body += '<br>'*15
        body += '\n</div>\n'

        body += '<div class="left_pane_bar" id="left_pane_bar" onClick="toggle_left_pane();"></div>\n'
        body += '<span class="pane" id="left_pane"><table bgcolor="white"><tr><td>\n'
        endpanespan = '</td></tr></table></span>\n'

        body += '  <div class="worksheets_topbar">'
        body += '     <a onClick="show_add_new_worksheet_menu()" class="new_worksheet">New</a> '
        body += '     <a onClick="show_delete_worksheet_menu()" class="delete_worksheet">Delete</a> '        
        body += '  &nbsp;Worksheets</div>\n'
        body +=    add_new_worksheet_menu
        body +=    delete_worksheet_menu
        body += '  <div class="worksheet_list" id="worksheet_list">%s</div>\n'%self.worksheet_list_html(worksheet)

        if worksheet is None:
            return body + endpanespan

        body += '<div class="fivepix"></div>\n'
        body += '  <div class="objects_topbar"  onClick="toggle_menu(\'object_list\');">'
        body += '     <span class="plusminus" id="object_list_hider">[-]</span>'
        body += '     Saved Objects</div>\n'
        body += '  <div class="object_list" id="object_list">%s</div>\n'%self.object_list_html()
        body += '<div class="fivepix"></div>\n'
        body += '  <div class="variables_topbar" onClick="toggle_menu(\'variable_list\');">'
        body += '     <span class="plusminus" id="variable_list_hider">[-]</span>'
        body += '     Variables</div>\n'
        body += '  <div class="variable_list" id="variable_list">%s</div>\n'%\
                worksheet.variables_html()
        body += '<div class="fivepix"></div>\n'
        body += '  <div class="attached_topbar" onClick="toggle_menu(\'attached_list\');">'
        body += '     <span class="plusminus" id="attached_list_hider">[-]</span>'
        body += '     Attached Files</div>\n'
        body += '  <div class="attached_list" id="attached_list">%s</div><br>\n'%\
                worksheet.attached_html()
        body += endpanespan
        body += '<script language=javascript>focus(%s)</script>\n'%(worksheet[0].id())
        body += '<script language=javascript>jsmath_init();</script>\n'

        if worksheet_authorized:
            body += '<script language=javascript>worksheet_locked=false;</script>'
        else:
            body += '<script language=javascript>worksheet_locked=true;</script>'

        if worksheet.computing():
            # Set the update checking back in motion.
            body += '<script language=javascript> active_cell_list = %r; \n'%worksheet.queue_id_list()
            body += 'for(var i = 0; i < active_cell_list.length; i++)'
            body += '    cell_set_running(active_cell_list[i]); \n'
            body += 'start_update_check(); </script>\n'

        body += '<script language=javascript>toggle_left_pane()</script>'
        return body

    def edit_window(self, worksheet):
        """
        Return a window for editing worksheet.

        INPUT:
            worksheet -- a worksheet
        """
        t = worksheet.edit_text()
        t = t.replace('<','&lt;')
        body_html = ''
        body_html += '<h1 class="edit">SAGE Notebook: Editing Worksheet "%s"</h1>\n'%worksheet.name()
        body_html += """<b>Warnings:</b> You cannot undo after you save changes (yet).  All graphics will be deleted when you save.<br><br>"""
        body_html += '<form method="post" action="%s?edit" enctype="multipart/form-data">\n'%worksheet.filename()
        body_html += '<input type="submit" value="Save Changes" name="button_save"/>\n'
        #body_html += '<input type="submit" value="Preview" name="button_preview"/>\n'
        body_html += '<input type="submit" value="Cancel" name="button_cancel"/>\n'
        body_html += '<textarea class="edit" id="cell_intext" rows="30" name="textfield">'+t+'</textarea>'
        body_html += '</form>'
        body_html += """The format is as follows: <pre>
Arbitrary HTML        
{{{
Input
///
Output
}}}
Arbitrary HTML
{{{
Input
///
Output
}}}
...
</pre>"""

          
        s = """
        <html><head><title>SAGE Wiki cell text </title>
        <style type="text/css">

        textarea.edit {
            font-family: monospace;
            border: 1px solid #8cacbb;  
            color: black;
            background-color: white;
            padding: 3px;
            width: 100%%;
            margin-top: 0.5em;
        }
        </style>
        
        <script language=javascript> <!--
       
        %s
        
        function get_element(id) {
            if(document.getElementById)
                return document.getElementById(id);
            if(document.all)
                return document.all[id];
            if(document.layers)
                return document.layers[id];
        }
        
        function get_cell_list() {
            return window.opener.get_cell_list()
        }

        function send_doc_html() {
            var cell_id_list = get_cell_list();
            var num = cell_id_list.length;
            var lastid = cell_id_list[num-1];
            var doc_intext = get_element('cell_intext').value; /*for testing doc_html*/
            window.opener.upload_doc_html(lastid,doc_intext);
        }
        
        function send_cell_text() {
            var cell_id_list = get_cell_list();
            var num = cell_id_list.length;
            var lastid = cell_id_list[num-1];
            var cell_intext = get_element('cell_intext').value;
            window.opener.upload_cell_text(lastid,cell_intext);
        }

        function send_to_ws(do_eval) {
            var f = send_to_ws_callback;
            if (do_eval)
                f = send_to_ws_eval_callback; 
            async_request('/delete_cell_all',f, "worksheet_id="+window.opener.get_worksheet_id());
        }
        
        function send_to_ws_callback(status, response_text) {
            window.opener.cell_delete_all_callback(status, response_text);
            var cell_intext = get_element('cell_intext').value;
            window.opener.insert_cells_from_wiki(cell_intext, false);
        }
        
        function send_to_ws_eval_callback(status, response_text) {
            window.opener.cell_delete_all_callback(status, response_text);
            var cell_intext = get_element('cell_intext').value;
            window.opener.insert_cells_from_wiki(cell_intext, true);
        }
        

        function clear_wiki_window() {
            get_element('cell_intext').value = ' ';
        }
        --></script></head>
        <body>%s
        </body></html>"""%(js.async_lib(), body_html)
        
        return s


    def help_window(self):
        help = [
            ('HTML', 'Begin an input block with %html and it will be output as HTML.  Use the &lt;sage>...&lt;/sage> tag to do computations in an HTML block and have the typeset output inserted.  Use &lt;$>...&lt;/$> and &lt;$$>...&lt;/$$> to insert typeset math in the HTML block.  This does <i>not</i> require latex.'),
            ('Shell', 'Begin a block with %sh to have the rest of the block evaluated as a shell script.  The current working directory is maintained.'),
            ('Autoevaluate Cells on Load', 'Any cells with "#auto" in the input is automatically evaluated when the worksheet is first opened.'),
            ('Create New Worksheet', "Use the menu on the left, or simply put a new worksheet name in the URL, e.g., if your notebook is at http://localhost:8000, then visiting http://localhost:8000/tests will create a new worksheet named tests."),
               ('Evaluate Input', 'Press shift-enter.  You can start several calculations at once.  If you press alt-enter instead, then a new cell is created after the current one.'),
                ('Timed Evaluation', 'Type "%time" at the beginning of the cell.'),
                ('Evaluate all Cells', 'Click <u>Eval All</u> in the upper right.'),
                ('Evaluate Cell using <b>GAP, Singular, etc.', 'Put "%gap", "%singular", etc. as the first input line of a cell; the rest of the cell is evaluated in that system.'),
                ('Typeset a Cell', 'Make the first line of the cell "%latex". The rest of the cell should be the body of a latex document.  Use \\sage{expr} to access SAGE from within the latex.  Evaluated typeset cells hide their input.  Use "%latex_debug" for a debugging version.  You must have latex for this to work.'),
               ('Typeset a slide', 'Same as typesetting a cell but use "%slide" and "%slide_debug"; will use a large san serif font.  You must have latex for this to work.'),
                ('Typesetting', 'Type "latex(objname)" for latex that you can paste into your paper.  Type "view(objname)" or "show(objname)", which will display a nicely typeset image (using javascript!).  You do <i>not</i> need latex for this to work.  Type "lprint()" to make it so output is often typeset by default.'),
                ('Move between cells', 'Use the up and down arrows on your keyboard.'),
                ('Interrupt running calculations',
                 'Click <u>Interrupt</u> in the upper right or press escape in any input cell. This will (attempt) to interrupt SAGE by sending many interrupts for several seconds; if this fails, it restarts SAGE (your worksheet is unchanged, but your session is reset).'),
                ('Tab completion', 'Press tab while the cursor is on an identifier. On some web browsers (e.g., Opera) you must use control-space instead of tab.'),
                ('Print worksheet', 'Click the print button.'),
                ('Help About',
                 'Type ? immediately after the object or function and press tab.'),
                ('Source Code',
                 'Put ?? after the object and press tab.'),
                ('Hide Cell Input',
                 'Put %hide at the beginning of the cell.  This can be followed by %gap, %latex, %maxima, etc.  Note that %hide must be first.  From the edit screen, use %hideall to hide a complete cell.'),
                ('Documentation',
                 'Click on <a href="/doc_browser?/?index.html">Documentation</a> in the upper right to browse the SAGE tutorial, reference manual, and other documentation.'),
                ('Insert New Cell',
                 'Put mouse between an output and input until the horizontal line appears and click.  Also if you press control-enter in a cell, a new cell is inserted after it.'),
                ('Delete Cell',
                 'Delete cell contents the press backspace.'),
                ('Text of Worksheet', 'Click the <u>Text</u> and <u>Doctext</u> links, which are very useful if you need to cut and paste chunks of your session into email or documentation.'),
                ('History', 'Click the <u>History</u> link for a history of commands entered in any worksheet of this notebook.  This appears in a popup window, which you can search (control-F) and copy and paste from.'),
                ('Hide/Show Output', 'Click on the left side of output to toggle between hidden, shown with word wrap, and shown without word wrap.'),
                ('Hide/Show All Output', 'Click <u>Hide</u> in the upper right to hide <i>all</i> output. Click <u>Show</u> to show all output.'),
                ('Variables',
                 'All variables and functions that you create during this session are listed on the left.  Even predefined variables that you overwrite will appear.'),
                ('Objects',
                 'All objects that you save in <i>any worksheet</i> are listed on the left.  Use "save(obj, name)" and "obj = load(name)" to save and load objects.'),
                ('Loading and Saving Sessions', 'Use "save_session name" to save all variables to an object with given name (if no name is given, defaults to name of worksheet).  Use "load_session name" to <i>merge</i> in all variables from a saved session.'),
                ('Loading and Saving Objects', 'Use "save obj1 obj2 ..." and "load obj1 obj2 ...".  This allows very easy moving of objects from one worksheet to another, and saving of objects for later use.'),
                ('Loading SAGE/Python Scripts', 'Use "load filename.sage" and "load filename.py".  Load is relative to the path you started the notebook in.  The .sage files are preparsed and .py files are not.   You may omit the .sage or .py extension.  Files may load other files.'),
                ('Attaching Scripts', 'Use "attach filename.sage" or "attach filename.py".  Attached files are automatically reloaded when the file changes.  The file $HOME/.sage/init.sage is attached on startup if it exists.'),
                ('Downloading and Uploading Worksheets',
                 'Click <u>Download</u> in the upper right to download a complete worksheet to a local .sws file, and click <a href="__upload__.html">Upload</a> to upload a saved worksheet to the notebook.  Note that <i>everything</i> that has been submitted is automatically saved to disk when you quit the notebook server (or type "%save_server" into a cell).'),
                ('Restart', 'Type "restart" to restart the SAGE interpreter for a given worksheet.  (You have to interrupt first.)'),
                ('Input Rules', "Code is evaluated by exec'ing (after preparsing).  Only the output of the last line of the cell is implicitly printed.  If any line starts with \"sage:\" or \">>>\" the entire block is assumed to contain text and examples, so only lines that begin with a prompt are executed.   Thus you can paste in complete examples from the docs without any editing, and you can write input cells that contains non-evaluated plain text mixed with examples by starting the block with \">>>\" or including an example."),
                ('Working Directory', 'Each block of code is run from its own directory.  The variable DIR contains the directory from which you started the SAGE notebook.  For example, to open a file in that directory, do "open(DIR+\'filename\')".'),
                ('Customizing the look', 'Learn about cascading style sheets (CSS), then create a file notebook.css in your $HOME/.sage directory.  Use "view source" on a notebook web page to see the CSS that you can override.'),
                ('Emacs Keybindings', 'If you are using GNU/Linux, you can change (or create) a <tt>.gtkrc-2.0</tt> file.  Add the line <tt>gtk-key-theme-name = "Emacs"</tt> to it.  See <a target="_blank" href="http://kb.mozillazine.org/Emacs_Keybindings_(Firefox)">this page</a> [mozillazine.org] for more details.'),
                ('More Help', 'Type "help(sage.server.notebook.notebook)" for a detailed discussion of the architecture of the SAGE notebook and a tutorial (or see the SAGE reference manual).'),
                ('Javascript Debugger', 'Type ?debug at the end of a worksheet url to enable the javascript debugger.  A pair of textareas will appear at the top of the worksheet -- the upper of which is for output, the lower is a direct interface to the page\'s javascript environment.  Type any eval()-able javascript into the input box and press shift+enter to execute it.  Type debug_append(str) to print to, and debug_clear() to clear the debug output window.'),
                ]

        help.sort()
        s = """
        <br><hr>
        <style>
        div.help_window {
            background-color:white;
            border: 3px solid #3d86d0;
            top: 10ex;
            bottom:10%;
            left:25%;
            right:15%;
            padding:2ex;
        }


        table.help_window {
            background-color:white;
            width:100%;
        }

        td.help_window_cmd {
            background-color: #f5e0aa;
            width:30%;
            padding:1ex;
            font-weight:bold;
        }

        td.help_window_how {
            padding:1ex;
            width:70%;
        }
        </style>
        <h1 align=center><font color='darkred'>SAGE</font> Notebook Quickstart</h1>
        <div class="help_window">

        A <i>worksheet</i> is an ordered list of SAGE calculations with output. 
        A <i>session</i> is a worksheet and a set of variables in some state.
        A <i>notebook</i> is a collection of worksheets and saved objects.
        <br>
        <br>
        To get started with SAGE, <a href="doc_browser?/tut/?tut.html">view the tutorial</a>.
        <br><br>
                 
        <table class="help_window">
        """
        for x, y in help:
            s += '<tr><td class="help_window_cmd">%s</td><td class="help_window_how">%s</td></tr>'%(x,y)
        s += '</table></div>'

        s +="""
        <br>
        AUTHORS: William Stein, Tom Boothby, and Alex Clemesha (with feedback from many people,
        especially Fernando Perez and Joe Wetherell).<br><br>
        LICENSE: All code included with the standard SAGE install is <a href="__license__.html">licensed 
        either under the GPL or a GPL-compatible license</a>.
        <br>
        """
        return s

    def upload_window(self):
        return """
          <html>
            <head>
              <title>Upload File</title>
              <style>%s</style>
              <script language=javascript>%s</script>
            </head>
            <body onLoad="if(window.focus) window.focus()">
              <div class="upload_worksheet_menu" id="upload_worksheet_menu">
              <h1><font size=+3 color="darkred">SAGE</font>&nbsp;&nbsp;&nbsp;&nbsp;<font size=+1>Upload your Worksheet</font></h1>
              <hr>
              <form method="POST" action="upload_worksheet"
                    name="upload" enctype="multipart/form-data">
              <table><tr>
              <td>
              Worksheet file:&nbsp&nbsp&nbsp </td>
              <td><input class="upload_worksheet_menu" size="40" type="file" name="fileField" id="upload_worksheet_filename"></input></td>
              </tr>
              <tr><td></td><td></td></tr>
              <tr>
              <td></td><td><input type="button" class="upload_worksheet_menu" value="Upload Worksheet" onClick="form.submit(); window.close();"></td>
              </tr>
              </form><br>
              </div>
            </body>
          </html>
         """%(css.css(self.color()),js.javascript())

    def doc_html(self,worksheet_id, css_href):
        try:
            W = self.get_worksheet_with_id(worksheet_id)
        except KeyError, msg:
            W = self.create_new_worksheet(worksheet_id)
            worksheet_id = W.id()
        head = self._doc_html_head(worksheet_id, css_href)
        body = self._doc_html_body(worksheet_id)
        if worksheet_id is not None:
           body += '<script language=javascript>worksheet_id="%s"; worksheet_filename="%s"; worksheet_name="%s"; toggle_left_pane(); </script>'%(worksheet_id, W.filename(), W.name())

        return """
        <html>
        <head>%s</head>
        <body>%s</body>
        </html>
        """%(head, body)

    def html(self, worksheet_id=None, authorized=False, show_debug=False, worksheet_authorized=False):
        if worksheet_id is None or worksheet_id == '':
            if not self.splashpage():
                W = self.default_worksheet()
                worksheet_id = W.id()
            else:
                worksheet_id = None
                W = None
        else:
            try:
                W = self.get_worksheet_with_id(worksheet_id)
            except KeyError, msg:
                W = self.create_new_worksheet(worksheet_id)
                worksheet_id = W.id()

        if authorized:
            body = self._html_body(worksheet_id, show_debug=show_debug,
                                   worksheet_authorized=worksheet_authorized)
        else:
            body = self._html_authorize()

        if worksheet_id is not None:
            body += '<script language=javascript>worksheet_id="%s"; worksheet_filename="%s"; worksheet_name="%s";</script>'%(worksheet_id, W.filename(), W.name())

        head = self._html_head(worksheet_id)
        return """
        <html>
        <head>%s</head>
        <body>%s</body>
        </html>
        """%(head, body)

    def _html_authorize(self):
        return """
        <h1>SAGE Notebook Server</h1>
        <div id="mainbody" class="login">Sign in to the SAGE Notebook<br>
        <form>
        <table>
        <tr><td>
          <span class="username">Username:</span></td>
          <td><input name="username" class="username"
                      onKeyPress="if(is_submit(event)) login(username.value, password.value)"></td>
        </tr>
        <tr><td>
           <span class="password">Password:</span></td>
           <td><input name="password" class="username" type="password"
                      onKeyPress="if(is_submit(event)) login(username.value, password.value)"></td>
        </tr>
        <td>&nbsp</td>
        <td>
           <input type='button' onClick="login(username.value,password.value);" value="Sign in">
           </td></table>
                   </form></div>
      
        """

    def format_completions_as_html(self, cell_id, completions):
        if len(completions) == 0:
            return ''
        lists = []

        # compute the width of each column
        column_width = []
        for i in range(len(completions[0])):
            column_width.append(max([len(x[i]) for x in completions if i < len(x)]))
                
        for i in range(len(completions)):
            row = completions[i]
            for j in range(len(row)):
                if len(lists) <= j:
                    lists.append([])     
                cell = """
   <li id='completion%s_%s_%s' class='completion_menu_two'>
    <a onClick='do_replacement(%s, "%s")' 
       onMouseOver='this.focus(); select_replacement(%s,%s);'
    >%s</a>
   </li>"""%(cell_id, i, j, cell_id, row[j], i,j,
             row[j] + '&nbsp;'*(column_width[j]-len(row[j])) )
                lists[j].append(cell)

        grid = "<ul class='completion_menu_one'>"
        for L in lists:
            s = "\n   ".join(L)
            grid += "\n <li class='completion_menu_one'>\n  <ul class='completion_menu_two'>\n%s\n  </ul>\n </li>"%s

        return grid + "\n</ul>"


import sage.interfaces.sage0
import time

## IMPORTANT!!! If you add any new input variable to notebook,
## you *must* similarly modify the restart_on_crash block
## at the beginning of the definition of notebook!!
def notebook(dir         ='sage_notebook',
             port        = 8000,
             address     = 'localhost',
             open_viewer = False,
             max_tries   = 10,
             username    = None,
             password    = None,
             color       = None,
             system      = None,
             jsmath      = True,
             show_debug  = False,
             splashpage  = None,
             warn        = True,
             ignore_lock = False,
             log_server = False,
             kill_idle   = 0,
             restart_on_crash = False,
             auto_restart = 1800):
    r"""
    Start a SAGE notebook web server at the given port.

    INPUT:
        dir -- (default: 'sage_notebook') name of the server directory; your
                sessions are saved in a directory with that name.  If
                you restart the server with that same name then it will
                restart in the state you left it, but with none of the
                variables defined (you have to re-eval blocks).
        port -- (default: 8000) port on computer where the server is served
        address -- (default: 'localhost') address that the server
                   will listen on
        open_viewer -- bool (default:False); if True, pop up a web browser at the URL
        max_tries -- (default: 10) maximum number of ports > port to try in
                     case given port can't be opened.
        username -- user name used for authenticated logins
        password -- password used for authenticated logins
        color -- string or pair of html colors, e.g.,
                    'gmail'
                    'grey'
                    ('#ff0000', '#0000ff')
        system -- (string) default computer algebra system to use for new
                  worksheets, e.g., 'maxima', 'gp', 'axiom', 'mathematica', 'macaulay2', 
                  'singular', 'gap', 'octave', 'maple', etc.  (even 'latex'!)
        jsmath -- whether not to enable javascript typset output for math.
        debug -- whether or not to show a javascript debugging window
        kill_idle -- if positive, kill any idle compute processes after
                     this many auto saves.  (NOT IMPLEMENTED)

        splashpage -- whether or not to show a splash page when no worksheet is specified.
                      you can place a file named index.html into the notebook directory that
                      will be shown in place of the default.

        restart_on_crash -- if True (the default is False), the server
                      will be automatically restarted if it crashes in
                      any way.  Use this on a public servers that many
                      people might use, and which might be subjected
                      to intense usage.  NOTE: Log messages are only displayed
                      every 5 seconds in this mode.
        auto_restart -- if restart_on_crash is True, always restart
                      the server every this many seconds. 

    NOTES:

    When you type \code{notebook(...)}  you start a web server on the
    machine you type that command on.  You don't connect to another
    machine.  So do this if you want to start a SAGE notebook
    accessible from anywhere:

    \begin{enumerate}
    \item Figure out the external address of your server, say
          'sage.math.washington.edu', for example. 
    \item On your server, type
       server_http1('mysession', address='sage.math.washington.edu')
    \item Assuming you have permission to open a port on that
       machine, it will startup and display a URL, e.g.,
           \url{http://sage.math.washington.edu:8000}
       Note this URL.
    \item Go to any computer in the world (!), or at least
       behind your firewall, and use any web browser to
       visit the above URL.  You're using \sage.
    \end{enumerate}
    
    \note{There are no security precautions in place \emph{yet}!  If
    you open a server as above, and somebody figures this out, they
    could use their web browser to connect to the same sage session,
    and type something nasty like \code{os.system('cd; rm -rf *')}
    and your home directory would be hosed.   I'll be adding an
    authentication screen in the near future.  In the meantime
    (and even then), you should consider creating a user with
    very limited privileges (e.g., empty home directory).}

    FIREFOX ISSUE:
    If your default web browser if Firefox, then notebook will
    open a copy of Firefox at the given URL.  You should
    definitely set the "open links in new tabs" option in
    Firefox, or you might loose a web page you were looking at.
    To do this, just go to
    
         Edit --> Preferences --> Tabs
         
    and in "Open links from other apps" select the middle button
    instead of the bottom button.
    """
    if restart_on_crash:
        # Start a new subprocess
        def f(x):  # format for passing on
            if x is None:
                return 'None'
            elif isinstance(x, str):
                return "'%s'"%x
            else:
                return str(x)
        while True:
            S = sage.interfaces.sage0.Sage()
            time.sleep(1)
            S.eval("from sage.server.notebook.notebook import notebook")
            cmd = "notebook(dir=%s,port=%s, address=%s, open_viewer=%s, max_tries=%s, username=%s, password=%s, color=%s, system=%s, jsmath=%s, show_debug=%s, splashpage=%s, warn=%s, ignore_lock=%s, log_server=%s, kill_idle=%s, restart_on_crash=False)"%(
                f(dir), f(port), f(address), f(open_viewer), f(max_tries), f(username),
                f(password), f(color), f(system), f(jsmath), f(show_debug), f(splashpage),
                f(warn), f(ignore_lock), f(log_server), f(kill_idle)
                )
            print cmd
            S._send(cmd)
            tm = 0
            while True:
                s = S._get()[1].strip()
                if len(s) > 0:
                    print s
                if not S.is_running():
                    break
                time.sleep(5)
                tm += 5
                if tm > auto_restart:
                    S.quit()
                    break
            # end while
        # end while
        S.quit()
        return
    
    if os.path.exists(dir):
        if not os.path.isdir(dir):
            raise RuntimeError, '"%s" is not a valid SAGE notebook directory (it is not even a directory).'%dir
        if not (os.path.exists('%s/nb.sobj'%dir) or os.path.exists('%s/nb-backup.sobj'%dir)):
            raise RuntimeError, '"%s" is not a valid SAGE notebook directory (missing nb.sobj).'%dir
        if os.path.exists('%s/pid'%dir) and not ignore_lock:
            f = file('%s/pid'%dir)
            p = f.read()
            f.close()
            try:
                #This is a hack to check whether or not the process is running.
                os.kill(int(p),0)
                print "\n".join([" This notebook appears to be running with PID %s.  If it is"%p,
                                 " not responding, you will need to kill that process to continue.",
                                 " If another (non-sage) process is running with that PID, call",
                                 " notebook(..., ignore_lock = True, ...). " ])
                return
            except OSError:
                pass
        f = file('%s/pid'%dir, 'w')
        f.write("%d"%os.getpid())
        f.close()
        try:
            nb = load('%s/nb.sobj'%dir, compress=False)
        except:
            print "****************************************************************"
            print "  * * * WARNING   * * * WARNING   * * * WARNING   * * * "
            print "WARNING -- failed to load notebook data. Trying the backup file."
            print "****************************************************************"
            try:
                nb = load('%s/nb-backup.sobj'%dir, compress=False)
            except:
                print "Recovering from last op save failed."
                print "Trying save from last startup."
                nb = load('%s/nb-older-backup.sobj'%dir, compress=False)

        nb.delete_doc_browser_worksheets()
        nb.set_directory(dir)
        if not (username is None):
            nb.set_auth(username=username, password=password)
        if not (color is None):
            nb.set_color(color)
        if not system is None:
            nb.set_system(system)
        if not splashpage is None:
            nb.set_splashpage(splashpage)
        nb.set_not_computing()
    else:
        nb = Notebook(dir,username=username,password=password, color=color,
                      system=system, kill_idle=kill_idle,splashpage=splashpage)
    nb.save()
    shutil.copy('%s/nb.sobj'%dir, '%s/nb-older-backup.sobj'%dir)
    nb.set_debug(show_debug)
    nb.set_log_server(log_server)
    if warn and address!='localhost' and username==None:
        print "WARNING -- it is *extremely* dangerous to let the server listen"
        print "on an external port without at least setting a username/password!!"
    nb.start(port, address, max_tries, open_viewer, jsmath=jsmath)
    from sage.interfaces.quit import expect_quitall
    expect_quitall(verbose=False)
    from sage.misc.misc import delete_tmpfiles
    delete_tmpfiles()
    if os.path.exists('%s/pid'%dir):
        os.remove('%s/pid'%dir)
    return nb
    

########################################################################
# NOTES ABOUT THE restart_on_crash option to notebook.
## I made some changes to the notebook command so it has the option of running
## the server as a completely separate process, which will restart it if it
## dies in any way.   I installed this on sage.math and started those servers
## running with this.  So if anybody has any systematic way to crash the notebook 
## servers, please try it!  (The only one I have is to tell a computer lab
## full of 40 high school students to all try to crash the server at once...)
##
## Basically what happens is this:
##
##   1. You start a Python process then run the notebook command with the
##      restart_on_kill option True. 
##   2. The notebook command starts another Python running, and in that
##      it runs the notebook command.  This uses the Sage0 pexpect interface. 
##   3. It then monitors the process started in 2 -- if the process dies 
##      or terminates, then 2 occurs again.  The server log output
##      is updated every 5 seconds.   If ctrl-c is received,
##      then everything cleans up and terminates. 
##
## This means that the SAGE notebook can only currently be totally
## crashed if the Python simple http server gets into a hung state.
## From looking at the server logs after past crashes, this doesn't
## seem to ever happen.  So now instead of the server crashing
## under crazy loads, etc., it will automatically reset within seconds --
## this would of course kill all running worksheets (which is bad), 
## but is much better than having the whole sage notebook go down 
## until it is manually restarted!   In the long run, of course, using
## Twisted for the web server should hopefully mean that it doesn't
## crash...
###############################################################<|MERGE_RESOLUTION|>--- conflicted
+++ resolved
@@ -836,14 +836,10 @@
         else:
             head = '\n<title>SAGE Notebook | Welcome</title>'
         head += '\n<script language=javascript src="/__main__.js"></script>\n'
-<<<<<<< HEAD
-        head += '\n<link rel=stylesheet href="/__main__.css" type="text/css" />\n'
+        head += '\n<link rel=stylesheet href="/__main__.css" type="text/css" id="main_css"/>\n'
         
         if css_href:
             head += '\n<link rel=stylesheet type="text/css" href=%s />\n'%(css_href)
-=======
-        head += '\n<link rel=stylesheet href="/__main__.css" type="text/css" id="main_css"/>\n'
->>>>>>> bd8bf39a
 
         if JSMATH:
             head += '<script>jsMath = {Controls: {cookie: {scale: 125}}}</script>\n'
