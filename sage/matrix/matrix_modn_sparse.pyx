r"""
Sparse matrices over $\Z/n\Z$ for $n$ small.

This is a compiled implementation of sparse matrices over $\Z/n\Z$
for $n$ small.

TODO:
   -- move vectors into a pyrex vector class
   -- add _add_ and _mul_ methods.

EXAMPLES:
    sage: a = matrix(Integers(37),3,3,range(9),sparse=True); a
    [0 1 2]
    [3 4 5]
    [6 7 8]
    sage: type(a)
    <type 'sage.matrix.matrix_modn_sparse.Matrix_modn_sparse'>
    sage: parent(a)
    Full MatrixSpace of 3 by 3 sparse matrices over Ring of integers modulo 37
    sage: a^2
    [15 18 21]
    [ 5 17 29]
    [32 16  0]
    sage: a+a
    [ 0  2  4]
    [ 6  8 10]
    [12 14 16]
    sage: b = a.new_matrix(2,3,range(6)); b
    [0 1 2]
    [3 4 5]
    sage: a*b
    Traceback (most recent call last):
    ...
    TypeError: incompatible dimensions
    sage: b*a
    [15 18 21]
    [ 5 17 29]

    sage: a == loads(dumps(a))
    True
    sage: b == loads(dumps(b))
    True

    sage: a.echelonize(); a
    [ 1  0 36]
    [ 0  1  2]
    [ 0  0  0]
    sage: b.echelonize(); b
    [ 1  0 36]
    [ 0  1  2]
    sage: a.pivots()
    [0, 1]
    sage: b.pivots()
    [0, 1]
    sage: a.rank()
    2
    sage: b.rank()
    2
    sage: a[2,2] = 5
    sage: a.rank()
    3
"""

#############################################################################
#       Copyright (C) 2006 William Stein <wstein@gmail.com>
#  Distributed under the terms of the GNU General Public License (GPL)
#  The full text of the GPL is available at:
#                  http://www.gnu.org/licenses/
#############################################################################

include "../ext/cdefs.pxi"
include '../ext/interrupt.pxi'
include '../ext/stdsage.pxi'
include '../modules/vector_modn_sparse_c.pxi'

cimport matrix
cimport matrix_sparse
from sage.rings.integer_mod cimport IntegerMod_int, IntegerMod_abstract

from sage.misc.misc import verbose, get_verbose, graphics_filename

################
# TODO: change this to use extern cdef's methods.
from sage.ext.arith cimport arith_int
cdef arith_int ai
ai = arith_int()
################

import sage.ext.multi_modular
MAX_MODULUS = sage.ext.multi_modular.MAX_MODULUS

cdef class Matrix_modn_sparse(matrix_sparse.Matrix_sparse):   

    ########################################################################
    # LEVEL 1 functionality
    # x * __new__  
    # x * __dealloc__   
    # x * __init__      
    # x * set_unsafe
    # x * get_unsafe
    # x * __richcmp__    -- always the same
    ########################################################################
    def __new__(self, parent, entries, copy, coerce):
        matrix.Matrix.__init__(self, parent)

        # allocate memory
        cdef Py_ssize_t i, nr, nc
        cdef int p

        nr = parent.nrows()
        nc = parent.ncols()
        p = parent.base_ring().order()
        self.p = p


        self.rows = <c_vector_modint*> sage_malloc(nr*sizeof(c_vector_modint))
        if self.rows == NULL:
            raise MemoryError, "error allocating memory for sparse matrix"
        
        for i from 0 <= i < nr:
            init_c_vector_modint(&self.rows[i], p, nc, 0)


    def __dealloc__(self):
        cdef int i
        for i from 0 <= i < self._nrows:
            clear_c_vector_modint(&self.rows[i])


    def __init__(self, parent, entries, copy, coerce):
        """
        Create a sparse matrix modulo n.
        
        INPUT:
            parent -- a matrix space
            entries -- * a Python list of triples (i,j,x), where 0 <= i < nrows,
                         0 <= j < ncols, and x is coercible to an int.  The i,j
                         entry of self is set to x.  The x's can be 0.
                       * Alternatively, entries can be a list of *all* the entries
                         of the sparse matrix (so they would be mostly 0).
            copy -- ignored
            coerce -- ignored
        """
        cdef int s, z, p
        cdef Py_ssize_t i, j, k
        
        cdef void** X

        if isinstance(entries, dict):
            # Sparse input format.
            R = self._base_ring
            for ij, x in entries.iteritems():
                z = R(x)
                if z != 0:
                    i, j = ij  # nothing better to do since this is user input, which may be bogus.
                    if i < 0 or j < 0 or i >= self._nrows or j >= self._ncols:
                        raise IndexError, "invalid entries list"
                    set_entry(&self.rows[i], j, z)
        elif isinstance(entries, list):
            # Dense input format
            if len(entries) != self._nrows * self._ncols:
                raise TypeError, "list of entries must be a dictionary of (i,j):x or a dense list of n * m elements"
            seq = PySequence_Fast(entries,"expected a list")
            X = PySequence_Fast_ITEMS(seq)
            k = 0
            R = self._base_ring
            # Get fast access to the entries list.
            for i from 0 <= i < self._nrows:
                for  j from 0 <= j < self._ncols:
                    z = R(<object>X[k])
                    if z != 0:
                        set_entry(&self.rows[i], j, z)
                    k = k + 1
        else:
            # scalar?
            s = int(self._base_ring(entries))
            if s == 0:
                return
            if self._nrows != self._ncols:
                raise TypeError, "matrix must be square to initialize with a scalar."
            for i from 0 <= i < self._nrows:
                set_entry(&self.rows[i], i, s)
                

    cdef set_unsafe(self, Py_ssize_t i, Py_ssize_t j, value):
        set_entry(&self.rows[i], j, (<IntegerMod_int> value).ivalue)

    cdef get_unsafe(self, Py_ssize_t i, Py_ssize_t j):
        cdef IntegerMod_int n
        n =  IntegerMod_int.__new__(IntegerMod_int)
        IntegerMod_abstract.__init__(n, self._base_ring)
        n.ivalue = get_entry(&self.rows[i], j)
        return n

    def __richcmp__(matrix.Matrix self, right, int op):  # always need for mysterious reasons.
        return self._richcmp(right, op)
    def __hash__(self):
        return self._hash()


    ########################################################################
    # LEVEL 2 functionality
    #   * def _pickle
    #   * def _unpickle
    #   * cdef _add_c_impl         
    #   * cdef _mul_c_impl
    #   * cdef _cmp_c_impl
    #   * __neg__
    #   * __invert__
    #   * __copy__
    #   * _multiply_classical
    #   * _list -- list of underlying elements (need not be a copy)
    #   * x _dict -- sparse dictionary of underlying elements (need not be a copy)
    ########################################################################
    # def _pickle(self):
    # def _unpickle(self, data, int version):   # use version >= 0
    # cdef ModuleElement _add_c_impl(self, ModuleElement right):
    # cdef _mul_c_impl(self, Matrix right):
    # cdef int _cmp_c_impl(self, Matrix right) except -2:
    # def __neg__(self):
    # def __invert__(self):
    # def __copy__(self):
    # def _multiply_classical(left, matrix.Matrix _right):
    # def _list(self):

    def _dict(self):
        """
        Unsafe version of the dict method, mainly for internal use.
        This may return the dict of elements, but as an *unsafe*
        reference to the underlying dict of the object.  It is might
        be dangerous if you change entries of the returned dict.
        """
        d = self.fetch('dict')
        if not d is None:
            return d

        cdef Py_ssize_t i, j, k
        d = {}
        for i from 0 <= i < self._nrows:
            for j from 0 <= j < self.rows[i].num_nonzero:
                d[(int(i),int(self.rows[i].positions[j]))] = self.rows[i].entries[j]
        self.cache('dict', d)
        return d

    def _pickle(self):
        """
        TESTS:
            sage: M = Matrix( GF(2), [[1,1,1,1,0,0,0,0,0,0]], sparse=True )
            sage: loads(dumps(M))
            [1 1 1 1 0 0 0 0 0 0]
            sage: loads(dumps(M)) == M
            True
        """
        return self._dict(), 1

    def _unpickle(self, data, version):
        if version == 1:
            self.__init__(self.parent(), data, copy=False, coerce=False)
        else:
            raise ValueError, "unknown matrix format"
    

    ########################################################################
    # LEVEL 3 functionality (Optional)
    #    * cdef _sub_c_impl
    #    * __deepcopy__
    #    * __invert__
    #    * Matrix windows -- only if you need strassen for that base
    #    * Other functions (list them here):
    # x      - echelon form in place
    ########################################################################
    def swap_rows(self, r1, r2):
        self.check_bounds_and_mutability(r1,0)
        self.check_bounds_and_mutability(r2,0)        
        self.swap_rows_c(r1, r2)

    cdef swap_rows_c(self, Py_ssize_t n1, Py_ssize_t n2):
        """
        Swap the rows in positions n1 and n2.  No bounds checking.
        """
        cdef c_vector_modint tmp
        tmp = self.rows[n1]
        self.rows[n1] = self.rows[n2]
        self.rows[n2] = tmp

    def _echelon_in_place_classical(self):
        """
        Replace self by its reduction to reduced row echelon form.
        
        ALGORITHM: We use Gauss elimination, in a slightly intelligent
        way, in that we clear each column using a row with the minimum
        number of nonzero entries.

        TODO: Implement switching to a dense method when the matrix
        gets dense.
        """
        x = self.fetch('in_echelon_form')
        if not x is None and x: return  # already known to be in echelon form
        self.check_mutability()

        cdef Py_ssize_t i, r, c, min, min_row,  start_row
        cdef int a0, a_inverse, b, do_verb
        cdef c_vector_modint tmp
        start_row = 0
        pivots = []
        fifth = self._ncols / 10 + 1
        tm = verbose(caller_name = 'sparse_matrix_pyx matrix_modint echelon')
        do_verb = (get_verbose() >= 2)

        for c from 0 <= c < self._ncols:
            if do_verb and (c % fifth == 0 and c>0):
                tm = verbose('on column %s of %s'%(c, self._ncols),
                             level = 2,
                             caller_name = 'matrix_modn_sparse echelon')
            #end if
            min = self._ncols + 1
            min_row = -1
            for r from start_row <= r < self._nrows:
                if self.rows[r].num_nonzero > 0 and self.rows[r].num_nonzero < min:
                    # Since there is at least one nonzero entry, the first entry
                    # of the positions list is defined.  It is the first position
                    # of a nonzero entry, and it equals c precisely if row r
                    # is a row we could use to clear column c.
                    if self.rows[r].positions[0] == c:
                        min_row = r
                        min = self.rows[r].num_nonzero
                    #endif
                #endif
            #endfor
            if min_row != -1:
                r = min_row
                #print "min number of entries in a pivoting row = ", min
                pivots.append(c)
                # Since we can use row r to clear column c, the
                # entry in position c in row r must be the first nonzero entry.
                a = self.rows[r].entries[0]
                if a != 1:
                    a_inverse = ai.c_inverse_mod_int(a, self.p)
                    scale_c_vector_modint(&self.rows[r], a_inverse)
                self.swap_rows_c(r, start_row)
                _sig_on
                for i from 0 <= i < self._nrows:
                    if i != start_row:
                        b = get_entry(&self.rows[i], c)
                        if b != 0:
                            add_c_vector_modint_init(&tmp, &self.rows[i],  
                                                     &self.rows[start_row], self.p - b)
                            clear_c_vector_modint(&self.rows[i])
                            self.rows[i] = tmp
                _sig_off
                start_row = start_row + 1

            
        self.cache('pivots',pivots)
        self.cache('in_echelon_form',True)

    def visualize_structure(self, filename=None, maxsize=512):
        """
        Write a PNG image to 'filename' which visualizes self by putting
        black pixels in those positions which have nonzero entries.

        White pixels are put at positions with zero entries. If 'maxsize'
        is given, then the maximal dimension in either x or y direction is
        set to 'maxsize' depending on which is bigger. If the image is
        scaled, the darkness of the pixel reflects how many of the
        represented entries are nonzero. So if e.g. one image pixel
        actually represents a 2x2 submatrix, the dot is darker the more of
        the four values are nonzero.

        INPUT:
            filename -- either a path or None in which case a filename in
                        the current directory is chosen automatically
                        (default:None)
            maxsize -- maximal dimension in either x or y direction of the resulting
                       image. If None or a maxsize larger than
                       max(self.nrows(),self.ncols()) is given the image will have
                       the same pixelsize as the matrix dimensions (default: 512)

        """
        import gd
        import os

        cdef Py_ssize_t i, j, k
        cdef float blk,invblk
        cdef int delta
        cdef int x,y,r,g,b

        mr, mc = self.nrows(), self.ncols()

        if maxsize is None:

            ir = mc
            ic = mr
            blk = 1.0
            invblk = 1.0
        
        elif max(mr,mc) > maxsize:

            maxsize = float(maxsize)
            ir = int(mc * maxsize/max(mr,mc))
            ic = int(mr * maxsize/max(mr,mc))
            blk = max(mr,mc)/maxsize
            invblk = maxsize/max(mr,mc)

        else:
            
            ir = mc
            ic = mr
            blk = 1.0
            invblk = 1.0

<<<<<<< HEAD
        delta = <int>(255.0 / blk*blk) 
=======
        delta = <int>(255.0 / blk*blk)
>>>>>>> f84f4b35

        im = gd.image((ir,ic),1)
        white = im.colorExact((255,255,255))
        im.fill((0,0),white)

        colorComponents = im.colorComponents
        getPixel = im.getPixel
        setPixel = im.setPixel
        colorExact = im.colorExact

        for i from 0 <= i < self._nrows:
            for j from 0 <= j < self.rows[i].num_nonzero:
                x = <int>(invblk * self.rows[i].positions[j])
                y = <int>(invblk * i)
                r,g,b = colorComponents( getPixel((x,y)))
                setPixel( (x,y), colorExact((r-delta,g-delta,b-delta)) )

        if filename is None:
            filename = sage.misc.misc.graphics_filename()

        im.writePng(filename)

    def density(self):
        """
        Return the density of self.

        By density we understand the ration of the number of nonzero
        positions and the self.nrows() * self.ncols(), i.e. the number
        of possible nonzero positions.


        EXAMPLE:
        
            First, note that the density parameter does not ensure
            the density of a matrix, it is only an upper bound.

            sage: A = random_matrix(GF(127),200,200,density=0.3, sparse=True)
            sage: A.density() # somewhat random
            643/2500 

            sage: A = matrix(QQ,3,3,[0,1,2,3,0,0,6,7,8],sparse=True)
            sage: A.density()
            2/3
        """
        from sage.rings.rational_field import QQ

        cdef Py_ssize_t i, j, k
        k = 0
        for i from 0 <= i < self._nrows:
            for j from 0 <= j < self.rows[i].num_nonzero:
                k+=1
        return QQ(k)/QQ(self.nrows()*self.ncols())<|MERGE_RESOLUTION|>--- conflicted
+++ resolved
@@ -409,11 +409,7 @@
             blk = 1.0
             invblk = 1.0
 
-<<<<<<< HEAD
-        delta = <int>(255.0 / blk*blk) 
-=======
         delta = <int>(255.0 / blk*blk)
->>>>>>> f84f4b35
 
         im = gd.image((ir,ic),1)
         white = im.colorExact((255,255,255))
