r"""
Graph Theory

AUTHOR:
    -- Robert L. Miller (2006-10-22): initial version
    -- William Stein (2006-12-05): Editing
    -- Robert L. Miller (2007-01-13): refactoring, adjusting for
        NetworkX-0.33, fixed plotting bugs
                        (2007-01-23): basic tutorial, edge labels, loops,
                                      multiple edges and arcs
                        (2007-02-07): graph6 and sparse6 formats, matrix input
    -- Emily Kirkmann (2007-02-11): added graph_border option to plot and show
    -- Robert L. Miller (2007-02-12): vertex color-maps, graph boundaries,
        graph6 helper functions in SageX
                        SAGE Days 3 (2007-02-17--21): 3d plotting in Tachyon
                        (2007-02-25): display a partition
                        (2007-02-28): associate arbitrary objects to vertices,
        edge and arc label display (in 2d), edge coloring
                        (2007-03-21): Automorphism group, isomorphism check,
        canonical label
                        (2007-06-07--09): NetworkX function wrapping
    -- Michael W. Hansen (2007-06-09): Topological sort generation
    -- Emily Kirkman, Robert L. Miller SAGE Days 4: Finished wrapping NetworkX

TUTORIAL:

    I. The Basics
    
        1. Graph Format
        
            A. The SAGE Graph Class: NetworkX plus
            
            SAGE graphs are actually NetworkX graphs, wrapped in a SAGE class.
            In fact, any graph can produce its underlying NetworkX graph. For example,
            
                sage: import networkx
                sage: G = graphs.PetersenGraph()
                sage: N = G.networkx_graph()
                sage: isinstance(N, networkx.graph.Graph)
                True
            
            The NetworkX graph is essentially a dictionary of dictionaries:
            
                sage: N.adj
                {0: {1: None, 4: None, 5: None}, 1: {0: None, 2: None, 6: None}, 2: {1: None, 3: None, 7: None}, 3: {8: None, 2: None, 4: None}, 4: {0: None, 9: None, 3: None}, 5: {0: None, 8: None, 7: None}, 6: {8: None, 1: None, 9: None}, 7: {9: None, 2: None, 5: None}, 8: {3: None, 5: None, 6: None}, 9: {4: None, 6: None, 7: None}}

            Each dictionary key is a vertex label, and each key in the following
            dictionary is a neighbor of that vertex. In undirected graphs, there
            is reduncancy: for example, the dictionary containing the entry
            1: {2: None} implies it must contain 2: {1: None}. The innermost entry
            of None is related to edge labelling (see section I.3.).
        
            B. Supported formats
            
            SAGE Graphs can be created from a wide range of inputs. A few examples are
            covered here.
            
                i.   a. NetworkX dictionary format:
                
                sage: d = {0: [1,4,5], 1: [2,6], 2: [3,7], 3: [4,8], 4: [9], 5: [7, 8], 6: [8,9], 7: [9]}
                sage: G = Graph(d); G
                Graph on 10 vertices
                sage: G.plot().save('sage.png')    # or G.show()
                
                    b. A NetworkX graph:
                
                sage: K = networkx.complete_bipartite_graph(12,7)
                sage: G = Graph(K)
                sage: G.degree()
                [7, 7, 7, 7, 7, 7, 7, 7, 7, 7, 7, 7, 12, 12, 12, 12, 12, 12, 12]
                
                ii. graph6 or sparse6 format:
                
                sage: s = ':I`AKGsaOs`cI]Gb~'
                sage: G = Graph(s); G
                Looped multi-graph on 10 vertices
                sage: G.plot().save('sage.png')    # or G.show()
                
                iii. adjacency matrix: In an adjacency matrix, each column and each row represent
                a vertex. If a 1 shows up in row i, column j, there is an edge (i,j).
                
                sage: M = Matrix([(0,1,0,0,1,1,0,0,0,0),(1,0,1,0,0,0,1,0,0,0),(0,1,0,1,0,0,0,1,0,0),(0,0,1,0,1,0,0,0,1,0),(1,0,0,1,0,0,0,0,0,1),(1,0,0,0,0,0,0,1,1,0),(0,1,0,0,0,0,0,0,1,1),(0,0,1,0,0,1,0,0,0,1),(0,0,0,1,0,1,1,0,0,0),(0,0,0,0,1,0,1,1,0,0)])
                sage: M
                [0 1 0 0 1 1 0 0 0 0]
                [1 0 1 0 0 0 1 0 0 0]
                [0 1 0 1 0 0 0 1 0 0]
                [0 0 1 0 1 0 0 0 1 0]
                [1 0 0 1 0 0 0 0 0 1]
                [1 0 0 0 0 0 0 1 1 0]
                [0 1 0 0 0 0 0 0 1 1]
                [0 0 1 0 0 1 0 0 0 1]
                [0 0 0 1 0 1 1 0 0 0]
                [0 0 0 0 1 0 1 1 0 0]
                sage: G = Graph(M); G
                Graph on 10 vertices
                sage: G.plot().save('sage.png')    # or G.show()
                
                iv. incidence matrix: In an incidence matrix, each row represents a vertex
                and each column reprensents an edge.
                
                sage: M = Matrix([(-1,0,0,0,1,0,0,0,0,0,-1,0,0,0,0),(1,-1,0,0,0,0,0,0,0,0,0,-1,0,0,0),(0,1,-1,0,0,0,0,0,0,0,0,0,-1,0,0),(0,0,1,-1,0,0,0,0,0,0,0,0,0,-1,0),(0,0,0,1,-1,0,0,0,0,0,0,0,0,0,-1),(0,0,0,0,0,-1,0,0,0,1,1,0,0,0,0),(0,0,0,0,0,0,0,1,-1,0,0,1,0,0,0),(0,0,0,0,0,1,-1,0,0,0,0,0,1,0,0),(0,0,0,0,0,0,0,0,1,-1,0,0,0,1,0),(0,0,0,0,0,0,1,-1,0,0,0,0,0,0,1)])
                sage: M
                [-1  0  0  0  1  0  0  0  0  0 -1  0  0  0  0]
                [ 1 -1  0  0  0  0  0  0  0  0  0 -1  0  0  0]
                [ 0  1 -1  0  0  0  0  0  0  0  0  0 -1  0  0]
                [ 0  0  1 -1  0  0  0  0  0  0  0  0  0 -1  0]
                [ 0  0  0  1 -1  0  0  0  0  0  0  0  0  0 -1]
                [ 0  0  0  0  0 -1  0  0  0  1  1  0  0  0  0]
                [ 0  0  0  0  0  0  0  1 -1  0  0  1  0  0  0]
                [ 0  0  0  0  0  1 -1  0  0  0  0  0  1  0  0]
                [ 0  0  0  0  0  0  0  0  1 -1  0  0  0  1  0]
                [ 0  0  0  0  0  0  1 -1  0  0  0  0  0  0  1]
                sage: G = Graph(M); G
                Graph on 10 vertices
                sage: G.plot().save('sage.png')    # or G.show()
        
        2. Generators
        
        For some commonly used graphs to play with, type
        
            sage.: graphs.
        
        and hit <tab>. Most of these graphs come with their own custom plot, so you
        can see how people usually visualize these graphs.
        
            sage: G = graphs.PetersenGraph()
            sage: G.plot().save('sage.png')    # or G.show()
            sage: G.degree_histogram()
            [0, 0, 0, 10]
            sage: G.adjacency_matrix()
            [0 1 0 0 1 1 0 0 0 0]
            [1 0 1 0 0 0 1 0 0 0]
            [0 1 0 1 0 0 0 1 0 0]
            [0 0 1 0 1 0 0 0 1 0]
            [1 0 0 1 0 0 0 0 0 1]
            [1 0 0 0 0 0 0 1 1 0]
            [0 1 0 0 0 0 0 0 1 1]
            [0 0 1 0 0 1 0 0 0 1]
            [0 0 0 1 0 1 1 0 0 0]
            [0 0 0 0 1 0 1 1 0 0]

            sage: S = G.subgraph([0,1,2,3])
            sage: S.plot().save('sage.png')    # or S.show()
            sage: S.density()
            1/2
            
            sage: L = graphs_query.get_list(num_vertices=7, diameter=5)
            sage.: graphs_list.show_graphs(L)
        
        3. Labels
        
        Each vertex can have any hashable object as a label. These are things like
        strings, numbers, and tuples. Each edge is given a default label of None, but
        if specified, edges can have any label at all. Edges between nodes u and v are
        represented typically as (u, v, l), where l is the label for the edge.
        
        Note that vertex labels themselves cannot be mutable items:
        
            sage: M = Matrix( [[0,0],[0,0]] )
            sage: G = Graph({ 0 : { M : None } })
            Traceback (most recent call last):
            ...
            TypeError: mutable matrices are unhashable
        
        However, if one wants to define a dictionary, with the same keys and arbitrary objects
        for entries, one can make that association:
        
            sage: d = {0 : graphs.DodecahedralGraph(), 1 : graphs.FlowerSnark(),2 : graphs.MoebiusKantorGraph(), 3 : graphs.PetersenGraph() }
            sage: d[2]
            Moebius-Kantor Graph: Graph on 16 vertices
            sage: T = graphs.TetrahedralGraph()
            sage: T.vertices()
            [0, 1, 2, 3]
            sage: T.associate(d)
            sage: T.obj(1)
            Flower Snark: Graph on 20 vertices
        
        4. Database
        
        There is a database available for searching for graphs that satisfy a certain set
        of parameters, including number of vertices and edges, density, maximum and minimum
        degree, diameter, radius, and connectivity. If you wish to search a database of
        graphs by parameter, type
        
            sage.: graphs_query.
        
        and hit tab.

            sage: L = graphs_query.get_list(num_vertices=7, diameter=5)
            sage.: graphs_list.show_graphs(L)
        
        5. Visualization
        
        To see a graph G you are working with, right now there are two main options:
        
            sage: G = graphs.RandomGNP(15,.3)
        
        You can view the graph in two dimensions via matplotlib:
        
            sage.: G.show()
        
        Or you can view it in three dimensions via Tachyon:
        
            sage.: G.show3d()

NOTE: Many functions are passed directly on to NetworkX, and in this
case the documentation is based on the NetworkX docs.

"""

#*****************************************************************************
#      Copyright (C) 2006 - 2007 Robert L. Miller <rlmillster@gmail.com>
#
# Distributed  under  the  terms  of  the  GNU  General  Public  License (GPL)
#                         http://www.gnu.org/licenses/
#*****************************************************************************

from random import random
from sage.structure.sage_object import SageObject
from sage.plot.plot import Graphics, GraphicPrimitive_NetworkXGraph
import sage.graphs.graph_fast as graph_fast
from sage.rings.integer import Integer
from sage.rings.integer_ring import ZZ

class GenericGraph(SageObject):
    """
    Base class for graphs and digraphs.

    """

    def __cmp__(self, other):
        """
        Comparison of self and other. Must be in the same class, have the same
        settings for loops and multiedges, output the same vertex list (in order)
        and the same adjacency matrix.
        
        EXAMPLES:
            sage: G = graphs.EmptyGraph()
            sage: H = Graph()
            sage: G == H
            True
            sage: G.to_directed() == H.to_directed()
            True
            sage: G = graphs.RandomGNP(8,.9999)
            sage: H = graphs.CompleteGraph(8)
            sage: G == H # (quasi-) random output (most often true)
            True
            sage: G = Graph( {0:[1,2,3,4,5,6,7]} )
            sage: H = Graph( {1:[0], 2:[0], 3:[0], 4:[0], 5:[0], 6:[0], 7:[0]} )
            sage: G == H
            True
            sage: G.loops(True)
            True
            sage: G == H
            False
            sage: G = graphs.RandomGNP(9,.3).to_directed()
            sage: H = graphs.RandomGNP(9,.3).to_directed()
            sage: G == H # random output (most often false)
            False

        """
        if type(self) != type(other):
            return 1
        elif self.loops() != other.loops():
            return 1
        else:
            try:
                if self.multiple_arcs() != other.multiple_arcs():
                    return 1
            except AttributeError:
                if self.multiple_edges() != other.multiple_edges():
                    return 1
        if self.vertices() != other.vertices():
            return 1
        comp = enum(self) - enum(other)
        if comp < 0:
            return -1
        elif comp == 0:
            return 0
        elif comp > 0:
            return 1
        

    def __contains__(self, vertex):
        """
        Return True if vertex is one of the vertices of this graph, i.e.,
        is equal to one of the vertices.

        INPUT:
            vertex -- an integer

        OUTPUT:
            bool -- True or False

        EXAMPLES:
            sage: g = Graph({0:[1,2,3], 2:[5]}); g
            Graph on 5 vertices
            sage: 2 in g
            True
            sage: 10 in g
            False

        """
        return vertex in self._nxg

    def __getitem__(self,vertex):
        """
        G[vertex] returns the neighbors (in & out if digraph) of vertex.

        """
        return self.neighbors(vertex)

    def __iter__(self):
        """
        Return an iterator over the vertices. Allows 'for v in G'.

        """
        return self.vertex_iterator()

    def __len__(self):
        """
        len(G) returns the number of vertices in G.

        """
        return len(self._nxg.adj)

    def __str__(self):
        """
        str(G) returns the name of the graph, unless it doesn't have one, in
        which case it returns the default refresentation.

        """
        name = self._nxg.name
        if name != "No Name" and (not name is None):
            return self._nxg.name
        else:
            return repr(self)

    def _latex_(self):
        """
        To include a graph in LaTeX document, see function
        Graph.write_to_eps().

        """
        raise NotImplementedError('To include a graph in LaTeX document, see function Graph.write_to_eps().')

    def _matrix_(self, R=None):
        """
        EXAMPLES:
            sage: G = graphs.CompleteBipartiteGraph(2,3)
            sage: m = matrix(G); m.parent()
            Full MatrixSpace of 5 by 5 sparse matrices over Integer Ring
            sage: m
            [0 0 1 1 1]
            [0 0 1 1 1]
            [1 1 0 0 0]
            [1 1 0 0 0]
            [1 1 0 0 0]
            sage: factor(m.charpoly())
            (x^2 - 6) * x^3

        """
        if R is None:
            return self.am()
        else:
            return self.am().change_ring(R)

    def networkx_graph(self):
        """
        Creates a NetworkX graph from the SAGE graph.
        
        EXAMPLE:
            sage: G = graphs.TetrahedralGraph()
            sage: N = G.networkx_graph()
            sage: type(N)
            <class 'networkx.xgraph.XGraph'>

        """
        return self._nxg.copy()

    def networkx_info(self, vertex=None):
        """
        Returns NetworkX information about the graph or the given node.

        """
        self._nxg.info(vertex)

    def __get_pos__(self):
        return self._pos
    
    def __set_pos__(self, pos):
        self._pos = pos

    ### General properties

    def name(self, new=None, set_to_none=False):
        """
        Returns the name of the (di)graph.
        
        INPUT:
        new -- if not None, then this becomes the new name of the (di)graph.
        set_to_none -- if True, removes any name
        
        EXAMPLE:
            sage: d = {0: [1,4,5], 1: [2,6], 2: [3,7], 3: [4,8], 4: [9], 5: [7, 8], 6: [8,9], 7: [9]}
            sage: G = Graph(d); G
            Graph on 10 vertices
            sage: G.name("Petersen Graph"); G
            'Petersen Graph'
            Petersen Graph: Graph on 10 vertices
            sage: G.name(set_to_none=True); G
            Graph on 10 vertices

        """
        if not new is None:
            if not isinstance(new, str):
                raise TypeError, "New name must be a string."
            self._nxg.name = new
        if set_to_none:
            self._nxg.name = None
        return self._nxg.name

    def loops(self, new=None):
        """
        Returns whether loops are permitted in the graph.
        
        INPUT:
        new -- boolean, changes whether loops are permitted in the graph.
        
        EXAMPLE:
            sage: G = Graph(); G
            Graph on 0 vertices
            sage: G.loops(True); G
            True
            Looped graph on 0 vertices

            sage: D = DiGraph(); D
            Digraph on 0 vertices
            sage: D.loops(True); D
            True
            Looped digraph on 0 vertices

        """
        if not new is None:
            if new:
                self._nxg.allow_selfloops()
            else:
                self._nxg.ban_selfloops()
        return self._nxg.selfloops
    
    def density(self):
        """
        Returns the density (number of edges divided by number of possible
        edges).
        
        EXAMPLE:
            sage: d = {0: [1,4,5], 1: [2,6], 2: [3,7], 3: [4,8], 4: [9], 5: [7, 8], 6: [8,9], 7: [9]}
            sage: G = Graph(d); G.density()
            1/3

        """
        from sage.rings.rational import Rational
        n = self.order()
        n = (n**2 - n)/2
        return Rational(self.size())/Rational(n)

    def order(self):
        """
        Returns the number of vertices.

        """
        return self._nxg.order()

    def size(self):
        """
        Returns the number of edges.

        """
        return self._nxg.size()

    ### Vertex handlers

    def has_vertex(self, vertex):
        """
        Indicates whether vertex is a vertex of the graph.
        
        EXAMPLE:
            sage: graphs.PetersenGraph().has_vertex(99)
            False

        """
        return self._nxg.has_node(vertex)

    def add_vertex(self, name=None):
        """
        Creates an isolated vertex.

        INPUT:
        n -- Name of the new vertex. If no name is specified, then the vertex
        will be represented by the least integer not already representing a
        vertex. Name must be an immutable object.
        
        EXAMPLES:
            sage: G = Graph(); G.add_vertex(); G
            Graph on 1 vertex

            sage: D = DiGraph(); D.add_vertex(); D
            Digraph on 1 vertex

        """
        if name is None: # then find an integer to use as a key
            i = 0
            while self.has_vertex(i):
                i=i+1
            self._nxg.add_node(i)
        else:
            self._nxg.add_node(name)

    def add_vertices(self, vertices):
        """
        Add vertices to the (di)graph from an iterable container of vertices.
        
        EXAMPLES:
            sage: d = {0: [1,4,5], 1: [2,6], 2: [3,7], 3: [4,8], 4: [9], 5: [7,8], 6: [8,9], 7: [9]}
            sage: G = Graph(d)
            sage: G.add_vertices([10,11,12])
            sage: G.vertices()
            [0, 1, 2, 3, 4, 5, 6, 7, 8, 9, 10, 11, 12]
            sage: G.add_vertices(graphs.CycleGraph(25).vertices())
            sage: G.vertices()
            [0, 1, 2, 3, 4, 5, 6, 7, 8, 9, 10, 11, 12, 13, 14, 15, 16, 17, 18, 19, 20, 21, 22, 23, 24]

        """
        self._nxg.add_nodes_from(vertices)

    def delete_vertex(self, vertex):
        """
        Deletes vertex, removing all incident edges(arcs).
        
        EXAMPLES:
            sage: G = graphs.WheelGraph(9)
            sage: G.delete_vertex(0); G.save('sage.png')

            sage: D = DiGraph({0:[1,2,3,4,5],1:[2],2:[3],3:[4],4:[5],5:[1]})
            sage: D.delete_vertex(0); D
            Digraph on 5 vertices

        """
        self._nxg.delete_node(vertex)

    def delete_vertices(self, vertices):
        """
        Remove vertices from the (di)graph taken from an iterable container of
        vertices.
        
        EXAMPLE:
            sage: D = DiGraph({0:[1,2,3,4,5],1:[2],2:[3],3:[4],4:[5],5:[1]})
            sage: D.delete_vertices([1,2,3,4,5]); D
            Digraph on 1 vertex

        """
        self._nxg.delete_nodes_from(vertices)

    def get_boundary(self):
        return self._boundary

    def set_boundary(self, boundary):
        self._boundary = boundary

    def vertex_boundary(self, vertices1, vertices2=None):
        """
        Returns a list of all vertices in the external boundary of vertices1,
        intersected with vertices2. If vertices2 is None, then vertices2 is the
        complement of vertices1.
        
        EXAMPLE:
            sage: G = graphs.CubeGraph(4)
            sage: l = ['0111', '0000', '0001', '0011', '0010', '0101', '0100', '1111', '1101', '1011', '1001']
            sage: G.vertex_boundary(['0000', '1111'], l)
            ['0010', '0100', '0001', '0111', '1011', '1101']

        """
        return self._nxg.node_boundary(vertices1, vertices2)
    
    def associate(self, vertex_dict):
        """
        Associate arbitrary objects with each vertex, via an association dictionary.

        INPUT:
            vertex_dict -- the association dictionary
        
        EXAMPLES:
            sage: d = {0 : graphs.DodecahedralGraph(), 1 : graphs.FlowerSnark(), 2 : graphs.MoebiusKantorGraph(), 3 : graphs.PetersenGraph() }
            sage: d[2]
            Moebius-Kantor Graph: Graph on 16 vertices
            sage: T = graphs.TetrahedralGraph()
            sage: T.vertices()
            [0, 1, 2, 3]
            sage: T.associate(d)
            sage: T.obj(1)
            Flower Snark: Graph on 20 vertices

        """
        try:
            for v in vertex_dict:
                self._assoc[v] = vertex_dict[v]
        except:
            self._assoc = {}
            for v in vertex_dict:
                self._assoc[v] = vertex_dict[v]
    
    def obj(self, vertex):
        """
        Retrieve the object associated with a given vertex.
        
        INPUT:
            vertex -- the given vertex
            
        EXAMPLES:
            sage: d = {0 : graphs.DodecahedralGraph(), 1 : graphs.FlowerSnark(), 2 : graphs.MoebiusKantorGraph(), 3 : graphs.PetersenGraph() }
            sage: d[2]
            Moebius-Kantor Graph: Graph on 16 vertices
            sage: T = graphs.TetrahedralGraph()
            sage: T.vertices()
            [0, 1, 2, 3]
            sage: T.associate(d)
            sage: T.obj(1)
            Flower Snark: Graph on 20 vertices

        """
        try:
            return self._assoc[vertex]
        except:
            return None
    
    def loop_vertices(self):
        """
        Returns a list of vertices with loops.
        
        EXAMPLE:
            sage: G = Graph({0 : [0], 1: [1,2,3], 2: [3]}, loops=True)
            sage: G.loop_vertices()
            [0, 1]

        """
        return self._nxg.nodes_with_selfloops()

    def clear(self):
        """
        Empties the graph of vertices and edges, removes name.

        """
        self._nxg.clear()

    def neighbors(self, vertex):
        """
        Return a list of neighbors (in and out if directed) of vertex.

        """
        return list(self.neighbor_iterator(vertex))

    def random_subgraph(self, p, inplace=False, create_using=None):
        """
        Return a random subgraph that contains each vertex with prob. p.

        """
        vertices = []
        p = float(p)
        for v in self:
            if random() < p:
                vertices.append(v)
        return self.subgraph(vertices, inplace, create_using)

    def vertex_iterator(self, vertices=None):
        """
        Returns an iterator over the given vertices. Returns False if not given
        a vertex, sequence, iterator or None. None is equivalent to a list of
        every vertex.

        """
        return self._nxg.prepare_nbunch(vertices)

    def vertices(self):
        """
        Return a list of the vertex keys. If the graph is a graph with
        boundary, boundary vertices are listed first.

        """
        bdy_verts = []
        int_verts = []
        for v in self.vertex_iterator():
            if v in self._boundary:
                bdy_verts.append(v)
            else:
                int_verts.append(v)
        return bdy_verts + int_verts

    def relabel(self, perm, inplace=True, quick=False):
        r"""
        Uses a dictionary or permutation to relabel the (di)graph.
        If perm is a dictionary, each old vertex v is a key in the
        dictionary, and its new label is d[v]. If perm is a list,
        we think of it as a map $i \mapsto perm[i]$ (only for graphs
        with $V = \{0,1,...,n-1\}$ ). If perm is a per mutation, the
        permutation is simply applied to the graph, under the
        assumption that $V = \{0,1,...,n-1\}$ is the vertex set, and
        the permutation acts on the set $\{1,2,...,n\}$, where we think
        of $n = 0$.
        
        INPUT:
            quick -- if True, simply return the enumeration of the new graph
        without constructing it. Requires that perm is of type list.
        
        EXAMPLES:
            sage: G = Graph({0:[1],1:[2],2:[]})
            sage: G.am()
            [0 1 0]
            [1 0 1]
            [0 1 0]
        
        Relabeling using a list:
            sage: G.relabel([0,2,1])
            sage: G.am()
            [0 0 1]
            [0 0 1]
            [1 1 0]
        
        Relabeling using a dictionary:
            sage: G.relabel({0:2,2:0})
            sage: G.am()
            [0 1 1]
            [1 0 0]
            [1 0 0]
        
        Relabeling using a SAGE permutation:
            sage: from sage.groups.perm_gps.permgroup_named import SymmetricGroup
            sage: S = SymmetricGroup(3)
            sage: gamma = S('(3,2)')
            sage: G.relabel(gamma)
            sage: G.am()
            [0 0 1]
            [0 0 1]
            [1 1 0]

        """
        if type(perm) == list:
            if quick:
                n = self.order()
                numbr = 0
                if isinstance(self, Graph):
                    for i,j,l in self.edge_iterator():
                        numbr += 1<<((n-(perm[i]+1))*n + n-(perm[j]+1))
                        numbr += 1<<((n-(perm[j]+1))*n + n-(perm[i]+1))
                elif isinstance(self, DiGraph):
                    for i,j,l in self.arc_iterator():
                        numbr += 1<<((n-(perm[i]+1))*n + n-(perm[j]+1))
                return numbr
            if isinstance(self, Graph):
                oldd = self._nxg.adj
                newd = {}
                for v in oldd.iterkeys():
                    oldtempd = oldd[v]
                    newtempd = {}
                    for w in oldtempd.iterkeys():
                        newtempd[perm[w]] = oldtempd[w]
                    newd[perm[v]] = newtempd
                if inplace:
                    self._nxg.adj = newd
                else:
                    G = self.copy()
                    G._nxg.adj = newd
                    return G
            else: # DiGraph
                oldsucc = self._nxg.succ
                oldpred = self._nxg.pred
                newsucc = {}
                newpred = {}
                for v in oldsucc.iterkeys():
                    oldtempsucc = oldsucc[v]
                    newtempsucc = {}
                    for w in oldtempsucc.iterkeys():
                        newtempsucc[perm[w]] = oldtempsucc[w]
                    newsucc[perm[v]] = newtempsucc
                for v in oldpred.iterkeys():
                    oldtemppred = oldpred[v]
                    newtemppred = {}
                    for w in oldtemppred.iterkeys():
                        newtemppred[perm[w]] = oldtemppred[w]
                    newpred[perm[v]] = newtemppred
                if inplace:
                    self._nxg.adj = newsucc
                    self._nxg.succ = self._nxg.adj
                    self._nxg.pred = newpred
                else:
                    D = self.copy()
                    D._nxg.adj = newsucc
                    D._nxg.succ = D._nxg.adj
                    D._nxg.pred = newpred
                    return D
        from sage.groups.perm_gps.permgroup_element import PermutationGroupElement
        if type(perm) == PermutationGroupElement:
            n = self.order()
            dict = {}
            llist = perm.list()
            for i in range(1,n):
                dict[i] = llist[i-1]%n
            if n > 0:
                dict[0] = llist[n-1]%n
            perm = dict
        if type(perm) == type({}):
            keys = perm.keys()
            verts = self.vertices()
            for v in verts:
                if v not in keys:
                    perm[v] = v
            for v in perm.iterkeys():
                if v in verts:
                    try:
                        ddddd = {perm[v]:0}
                    except TypeError:
                        raise ValueError, "perm dictionary must be of the format {a:a1, b:b1, ...} where a,b,... are vertices and a1,b1,... are hashable"
            if isinstance(self, Graph):
                oldd = self._nxg.adj
                newd = {}
                for v in oldd.iterkeys():
                    oldtempd = oldd[v]
                    newtempd = {}
                    for w in oldtempd.iterkeys():
                        newtempd[perm[w]] = oldtempd[w]
                    newd[perm[v]] = newtempd
                if inplace:
                    self._nxg.adj = newd
                else:
                    G = self.copy()
                    G._nxg.adj = newd
                    return G
            else: # DiGraph
                oldsucc = self._nxg.succ
                oldpred = self._nxg.pred
                newsucc = {}
                newpred = {}
                for v in oldsucc.iterkeys():
                    oldtempsucc = oldsucc[v]
                    newtempsucc = {}
                    for w in oldtempsucc.iterkeys():
                        newtempsucc[perm[w]] = oldtempsucc[w]
                    newsucc[perm[v]] = newtempsucc
                for v in oldpred.iterkeys():
                    oldtemppred = oldpred[v]
                    newtemppred = {}
                    for w in oldtemppred.iterkeys():
                        newtemppred[perm[w]] = oldtemppred[w]
                    newpred[perm[v]] = newtemppred
                if inplace:
                    self._nxg.adj = newsucc
                    self._nxg.succ = self._nxg.adj
                    self._nxg.pred = newpred
                else:
                    D = self.copy()
                    D._nxg.adj = newsucc
                    D._nxg.succ = D._nxg.adj
                    D._nxg.pred = newpred
                    return D

    ### Cliques
    
    def cliques(self):
        """
        Returns the list of maximal cliques of which each are members
        of the clique.
        
        Currently only implemented for undirected graphs.  Use to_undirected
        to convert a digraph to an undirected graph.  (See examples below).

        Maximal cliques are the largest complete subgraphs containing a
        given point.  This function is based on Networkx's implementation
        of the Bron and Kerbosch Algorithm, [1].
        
        REFERENCE:
            [1] Coen Bron and Joep Kerbosch. (1973). Algorithm 457: Finding
                All Cliques of an Undirected Graph. Commun. ACM. v 16. n 9.
                pages 575-577. ACM Press. [Online] Available: 
                http://www.ram.org/computing/rambin/rambin.html
                
        EXAMPLES:
            sage: (graphs.ChvatalGraph()).cliques()
            [[0, 1], [0, 4], [0, 6], [0, 9], [2, 1], [2, 3], [2, 6], [2, 8], [3, 4], [3, 7], [3, 9], [5, 1], [5, 4], [5, 10], [5, 11], [7, 1], [7, 8], [7, 11], [8, 4], [8, 10], [10, 6], [10, 9], [11, 6], [11, 9]]
            sage: D = DiGraph({0:[1,2,3], 1:[2], 3:[0,1]})
            sage.: D.show(figsize=[2,2])
            sage: D.cliques()
            Traceback (most recent call last):
            ...
            TypeError: Function defined for undirected graphs only.  See documentation.
            sage: D = D.to_undirected()
            sage.: D.show(figsize=[2,2])
            sage: D.cliques()
            [[0, 1, 2], [0, 1, 3]]
        """
        if (self.is_directed()):
            raise TypeError('Function defined for undirected graphs only.  See documentation.')
        else:
            import networkx.cliques
            return networkx.cliques.find_cliques(self._nxg)
        
    def cliques_get_max_clique_graph(self, **kwds):
        """
        Returns a graph constructed with maximal cliques as nodes,
        and edges between maximal cliques with common members in
        the original graph.
        
        Currently only implemented for undirected graphs.  Use to_undirected
        to convert a digraph to an undirected graph.  (See examples below).

        EXAMPLES:
            sage: (graphs.ChvatalGraph()).cliques_get_max_clique_graph()
            Graph on 24 vertices
            sage.: ((graphs.ChvatalGraph()).cliques_get_max_clique_graph()).show(figsize=[2,2], vertex_size=20, vertex_labels=False)
            sage: D = DiGraph({0:[1,2,3], 1:[2], 3:[0,1]})
            sage.: D.show(figsize=[2,2])
            sage: D.cliques_get_max_clique_graph()
            Traceback (most recent call last):
            ...
            TypeError: Function defined for undirected graphs only.  See documentation.
            sage: D = D.to_undirected()
            sage.: D.show(figsize=[2,2])
            sage: D.cliques_get_max_clique_graph()
            Graph on 2 vertices
            sage.: (D.cliques_get_max_clique_graph()).show(figsize=[2,2])
        """
        if (self.is_directed()):
            raise TypeError('Function defined for undirected graphs only.  See documentation.')
        else:
            import networkx.cliques
            return Graph(networkx.cliques.make_max_clique_graph(self._nxg, **kwds))
        
    # Add fpos (below) when Bipartite class is wrapped.    
    def cliques_get_clique_bipartite(self, **kwds):
        """
        Returns a bipartite graph constructed such that cliques are the
        top nodes and the bottom nodes are retained from the given graph.
        Top and bottom nodes are connected if the bottom node belongs to
        the clique represented by a top node.
        
        Currently only implemented for undirected graphs.  Use to_undirected
        to convert a digraph to an undirected graph.  (See examples below).
        
        EXAMPLES:
            sage: (graphs.ChvatalGraph()).cliques_get_clique_bipartite()
            Graph on 36 vertices
            sage.: ((graphs.ChvatalGraph()).cliques_get_clique_bipartite()).show(figsize=[2,2], vertex_size=20, vertex_labels=False)
            sage: D = DiGraph({0:[1,2,3], 1:[2], 3:[0,1]})
            sage.: D.show(figsize=[2,2])
            sage: D.cliques_get_clique_bipartite()
            Traceback (most recent call last):
            ...
            TypeError: Function defined for undirected graphs only.  See documentation.
            sage: D = D.to_undirected()
            sage.: D.show(figsize=[2,2])
            sage: D.cliques_get_clique_bipartite()
            Graph on 6 vertices
            sage.: (D.cliques_get_clique_bipartite()).show(figsize=[2,2])
        """
        if (self.is_directed()):
            raise TypeError('Function defined for undirected graphs only.  See documentation.')
        else:
            import networkx.cliques
            return Graph(networkx.cliques.make_clique_bipartite(self._nxg, **kwds))

    # TODO: Also implement project_down and project_up after Bipartite class.

    def clique_number(self, cliques=None):
        """
        Returns the size of the largest clique of the graph (clique number).
        
        Currently only implemented for undirected graphs.  Use to_undirected
        to convert a digraph to an undirected graph.  (See examples below).
        
        INPUT:
            -- cliques - list of cliques (if already computed)
            
        EXAMPLES:
            sage: C = Graph('DJ{')
            sage: C.clique_number()
            4
            sage: E = C.cliques()
            sage: E
            [[4, 1, 2, 3], [4, 0]]
            sage: C.clique_number(cliques=E)
            4
            sage: D = DiGraph({0:[1,2,3], 1:[2], 3:[0,1]})
            sage.: D.show(figsize=[2,2])
            sage: D.clique_number()
            Traceback (most recent call last):
            ...
            TypeError: Function defined for undirected graphs only.  See documentation.
            sage: D = D.to_undirected()
            sage.: D.show(figsize=[2,2])
            sage: D.clique_number()
            3
        """
        if (self.is_directed()):
            raise TypeError('Function defined for undirected graphs only.  See documentation.')
        else:
            import networkx.cliques
            return networkx.cliques.graph_clique_number(self._nxg, cliques)
        
    def cliques_node_clique_number(self, nodes=None, with_labels=False, cliques=None):
        r"""
        Returns a list of sizes of the largest maximal cliques containing
        each node.  (Returns a single value if only one input node).
        
        Currently only implemented for undirected graphs.  Use to_undirected
        to convert a digraph to an undirected graph.  (See examples below).
        
        INPUT:
            -- nodes - the nodes to inspect (default is entire graph)
            -- with_labels - (boolean) default False returns list as above
                             True returns a dictionary keyed by node labels
            -- cliques - list of cliques (if already computed)
            
        EXAMPLES:
            sage: C = Graph('DJ{')
            sage: C.cliques_node_clique_number()
            [2, 4, 4, 4, 4]
            sage: E = C.cliques()
            sage: E
            [[4, 1, 2, 3], [4, 0]]
            sage: C.cliques_node_clique_number(cliques=E)
            [2, 4, 4, 4, 4]
            sage: F = graphs.Grid2dGraph(2,3)
            sage: F.cliques_node_clique_number(with_labels=True)
            {(0, 1): 2, (1, 2): 2, (0, 0): 2, (1, 1): 2, (1, 0): 2, (0, 2): 2}
            sage: F.cliques_node_clique_number(nodes=[(0, 1), (1, 2)])
            [2, 2]
            sage: D = DiGraph({0:[1,2,3], 1:[2], 3:[0,1]})
            sage.: D.show(figsize=[2,2])
            sage: D.cliques_node_clique_number()
            Traceback (most recent call last):
            ...
            TypeError: Function defined for undirected graphs only.  See documentation.
            sage: D = D.to_undirected()
            sage.: D.show(figsize=[2,2])
            sage: D.cliques_node_clique_number()
            [3, 3, 3, 3]
        """
        if (self.is_directed()):
            raise TypeError('Function defined for undirected graphs only.  See documentation.')
        else:
            import networkx.cliques
            return networkx.cliques.node_clique_number(self._nxg, nodes, with_labels, cliques)
        
    def cliques_number_of(self, nodes=None, cliques=None, with_labels=False):
        """
        Returns a list of the number of maximal cliques containing
        each node.  (Returns a single value if only one input node).
        
        Currently only implemented for undirected graphs.  Use to_undirected
        to convert a digraph to an undirected graph.  (See examples below).
        
        INPUT:
            -- nodes - the nodes to inspect (default is entire graph)
            -- with_labels - (boolean) default False returns list as above
                             True returns a dictionary keyed by node labels
            -- cliques - list of cliques (if already computed)
            
        EXAMPLES:
            sage: C = Graph('DJ{')
            sage: C.cliques_number_of()
            [1, 1, 1, 1, 2]
            sage: E = C.cliques()
            sage: E
            [[4, 1, 2, 3], [4, 0]]
            sage: C.cliques_number_of(cliques=E)
            [1, 1, 1, 1, 2]
            sage: F = graphs.Grid2dGraph(2,3)
            sage: F.cliques_number_of(with_labels=True)
            {(0, 1): 3, (1, 2): 2, (0, 0): 2, (1, 1): 3, (1, 0): 2, (0, 2): 2}
            sage: F.cliques_number_of(nodes=[(0, 1), (1, 2)])
            [3, 2]
            sage: D = DiGraph({0:[1,2,3], 1:[2], 3:[0,1]})
            sage.: D.show(figsize=[2,2])
            sage: D.cliques_number_of()
            Traceback (most recent call last):
            ...
            TypeError: Function defined for undirected graphs only.  See documentation.
            sage: D = D.to_undirected()
            sage.: D.show(figsize=[2,2])
            sage: D.cliques_number_of()
            [2, 2, 1, 1]
        """
        if (self.is_directed()):
            raise TypeError('Function defined for undirected graphs only.  See documentation.')
        else:
            import networkx.cliques
            return networkx.cliques.number_of_cliques(self._nxg, nodes, cliques, with_labels)
        
    def cliques_containing_node(self, nodes=None, cliques=None, with_labels=False):
        """
        Returns the cliques containing each node, represented as a list of 
        lists.  (Returns a single list if only one input node).
        
        Currently only implemented for undirected graphs.  Use to_undirected
        to convert a digraph to an undirected graph.  (See examples below).
        
        INPUT:
            -- nodes - the nodes to inspect (default is entire graph)
            -- with_labels - (boolean) default False returns list as above
                             True returns a dictionary keyed by node labels
            -- cliques - list of cliques (if already computed)
            
        EXAMPLES:
            sage: C = Graph('DJ{')
            sage: C.cliques_containing_node()
            [[[4, 0]], [[4, 1, 2, 3]], [[4, 1, 2, 3]], [[4, 1, 2, 3]], [[4, 1, 2, 3], [4, 0]]]
            sage: E = C.cliques()
            sage: E
            [[4, 1, 2, 3], [4, 0]]
            sage: C.cliques_containing_node(cliques=E)
            [[[4, 0]], [[4, 1, 2, 3]], [[4, 1, 2, 3]], [[4, 1, 2, 3]], [[4, 1, 2, 3], [4, 0]]]
            sage: F = graphs.Grid2dGraph(2,3)
            sage: F.cliques_containing_node(with_labels=True)
            {(0, 1): [[(0, 1), (0, 0)], [(0, 1), (0, 2)], [(0, 1), (1, 1)]], (1, 2): [[(1, 2), (0, 2)], [(1, 2), (1, 1)]], (0, 0): [[(0, 1), (0, 0)], [(1, 0), (0, 0)]], (1, 1): [[(0, 1), (1, 1)], [(1, 2), (1, 1)], [(1, 0), (1, 1)]], (1, 0): [[(1, 0), (0, 0)], [(1, 0), (1, 1)]], (0, 2): [[(0, 1), (0, 2)], [(1, 2), (0, 2)]]}
            sage: F.cliques_containing_node(nodes=[(0, 1), (1, 2)])
            [[[(0, 1), (0, 0)], [(0, 1), (0, 2)], [(0, 1), (1, 1)]], [[(1, 2), (0, 2)], [(1, 2), (1, 1)]]]
            sage: D = DiGraph({0:[1,2,3], 1:[2], 3:[0,1]})
            sage.: D.show(figsize=[2,2])
            sage: D.cliques_containing_node()
            Traceback (most recent call last):
            ...
            TypeError: Function defined for undirected graphs only.  See documentation.
            sage: D = D.to_undirected()
            sage.: D.show(figsize=[2,2])
            sage: D.cliques_containing_node()
            [[[0, 1, 2], [0, 1, 3]], [[0, 1, 2], [0, 1, 3]], [[0, 1, 2]], [[0, 1, 3]]]
        """
        if (self.is_directed()):
            raise TypeError('Function defined for undirected graphs only.  See documentation.')
        else:
            import networkx.cliques
            return networkx.cliques.cliques_containing_node(self._nxg, nodes, cliques, with_labels)
        
    ### Cluster
    
    def cluster_triangles(self, nbunch=None, with_labels=False):
        r"""
        Returns the number of triangles for nbunch of nodes as an
        ordered list.
        
        The clustering coefficient of a graph is the fraction of
        possible triangles that are triangles,
        c_i = triangles_i / (k_i*(k_i-1)/2)
        where k_i is the degree of node i, [1].  A coefficient for
        the whole graph is the average of the c_i.  Transitivity is
        the fraction of all possible triangles which are triangles,
        T = 3*triangles/triads, [1].
        
        INPUT:
            -- nbunch - The nodes to inspect.  If nbunch=None, returns
                data for all nodes in the graph
            -- with_labels - (boolean) default False returns list as above
                             True returns dict keyed by node labels.
        
        REFERENCE:
            [1] Aric Hagberg, Dan Schult and Pieter Swart. NetworkX
                documentation. [Online] Available: 
                https://networkx.lanl.gov/reference/networkx/
                
        EXAMPLES:
            sage: (graphs.FruchtGraph()).cluster_triangles()
            [1, 1, 0, 1, 1, 1, 1, 1, 0, 1, 1, 0]
            sage: (graphs.FruchtGraph()).cluster_triangles(with_labels=True)
            {0: 1, 1: 1, 2: 0, 3: 1, 4: 1, 5: 1, 6: 1, 7: 1, 8: 0, 9: 1, 10: 1, 11: 0}
            sage: (graphs.FruchtGraph()).cluster_triangles(nbunch=[0,1,2])
            [1, 1, 0]
        """
        import networkx
        return networkx.triangles(self._nxg, nbunch, with_labels)
        
    def clustering_average(self):
        r"""
        Returns the average clustering coefficient.
        
        The clustering coefficient of a graph is the fraction of
        possible triangles that are triangles,
        c_i = triangles_i / (k_i*(k_i-1)/2)
        where k_i is the degree of node i, [1].  A coefficient for
        the whole graph is the average of the c_i.  Transitivity is
        the fraction of all possible triangles which are triangles,
        T = 3*triangles/triads, [1].
                
        REFERENCE:
            [1] Aric Hagberg, Dan Schult and Pieter Swart. NetworkX
                documentation. [Online] Available: 
                https://networkx.lanl.gov/reference/networkx/
                
        EXAMPLES:
            sage: (graphs.FruchtGraph()).clustering_average()
            0.25
        """
        import networkx
        return networkx.average_clustering(self._nxg)
        
    def clustering_coeff(self, nbunch=None, with_labels=False, weights=False):
        r"""
        Returns the clustering coefficient for each node in nbunch
        as an ordered list.
        
        The clustering coefficient of a graph is the fraction of
        possible triangles that are triangles,
        c_i = triangles_i / (k_i*(k_i-1)/2)
        where k_i is the degree of node i, [1].  A coefficient for
        the whole graph is the average of the c_i.  Transitivity is
        the fraction of all possible triangles which are triangles,
        T = 3*triangles/triads, [1].  
        
        INPUT:
            -- nbunch - the nodes to inspect (default None returns
                        data on all nodes in graph)
            -- with_labels - (boolean) default False returns list as above
                             True returns dict keyed by node labels.
            -- weights - default is False.  If both with_labels and weights
                        are True, then returns a clustering coefficient dict
                        and a dict of weights based on degree.  Weights are 
                        the fraction of connected triples in the graph that 
                        include the keyed node.
                
        REFERENCE:
            [1] Aric Hagberg, Dan Schult and Pieter Swart. NetworkX
                documentation. [Online] Available: 
                https://networkx.lanl.gov/reference/networkx/
        
        EXAMPLES:
            sage: (graphs.FruchtGraph()).clustering_coeff()
            [0.33333333333333331, 0.33333333333333331, 0.0, 0.33333333333333331, 0.33333333333333331, 0.33333333333333331, 0.33333333333333331, 0.33333333333333331, 0.0, 0.33333333333333331, 0.33333333333333331, 0.0]
            sage: (graphs.FruchtGraph()).clustering_coeff(with_labels=True)
            {0: 0.33333333333333331, 1: 0.33333333333333331, 2: 0.0, 3: 0.33333333333333331, 4: 0.33333333333333331, 5: 0.33333333333333331, 6: 0.33333333333333331, 7: 0.33333333333333331, 8: 0.0, 9: 0.33333333333333331, 10: 0.33333333333333331, 11: 0.0}
            sage: (graphs.FruchtGraph()).clustering_coeff(with_labels=True,weights=True)
            ({0: 0.33333333333333331, 1: 0.33333333333333331, 2: 0.0, 3: 0.33333333333333331, 4: 0.33333333333333331, 5: 0.33333333333333331, 6: 0.33333333333333331, 7: 0.33333333333333331, 8: 0.0, 9: 0.33333333333333331, 10: 0.33333333333333331, 11: 0.0}, {0: 0.083333333333333329, 1: 0.083333333333333329, 2: 0.083333333333333329, 3: 0.083333333333333329, 4: 0.083333333333333329, 5: 0.083333333333333329, 6: 0.083333333333333329, 7: 0.083333333333333329, 8: 0.083333333333333329, 9: 0.083333333333333329, 10: 0.083333333333333329, 11: 0.083333333333333329})
            sage: (graphs.FruchtGraph()).clustering_coeff(nbunch=[0,1,2])
            [0.33333333333333331, 0.33333333333333331, 0.0]
            sage: (graphs.FruchtGraph()).clustering_coeff(nbunch=[0,1,2],with_labels=True,weights=True)
            ({0: 0.33333333333333331, 1: 0.33333333333333331, 2: 0.0}, {0: 0.083333333333333329, 1: 0.083333333333333329, 2: 0.083333333333333329})
        """
        import networkx
        return networkx.clustering(self._nxg, nbunch, with_labels, weights)
        
    def cluster_transitivity(self):
        r"""
        Returns the transitivity (fraction of transitive triangles)
        of the graph.
        
        The clustering coefficient of a graph is the fraction of
        possible triangles that are triangles,
        c_i = triangles_i / (k_i*(k_i-1)/2)
        where k_i is the degree of node i, [1].  A coefficient for
        the whole graph is the average of the c_i.  Transitivity is
        the fraction of all possible triangles which are triangles,
        T = 3*triangles/triads, [1].
                
        REFERENCE:
            [1] Aric Hagberg, Dan Schult and Pieter Swart. NetworkX
                documentation. [Online] Available: 
                https://networkx.lanl.gov/reference/networkx/
                
        EXAMPLES:
            sage: (graphs.FruchtGraph()).cluster_transitivity()
            0.25
        """
        import networkx
        return networkx.transitivity(self._nxg)
    
    ### Cores
    
    def cores(self, with_labels=False):
        """
        Returns the core number for each vertex in an ordered list.
        
        'K-cores in graph theory were introduced by Seidman in 1983 
        and by Bollobas in 1984 as a method of (destructively) simplifying 
        graph topology to aid in analysis and visualization. They have been 
        more recently defined as the following by Batagelj et al: given a 
        graph G with vertices set V and edges set E, the k-core is computed 
        by pruning all the vertices (with their respective edges) with degree 
        less than k. That means that if a vertex u has degree d_u, and it has 
        n neighbors with degree less than k, then the degree of u becomes d_u - n,
        and it will be also pruned if k > d_u - n.  This operation can be 
        useful to filter or to study some properties of the graphs. For 
        instance, when you compute the 2-core of graph G, you are cutting 
        all the vertices which are in a tree part of graph. (A tree is a 
        graph with no loops),' [1].
        
        INPUT:
            -- with_labels - default False returns list as described above.
                             True returns dict keyed by node labels.
                             
        REFERENCE:
            [1] K-core. Wikipedia. (2007). [Online] Available:
                http://en.wikipedia.org/wiki/K-core
            [2] Boris Pittel, Joel Spencer and Nicholas Wormald. Sudden
                Emergence of a Giant k-Core in a Random Graph. (1996).
                J. Combinatorial Theory. Ser B 67. pages 111-151. [Online] 
                Available: http://cs.nyu.edu/cs/faculty/spencer/papers/k-core.pdf 
                
        EXAMPLES:
            sage: (graphs.FruchtGraph()).cores()
            [3, 3, 3, 3, 3, 3, 3, 3, 3, 3, 3, 3]
            sage: (graphs.FruchtGraph()).cores(with_labels=True)
            {0: 3, 1: 3, 2: 3, 3: 3, 4: 3, 5: 3, 6: 3, 7: 3, 8: 3, 9: 3, 10: 3, 11: 3}
        """
        import networkx.cores
        return networkx.cores.find_cores(self._nxg, with_labels)
        
    ### Distance

    def distance(self, u, v):
        """
        Returns the (directed) distance from u to v in the (di)graph, i.e. the
        length of the shortest path from u to v.
        
        EXAMPLES:
            sage: G = graphs.CycleGraph(9)
            sage: G.distance(0,1)
            1
            sage: G.distance(0,4)
            4
            sage: G.distance(0,5)
            4
            sage: G = Graph( {0:[], 1:[]} )
            sage: G.distance(0,1)
            +Infinity
        
        """
        return self.shortest_path_length(u, v)

    def eccentricity(self, v=None, dist_dict=None, with_labels=False):
        """
        Return the eccentricity of vertex (or vertices) v.
        
        The eccentricity of a vertex is the maximum distance to any other
        vertex.

        INPUT:
            v -- either a single vertex or a list of vertices. If it is not
        specified, then it is taken to be all vertices.
            dist_dict -- optional, a dict of dicts of distance.
            with_labels -- Whether to return a list or a dict.

        EXAMPLES:
            sage: G = graphs.KrackhardtKiteGraph()
            sage: G.eccentricity()
            [4, 4, 4, 4, 4, 3, 3, 2, 3, 4]
            sage: G.vertices()
            [0, 1, 2, 3, 4, 5, 6, 7, 8, 9]
            sage: G.eccentricity(7)
            2
            sage: G.eccentricity([7,8,9])
            [3, 4, 2]
            sage: G.eccentricity([7,8,9], with_labels=True) == {8: 3, 9: 4, 7: 2}
            True
            sage: G = Graph( { 0 : [], 1 : [], 2 : [1] } )
            sage: G.eccentricity()
            [+Infinity, +Infinity, +Infinity]
            sage: G = Graph({0:[]})
            sage: G.eccentricity(with_labels=True)
            {0: 0}
            sage: G = Graph({0:[], 1:[]})
            sage: G.eccentricity(with_labels=True)
            {0: +Infinity, 1: +Infinity}

        """
        import networkx
        try:
            return networkx.eccentricity(self._nxg, v, dist_dict, with_labels)
        except:
            from sage.rings.infinity import Infinity
            e = {}
            if v is None:
                v = self.vertices()
            elif not isinstance(v, list):
                v = [v]
            for u in v:
                e[u] = Infinity
            if with_labels:
                return e
            else:
                if len(e)==1: return e.values()[0] # return single value
                return e.values()
    
    def radius(self):
        """
        Returns the radius of the (di)graph.
        
        The radius is defined to be the minimum eccentricity of any vertex,
        where the eccentricity is the maximum distance to any other vertex.
        
        EXAMPLES:
        The more symmetric a graph is, the smaller (diameter - radius) is.
            sage: G = graphs.BarbellGraph(9, 3)
            sage: G.radius()
            3
            sage: G.diameter()
            6

            sage: G = graphs.OctahedralGraph()
            sage: G.radius()
            2
            sage: G.diameter()
            2

        """
        return min(self.eccentricity())
    
    def center(self):
        """
        Returns the set of vertices in the center, i.e. whose eccentricity is
        equal to the radius of the (di)graph.
        
        In other words, the center is the set of vertices achieving the
        minimum eccentricity.
        
        EXAMPLES:
            sage: G = graphs.DiamondGraph()
            sage: G.center()
            [1, 2]
            sage: P = graphs.PetersenGraph()
            sage: P.subgraph(P.center()) == P
            True
            sage: S = graphs.StarGraph(19)
            sage: S.center()
            [0]
            sage: G = Graph()
            sage: G.center()
            []
            sage: G.add_vertex()
            sage: G.center()
            [0]

        """
        e = self.eccentricity(with_labels=True)
        try:
            r = min(e.values())
        except:
            return []
        return [v for v in e if e[v]==r]
    
    def diameter(self):
        """
        Returns the largest distance between any two vertices. Returns
        Infinity if the (di)graph is not connected.
        
        EXAMPLES:
            sage: G = graphs.PetersenGraph()
            sage: G.diameter()
            2
            sage: G = Graph( { 0 : [], 1 : [], 2 : [1] } )
            sage: G.diameter()
            +Infinity

        Although max( {} ) is usually defined as -Infinity, since the diameter
        will never be negative, we define it to be zero:
            sage: G = graphs.EmptyGraph()
            sage: G.diameter()
            0

        """
        e = self.eccentricity()
        if not isinstance(e, list):
            e = [e]
        if len(e) == 0:
            return 0
        return max(e)
    
    def periphery(self):
        """
        Returns the set of vertices in the periphery, i.e. whose eccentricity
        is equal to the diameter of the (di)graph.
        
        In other words, the periphery is the set of vertices achieving the
        maximum eccentricity.
        
        EXAMPLES:
            sage: G = graphs.DiamondGraph()
            sage: G.periphery()
            [0, 3]
            sage: P = graphs.PetersenGraph()
            sage: P.subgraph(P.periphery()) == P
            True
            sage: S = graphs.StarGraph(19)
            sage: S.periphery()
            [1, 2, 3, 4, 5, 6, 7, 8, 9, 10, 11, 12, 13, 14, 15, 16, 17, 18, 19]
            sage: G = Graph()
            sage: G.periphery()
            []
            sage: G.add_vertex()
            sage: G.periphery()
            [0]

        """
        e = self.eccentricity(with_labels=True)
        try:
            r = max(e.values())
        except:
            return []
        return [v for v in e if e[v]==r]

    ### Paths
    
    def shortest_path(self, u, v, by_weight=False, bidirectional=True):
        """
        Returns a list of vertices representing some shortest path from u to
        v: if there is no path from u to v, the list is empty.
        
        INPUT:
            by_weight -- if False, uses a breadth first search. If True, takes
        edge weightings into account, using Dijkstra's algorithm.
            bidirectional -- if True, the algorithm will expand vertices from
        u and v at the same time, making two spheres of half the usual radius.
        This generally doubles the speed (consider the total volume in each
        case).
        
        EXAMPLE:
            sage: D = graphs.DodecahedralGraph()
            sage: D.shortest_path(4, 9)
            [4, 17, 16, 12, 13, 9]
            sage: D.shortest_path(5, 5)
            [5]
            sage: D.delete_vertices([9,12,14])
            sage: D.shortest_path(13, 4)
            []
            sage: G = Graph( { 0: {1: 1}, 1: {2: 1}, 2: {3: 1}, 3: {4: 2}, 4: {0: 2} } )
            sage: G.plot(edge_labels=True).save('sage.png')
            sage: G.shortest_path(0, 3)
            [0, 4, 3]
            sage: G.shortest_path(0, 3, by_weight=True)
            [0, 1, 2, 3]

        """ #         TODO- multiple edges??
        if u == v: # to avoid a NetworkX bug
            return [u]
        import networkx
        if by_weight:
            if bidirectional:
                try:
                    L = networkx.bidirectional_dijkstra(self._nxg, u, v)[1]
                except:
                    L = False
            else:
                L = networkx.dijkstra_path(self._nxg, u, v)
        else:
            if bidirectional:
                L = networkx.shortest_path(self._nxg, u, v)
            else:
                try:
                    L = networkx.single_source_shortest_path(self._nxg, u)[v]
                except:
                    L = False
        if L:
            return L
        else:
            return []

    def shortest_path_length(self, u, v, by_weight=False,
                                         bidirectional=True,
                                         weight_sum=None):
        """
        Returns the minimal length of paths from u to v: if there is no path
        from u to v, returns Infinity.
        
        INPUT:
            by_weight -- if False, uses a breadth first search. If True, takes
        edge weightings into account, using Dijkstra's algorithm.
            bidirectional -- if True, the algorithm will expand vertices from
        u and v at the same time, making two spheres of half the usual radius.
        This generally doubles the speed (consider the total volume in each
        case).
            weight_sum -- if False, returns the number of edges in the path.
        If True, returns the sum of the weights of these edges. Default
        behavior is to have the same value as by_weight.
        
        EXAMPLE:
            sage: D = graphs.DodecahedralGraph()
            sage: D.shortest_path_length(4, 9)
            5
            sage: D.shortest_path_length(5, 5)
            0
            sage: D.delete_vertices([9,12,14])
            sage: D.shortest_path_length(13, 4)
            +Infinity
            sage: G = Graph( { 0: {1: 1}, 1: {2: 1}, 2: {3: 1}, 3: {4: 2}, 4: {0: 2} } )
            sage: G.plot(edge_labels=True).save('sage.png')
            sage: G.shortest_path_length(0, 3)
            2
            sage: G.shortest_path_length(0, 3, by_weight=True)
            3

        """
        if weight_sum is None:
            weight_sum = by_weight
        path = self.shortest_path(u, v, by_weight, bidirectional)
        length = len(path) - 1
        if length == -1:
            from sage.rings.infinity import Infinity
            return Infinity
        if weight_sum:
            wt = 0
            for j in range(length):
                wt += self.edge_label(path[j], path[j+1])
            return wt
        else:
            return length

    def shortest_paths(self, u, by_weight=False, cutoff=None):
        """
        Returns a dictionary d of shortest paths d[v] from u to v, for each
        vertex v connected by a path from u.
        
        INPUT:
            by_weight -- if False, uses a breadth first search. If True, uses
        Dijkstra's algorithm to find the shortest paths by weight.
            cutoff -- integer depth to stop search. Ignored if by_weight is
        True.
        
        EXAMPLES:
            sage: D = graphs.DodecahedralGraph()
            sage: D.shortest_paths(0)
            {0: [0], 1: [0, 1], 2: [0, 1, 2], 3: [0, 19, 3], 4: [0, 19, 3, 4], 5: [0, 19, 3, 4, 5], 6: [0, 1, 2, 6], 7: [0, 1, 8, 7], 8: [0, 1, 8], 9: [0, 10, 9], 10: [0, 10], 11: [0, 10, 11], 12: [0, 10, 11, 12], 13: [0, 10, 9, 13], 14: [0, 1, 8, 7, 14], 15: [0, 10, 11, 12, 16, 15], 16: [0, 10, 11, 12, 16], 17: [0, 19, 18, 17], 18: [0, 19, 18], 19: [0, 19]}
            sage: D.shortest_paths(0, cutoff=2)
            {0: [0], 1: [0, 1], 2: [0, 1, 2], 3: [0, 19, 3], 8: [0, 1, 8], 9: [0, 10, 9], 10: [0, 10], 11: [0, 10, 11], 18: [0, 19, 18], 19: [0, 19]}
            sage: G = Graph( { 0: {1: 1}, 1: {2: 1}, 2: {3: 1}, 3: {4: 2}, 4: {0: 2} } )
            sage: G.plot(edge_labels=True).save('sage.png')
            sage: G.shortest_paths(0, by_weight=True)
            {0: [0], 1: [0, 1], 2: [0, 1, 2], 3: [0, 1, 2, 3], 4: [0, 4]}

        """
        import networkx
        if by_weight:
            return networkx.single_source_dijkstra_path(self._nxg, u)
        else:
            return networkx.single_source_shortest_path(self._nxg, u, cutoff)
    
    def shortest_path_lengths(self, u, by_weight=False, weight_sums=None):
        """
        Returns a dictionary of shortest path lengths keyed by targets that
        are connected by a path from u.
        
        INPUT:
            by_weight -- if False, uses a breadth first search. If True, takes
        edge weightings into account, using Dijkstra's algorithm.
            weight_sums -- if False, returns the number of edges in each path.
        If True, returns the sum of the weights of these edges. Default
        behavior is to have the same value as by_weight.

        EXAMPLES:
            sage: D = graphs.DodecahedralGraph()
            sage: D.shortest_path_lengths(0)
            {0: 0, 1: 1, 2: 2, 3: 2, 4: 3, 5: 4, 6: 3, 7: 3, 8: 2, 9: 2, 10: 1, 11: 2, 12: 3, 13: 3, 14: 4, 15: 5, 16: 4, 17: 3, 18: 2, 19: 1}
            sage: G = Graph( { 0: {1: 1}, 1: {2: 1}, 2: {3: 1}, 3: {4: 2}, 4: {0: 2} } )
            sage: G.plot(edge_labels=True).save('sage.png')
            sage: G.shortest_path_lengths(0, by_weight=True)
            {0: 0, 1: 1, 2: 2, 3: 3, 4: 2}

        """
        if weight_sums is None:
            weight_sums = by_weight
        paths = self.shortest_paths(u, by_weight)
        if weight_sums:
            weights = {}
            for v in paths:
                wt = 0
                path = paths[v]
                for j in range(len(path) - 1):
                    wt += self.edge_label(path[j], path[j+1])
                weights[v] = wt
            return weights
        else:
            lengths = {}
            for v in paths:
                lengths[v] = len(paths[v]) - 1
            return lengths

    def shortest_path_all_pairs(self):
        """
        Uses the Floyd-Warshall algorithm to find a shortest path for each
        pair of vertices.
        
        OUTPUT:
            A tuple (dist, pred). They are both dicts of dicts. The first
        indicates the length dist[u][v] of the shortest weighted path from u
        to v. The second is more complicated-- it indicates the predecessor
        pred[u][v] of v in the shortest path from u to v.
        
        EXAMPLE:
            sage: G = Graph( { 0: {1: 1}, 1: {2: 1}, 2: {3: 1}, 3: {4: 2}, 4: {0: 2} } )
            sage: G.plot(edge_labels=True).save('sage.png')
            sage: dist, pred = G.shortest_path_all_pairs()
            sage: dist
            {0: {0: 0, 1: 1, 2: 2, 3: 3, 4: 2}, 1: {0: 1, 1: 0, 2: 1, 3: 2, 4: 3}, 2: {0: 2, 1: 1, 2: 0, 3: 1, 4: 3}, 3: {0: 3, 1: 2, 2: 1, 3: 0, 4: 2}, 4: {0: 2, 1: 3, 2: 3, 3: 2, 4: 0}}
            sage: pred
            {0: {0: None, 1: 0, 2: 1, 3: 2, 4: 0}, 1: {0: 1, 1: None, 2: 1, 3: 2, 4: 0}, 2: {0: 1, 1: 2, 2: None, 3: 2, 4: 3}, 3: {0: 1, 1: 2, 2: 3, 3: None, 4: 3}, 4: {0: 4, 1: 0, 2: 3, 3: 4, 4: None}}
            sage: pred[0]
            {0: None, 1: 0, 2: 1, 3: 2, 4: 0}

        So for example the shortest weighted path from 0 to 3 is obtained as
        follows. The predecessor of 3 is pred[0][3] == 2, the predecessor of 2
        is pred[0][2] == 1, and the predecessor of 1 is pred[0][1] == 0.
        """
        from sage.rings.infinity import Infinity
        dist = {}
        pred = {}
        adj = self._nxg.adj
        verts = self.vertices()
        for u in verts:
            dist[u] = {}
            pred[u] = {}
            for v in verts:
                if adj[u].has_key(v):
                    dist[u][v] = adj[u][v]
                    pred[u][v] = u
                else:
                    dist[u][v] = Infinity
                    pred[u][v] = None
            dist[u][u] = 0
        
        for w in verts:
            for u in verts:
                for v in verts:
                    if dist[u][v] > dist[u][w] + dist[w][v]:
                        dist[u][v] = dist[u][w] + dist[w][v]
                        pred[u][v] = pred[w][v]
        
        return dist, pred

    ### Searches
    
    def breadth_first_search(self, u):
        """
        Returns a list of vertices in a breadth-first ordering.
        
        EXAMPLES:
            sage: G = Graph( { 0: {1: 1}, 1: {2: 1}, 2: {3: 1}, 3: {4: 2}, 4: {0: 2} } )
            sage: G.breadth_first_search(0)
            [0, 1, 4, 2, 3]
            sage: G.depth_first_search(0)
            [0, 4, 3, 2, 1]
            sage: D = DiGraph( { 0: {1: 1}, 1: {2: 1}, 2: {3: 1}, 3: {4: 2}, 4: {0: 2} } )
            sage: D.breadth_first_search(0)
            [0, 1, 2, 3, 4]
            sage: D.depth_first_search(0)
            [0, 1, 2, 3, 4]
        
        """
        # TODO- Re-implement this to make an iterator instead of returning a
        # list (more efficient!)
        import networkx
        return networkx.bfs(self._nxg, u)

    def depth_first_search(self, u):
        """
        Returns a list of vertices in a depth-first ordering.

        EXAMPLES:
            sage: G = Graph( { 0: {1: 1}, 1: {2: 1}, 2: {3: 1}, 3: {4: 2}, 4: {0: 2} } )
            sage: G.breadth_first_search(0)
            [0, 1, 4, 2, 3]
            sage: G.depth_first_search(0)
            [0, 4, 3, 2, 1]
            sage: D = DiGraph( { 0: {1: 1}, 1: {2: 1}, 2: {3: 1}, 3: {4: 2}, 4: {0: 2} } )
            sage: D.breadth_first_search(0)
            [0, 1, 2, 3, 4]
            sage: D.depth_first_search(0)
            [0, 1, 2, 3, 4]

        """
        # TODO- Re-implement this to make an iterator instead of returning a
        # list (more efficient!)
        import networkx
        return networkx.dfs(self._nxg, u)

    ### Constructors

    def am(self):
        """
        Shorter call for adjacency matrix makes life easier.

        """
        return self.adjacency_matrix()

    def complement(self):
        """
        Returns the complement of the (di)graph.
        
        The complement of a graph has the same vertices, but exactly those
        edges that are not in the original graph. This is not well defined for
        graphs with loops or multiple edges.
        
        EXAMPLE:
            sage: P = graphs.PetersenGraph()
            sage: P.plot().save('sage.png')
            sage: PC = P.complement()
            sage: PC.plot().save('sage.png')
        
        """
        if self.loops():
            raise TypeError('(Di)Graph complement not well defined for (di)graphs with loops.')
        if self.is_directed():
            if self.multiple_arcs():
                raise TypeError('Digraph complement not well defined for graphs with multiple arcs.')
            import networkx
            D = DiGraph(networkx.complement(self._nxg))
            D._pos = self._pos
            return D
        else:
            if self.multiple_edges():
                raise TypeError('Graph complement not well defined for graphs with multiple edges.')
            import networkx
            G = Graph(networkx.complement(self._nxg))
            G._pos = self._pos
            return G

    def disjoint_union(self, other):
        """
        Returns the disjoint union of self and other.
        
        If there are common vertices to both, they will be renamed.
        
        EXAMPLE:
            sage: D = graphs.DodecahedralGraph()
            sage: P = graphs.PetersenGraph()
            sage: D.disjoint_union(P)
            Graph on 30 vertices
        
        """
        if (self.is_directed() and not other.is_directed()) or (not self.is_directed() and other.is_directed()):
            raise TypeError('Both arguments must be of the same class.')
        repeat = False
        for u in self.vertices():
            for v in other.vertices():
                if u == v:
                    repeat = True
                    break
            if repeat: break
        if repeat:
            rename = ('0,','1,')
        else:
            rename = False
        import networkx
        if self.is_directed():
            return DiGraph(networkx.union(self._nxg, other._nxg, rename=rename))
        else:
            return Graph(networkx.union(self._nxg, other._nxg, rename=rename))

    def union(self, other):
        """
        Returns the union of self and other.
        
        If there are common vertices to both, they will be renamed.
        
        EXAMPLE:
            sage: D = graphs.DodecahedralGraph()
            sage: P = graphs.PetersenGraph()
            sage: D.union(P)
            Graph on 20 vertices
        
        """
        if (self.is_directed() and not other.is_directed()) or (not self.is_directed() and other.is_directed()):
            raise TypeError('Both arguments must be of the same class.')
        if self.is_directed():
            D = DiGraph()
            D.add_vertices(self.vertices())
            D.add_vertices(other.vertices())
            D.add_arcs(self.arcs())
            D.add_arcs(other.arcs())
            return D
        else:
            G = Graph()
            G.add_vertices(self.vertices())
            G.add_vertices(other.vertices())
            G.add_edges(self.edges())
            G.add_edges(other.edges())
            return G

    def cartesian_product(self, other):
        """
        Returns the Cartesian product of self and other.
        
        The Cartesian product of G and H is the graph L with vertex set
        V(L) equal to the Cartesian product of the vertices V(G) and V(H), and
        ((u,v), (w,x)) is an edge (arc) iff either
            - (u, w) is an edge (arc) of self and v = x, or
            - (v, x) is an edge (arc) of other and u = w.
        
        EXAMPLES:
            sage: Z = graphs.CompleteGraph(2)
            sage: C = graphs.CycleGraph(5)
            sage: P = C.cartesian_product(Z); P
            Graph on 10 vertices
            sage: P.plot().save('sage.png')

            sage: D = graphs.DodecahedralGraph()
            sage: P = graphs.PetersenGraph()
            sage: C = D.cartesian_product(P); C    
            Graph on 200 vertices
            sage: C.plot().save('sage.png')

        """
        if (self.is_directed() and not other.is_directed()) or (not self.is_directed() and other.is_directed()):
            raise TypeError('Both arguments must be of the same class.')
        if self.is_directed():
            D = DiGraph()
            verts = []
            for a in self.vertices():
                for b in other.vertices():
                    D.add_vertex((a,b))
                    verts.append((a,b))
            for i in range(len(verts)):
                for j in range(i):
                    u,v = verts[i]
                    w,x = verts[j]
                    if (self.has_arc(u, w) and v == x) or (other.has_arc(v, x) and u == w):
                        D.add_arc((u,v), (w,x))
            return D
        else:
            G = Graph()
            verts = []
            for a in self.vertices():
                for b in other.vertices():
                    G.add_vertex((a,b))
                    verts.append((a,b))
            for i in range(len(verts)):
                for j in range(i):
                    u,v = verts[i]
                    w,x = verts[j]
                    if (self.has_edge(u, w) and v == x) or (other.has_edge(v, x) and u == w):
                        G.add_edge((u,v), (w,x))
            return G

    def tensor_product(self, other):
        """
        Returns the tensor product of self and other.
        
        The tensor product of G and H is the graph L with vertex set
        V(L) equal to the Cartesian product of the vertices V(G) and V(H), and
        ((u,v), (w,x)) is an edge (arc) iff
            - (u, w) is an edge (arc) of self, and
            - (v, x) is an edge (arc) of other.
        
        EXAMPLES:
            sage: Z = graphs.CompleteGraph(2)
            sage: C = graphs.CycleGraph(5)
            sage: T = C.tensor_product(Z); T
            Graph on 10 vertices
            sage: T.plot().save('sage.png')

            sage: D = graphs.DodecahedralGraph()
            sage: P = graphs.PetersenGraph()
            sage: T = D.tensor_product(P); T
            Graph on 200 vertices
            sage: T.plot().save('sage.png')

        """
        if (self.is_directed() and not other.is_directed()) or (not self.is_directed() and other.is_directed()):
            raise TypeError('Both arguments must be of the same class.')
        if self.is_directed():
            D = DiGraph()
            verts = []
            for a in self.vertices():
                for b in other.vertices():
                    D.add_vertex((a,b))
                    verts.append((a,b))
            for i in range(len(verts)):
                for j in range(i):
                    u,v = verts[i]
                    w,x = verts[j]
                    if self.has_arc(u, w) and other.has_arc(v, x):
                        D.add_arc((u,v), (w,x))
            return D
        else:
            G = Graph()
            verts = []
            for a in self.vertices():
                for b in other.vertices():
                    G.add_vertex((a,b))
                    verts.append((a,b))
            for i in range(len(verts)):
                for j in range(i):
                    u,v = verts[i]
                    w,x = verts[j]
                    if self.has_edge(u, w) and other.has_edge(v, x):
                        G.add_edge((u,v), (w,x))
            return G

    def lexicographic_product(self, other):
        """
        Returns the lexicographic product of self and other.
        
        The lexicographic product of G and H is the graph L with vertex set
        V(L) equal to the Cartesian product of the vertices V(G) and V(H), and
        ((u,v), (w,x)) is an edge (arc) iff
            - (u, w) is an edge (arc) of self, or
            - u = w and (v, x) is an edge (arc) of other.
        
        EXAMPLES:
            sage: Z = graphs.CompleteGraph(2)
            sage: C = graphs.CycleGraph(5)
            sage: L = C.lexicographic_product(Z); L
            Graph on 10 vertices
            sage: L.plot().save('sage.png')

            sage: D = graphs.DodecahedralGraph()
            sage: P = graphs.PetersenGraph()
            sage: L = D.lexicographic_product(P); L
            Graph on 200 vertices
            sage: L.plot().save('sage.png')

        """
        if (self.is_directed() and not other.is_directed()) or (not self.is_directed() and other.is_directed()):
            raise TypeError('Both arguments must be of the same class.')
        if self.is_directed():
            D = DiGraph()
            verts = []
            for a in self.vertices():
                for b in other.vertices():
                    D.add_vertex((a,b))
                    verts.append((a,b))
            for i in range(len(verts)):
                for j in range(i):
                    u,v = verts[i]
                    w,x = verts[j]
                    if self.has_arc(u, w) or (u == w and other.has_arc(v, x)):
                        D.add_arc((u,v), (w,x))
            return D
        else:
            G = Graph()
            verts = []
            for a in self.vertices():
                for b in other.vertices():
                    G.add_vertex((a,b))
                    verts.append((a,b))
            for i in range(len(verts)):
                for j in range(i):
                    u,v = verts[i]
                    w,x = verts[j]
                    if self.has_edge(u, w) or (u == w and other.has_edge(v, x)):
                        G.add_edge((u,v), (w,x))
            return G

    def strong_product(self, other):
        """
        Returns the strong product of self and other.
        
        The strong product of G and H is the graph L with vertex set
        V(L) equal to the Cartesian product of the vertices V(G) and V(H), and
        ((u,v), (w,x)) is an edge (arc) iff either
            - (u, w) is an edge (arc) of self and v = x, or
            - (v, x) is an edge (arc) of other and u = w, or
            - (u, w) is an edge (arc) of self and (v, x) is an edge (arc) of
        other.

        
        EXAMPLES:
            sage: Z = graphs.CompleteGraph(2)
            sage: C = graphs.CycleGraph(5)
            sage: S = C.strong_product(Z); S
            Graph on 10 vertices
            sage: S.plot().save('sage.png')

            sage: D = graphs.DodecahedralGraph()
            sage: P = graphs.PetersenGraph()
            sage: S = D.strong_product(P); S
            Graph on 200 vertices
            sage: S.plot().save('sage.png')

        """
        if (self.is_directed() and not other.is_directed()) or (not self.is_directed() and other.is_directed()):
            raise TypeError('Both arguments must be of the same class.')
        if self.is_directed():
            D = DiGraph()
            verts = []
            for a in self.vertices():
                for b in other.vertices():
                    D.add_vertex((a,b))
                    verts.append((a,b))
            for i in range(len(verts)):
                for j in range(i):
                    u,v = verts[i]
                    w,x = verts[j]
                    if (self.has_arc(u, w) and v == x) or\
                       (other.has_arc(v, x) and u == w) or\
                       (self.has_arc(u, w) and other.has_arc(v, x)):
                        D.add_arc((u,v), (w,x))
            return D
        else:
            G = Graph()
            verts = []
            for a in self.vertices():
                for b in other.vertices():
                    G.add_vertex((a,b))
                    verts.append((a,b))
            for i in range(len(verts)):
                for j in range(i):
                    u,v = verts[i]
                    w,x = verts[j]
                    if (self.has_edge(u, w) and v == x) or\
                       (other.has_edge(v, x) and u == w) or\
                       (self.has_edge(u, w) and other.has_edge(v, x)):
                        G.add_edge((u,v), (w,x))
            return G

    def disjunctive_product(self, other):
        """
        Returns the disjunctive product of self and other.
        
        The disjunctive product of G and H is the graph L with vertex set
        V(L) equal to the Cartesian product of the vertices V(G) and V(H), and
        ((u,v), (w,x)) is an edge (arc) iff either
            - (u, w) is an edge (arc) of self, or
            - (v, x) is an edge (arc) of other.
        
        EXAMPLES:
            sage: Z = graphs.CompleteGraph(2)
            sage: D = Z.disjunctive_product(Z); D
            Graph on 4 vertices
            sage: D.plot().save('sage.png')
            
            sage: C = graphs.CycleGraph(5)
            sage: D = C.disjunctive_product(Z); D
            Graph on 10 vertices
            sage: D.plot().save('sage.png')

        """
        if (self.is_directed() and not other.is_directed()) or (not self.is_directed() and other.is_directed()):
            raise TypeError('Both arguments must be of the same class.')
        if self.is_directed():
            D = DiGraph()
            verts = []
            for a in self.vertices():
                for b in other.vertices():
                    D.add_vertex((a,b))
                    verts.append((a,b))
            for i in range(len(verts)):
                for j in range(i):
                    u,v = verts[i]
                    w,x = verts[j]
                    if self.has_arc(u, w) or other.has_arc(v, x):
                        D.add_arc((u,v), (w,x))
            return D
        else:
            G = Graph()
            verts = []
            for a in self.vertices():
                for b in other.vertices():
                    G.add_vertex((a,b))
                    verts.append((a,b))
            for i in range(len(verts)):
                for j in range(i):
                    u,v = verts[i]
                    w,x = verts[j]
                    if self.has_edge(u, w) or other.has_edge(v, x):
                        G.add_edge((u,v), (w,x))
            return G

    ### Visualization

    def plot(self, pos=None, layout=None, vertex_labels=True,\
             edge_labels=False, vertex_size=200, graph_border=False,\
             vertex_colors=None, partition=None, edge_colors=None,\
             scaling_term=0.05, iterations=50,\
             color_by_label=False, heights=None):
        """
        Returns a graphics object representing the (di)graph.
        
        INPUT:
            pos -- an optional positioning dictionary
            layout -- what kind of layout to use, takes precedence over pos
                'circular' -- plots the graph with vertices evenly distributed on a circle
                'spring' -- uses the traditional spring layout, ignores the graphs current positions
            vertex_labels -- whether to print vertex labels
            edge_labels -- whether to print edge(arc) labels. By default, False, but if True, the result
                of str(l) is printed on the edge for each label l. Labels equal to None are not printed.
            vertex_size -- size of vertices displayed
            graph_border -- whether to include a box around the graph
            vertex_colors -- optional dictionary to specify vertex colors: each key is a color recognizable
                by matplotlib, and each corresponding entry is a list of vertices. If a vertex is not listed,
                it looks invisible on the resulting plot (it doesn't get drawn).
            edge_colors -- a dictionary specifying edge colors: each key is a color recognized by
                matplotlib, and each entry is a list of edges.
            partition -- a partition of the vertex set. if specified, plot will show each cell in a different
                color. vertex_colors takes precedence.
            scaling_term -- default is 0.05. if nodes are getting chopped off, increase; if graph
                is too small, decrease. should be positive, but values much bigger than
                1/8 won't be useful unless the nodes are huge
            iterations -- how many iterations of the spring layout algorithm to
                go through, if applicable
            color_by_label -- if True, color edges or arcs by their labels
            heights -- if specified, this is a dictionary from a set of
                floating point heights to a set of vertices
        
        EXAMPLES:
            sage: from math import sin, cos, pi
            sage: P = graphs.PetersenGraph()
            sage: d = {'#FF0000':[0,5], '#FF9900':[1,6], '#FFFF00':[2,7], '#00FF00':[3,8], '#0000FF':[4,9]}
            sage: pos_dict = {}
            sage: for i in range(5):
            ...    x = float(cos(pi/2 + ((2*pi)/5)*i))
            ...    y = float(sin(pi/2 + ((2*pi)/5)*i))
            ...    pos_dict[i] = [x,y]
            ...
            sage: for i in range(10)[5:]:
            ...    x = float(0.5*cos(pi/2 + ((2*pi)/5)*i))
            ...    y = float(0.5*sin(pi/2 + ((2*pi)/5)*i))
            ...    pos_dict[i] = [x,y]
            ...
            sage: pl = P.plot(pos=pos_dict, vertex_colors=d)
            sage: pl.save('sage.png')
            
            sage: C = graphs.CubeGraph(8)
            sage: P = C.plot(vertex_labels=False, vertex_size=0, graph_border=True)
            sage: P.save('sage.png')
            
            sage: G = graphs.HeawoodGraph()
            sage: for u,v,l in G.edges():
            ...    G.set_edge_label(u,v,'(' + str(u) + ',' + str(v) + ')')
            sage: G.plot(edge_labels=True).save('sage.png')
            
            sage: D = DiGraph( { 0: [1, 10, 19], 1: [8, 2], 2: [3, 6], 3: [19, 4], 4: [17, 5], 5: [6, 15], 6: [7], 7: [8, 14], 8: [9], 9: [10, 13], 10: [11], 11: [12, 18], 12: [16, 13], 13: [14], 14: [15], 15: [16], 16: [17], 17: [18], 18: [19], 19: []} )
            sage: for u,v,l in D.arcs():
            ...    D.set_arc_label(u,v,'(' + str(u) + ',' + str(v) + ')')
            sage: D.plot(edge_labels=True, layout='circular').save('sage.png')

            sage: from sage.plot.plot import rainbow
            sage: C = graphs.CubeGraph(5)
            sage: R = rainbow(5)
            sage: edge_colors = {}
            sage: for i in range(5):
            ...    edge_colors[R[i]] = []
            sage: for u,v,l in C.edges():
            ...    for i in range(5):
            ...        if u[i] != v[i]:
            ...            edge_colors[R[i]].append((u,v,l))
            sage: C.plot(vertex_labels=False, vertex_size=0, edge_colors=edge_colors).save('sage.png')

        """
        from sage.plot.plot import networkx_plot, rainbow
        import networkx
        if vertex_colors is None:
            if partition is not None:
                l = len(partition)
                R = rainbow(l)
                vertex_colors = {}
                for i in range(l):
                    vertex_colors[R[i]] = partition[i]
            elif len(self._boundary) != 0:
                vertex_colors = {}
                bdy_verts = []
                int_verts = []
                for v in self.vertex_iterator():
                    if v in self._boundary:
                        bdy_verts.append(v)
                    else:
                        int_verts.append(v)
                vertex_colors['#ffffff'] = bdy_verts
                vertex_colors['#999999'] = int_verts
        if pos is None and layout is None and heights is None:
            if not self._pos is None:
                pos = self._pos
        elif layout == 'circular':
            from math import sin, cos, pi
            n = self.order()
            verts = self.vertices()
            pos = {}
            for i in range(n):
                x = float(cos((pi/2) + ((2*pi)/n)*i))
                y = float(sin((pi/2) + ((2*pi)/n)*i))
                pos[verts[i]] = [x,y]
        elif layout == 'spring':
            pos = None
        elif heights is not None:
            pos = {}
            mmax = max([len(ccc) for ccc in heights.values()])
            dist = (1.0/(mmax+1))
            for height in heights:
                num_xes = len(heights[height])
                if num_xes == 0: continue
                j = (mmax - num_xes)/2
                for k in range(num_xes):
                    pos[heights[height][k]] = [ dist * (j+k+1), height ]
        if pos is None:
            pos = graph_fast.spring_layout_fast(self, iterations=iterations)
        else:
            for v in pos:
                for a in range(len(pos[v])):
                    pos[v][a] = float(pos[v][a])

        if color_by_label:
            edge_labels = []
            if self.is_directed():
                iterator = self.arc_iterator
            else:
                iterator = self.edge_iterator
            for e in iterator():
                i = 0
                while i < len(edge_labels):
                    if not edge_labels[i][0][2] == a[2]:
                        i += 1
                    else:
                        edge_labels[i].append(a)
                        break
                if i == len(edge_labels):
                    edge_labels.append([a])
            num_labels = len(edge_labels)
            R = rainbow(num_labels)
            edge_colors = {}
            for i in range(num_labels):
                edge_colors[R[i]] = edge_labels[i]
                
        G = networkx_plot(self._nxg, pos=pos, vertex_labels=vertex_labels, vertex_size=vertex_size, vertex_colors=vertex_colors, edge_colors=edge_colors, graph_border=graph_border, scaling_term=scaling_term)
        if edge_labels:
            from sage.plot.plot import text
            K = Graphics()
            for u,v,l in self._nxg.edges():
                if not l is None:
                    K += text(str(l), [(pos[u][0] + pos[v][0])/2, (pos[u][1] + pos[v][1])/2])
            K.range(xmin=G.xmin(), xmax=G.xmax(), ymin=G.ymin(), ymax=G.ymax())
            G += K
            G.axes(False)
        return G

    def show(self, pos=None, layout=None, vertex_labels=True,\
             edge_labels=False, vertex_size=200, graph_border=False,\
             vertex_colors=None, edge_colors=None, partition=None,\
             scaling_term=0.05, talk=False, iterations=50,\
             color_by_label=False, heights=None, **kwds):
        """
        Shows the (di)graph.

        INPUT:
            pos -- an optional positioning dictionary
            layout -- what kind of layout to use, takes precedence over pos
                'circular' -- plots the graph with vertices evenly distributed on a circle
                'spring' -- uses the traditional spring layout, ignores the graphs current positions
            vertex_labels -- whether to print vertex labels
            edge_labels -- whether to print edge(arc) labels. By default, False, but if True, the result
                of str(l) is printed on the edge for each label l. Labels equal to None are not printed.
            vertex_size -- size of vertices displayed
            graph_border -- whether to include a box around the graph
            vertex_colors -- optional dictionary to specify vertex colors: each key is a color recognizable
                by matplotlib, and each corresponding entry is a list of vertices. If a vertex is not listed,
                it looks invisible on the resulting plot (it doesn't get drawn).
            edge_colors -- a dictionary specifying edge colors: each key is a color recognized by
                matplotlib, and each entry is a list of edges.
            partition -- a partition of the vertex set. if specified, plot will show each cell in a different
                color. vertex_colors takes precedence.
            scaling_term -- default is 0.05. if nodes are getting chopped off, increase; if graph
                is too small, decrease. should be positive, but values much bigger than
                1/8 won't be useful unless the nodes are huge
            talk -- if true, prints large nodes with white backgrounds so that labels are legible on slies
            iterations -- how many iterations of the spring layout algorithm to
                go through, if applicable
            color_by_label -- if True, color edges or arcs by their labels
            heights -- if specified, this is a dictionary from a set of
                floating point heights to a set of vertices

        EXAMPLES:
            sage: from math import sin, cos, pi
            sage: P = graphs.PetersenGraph()
            sage: d = {'#FF0000':[0,5], '#FF9900':[1,6], '#FFFF00':[2,7], '#00FF00':[3,8], '#0000FF':[4,9]}
            sage: pos_dict = {}
            sage: for i in range(5):
            ...    x = float(cos(pi/2 + ((2*pi)/5)*i))
            ...    y = float(sin(pi/2 + ((2*pi)/5)*i))
            ...    pos_dict[i] = [x,y]
            ...
            sage: for i in range(10)[5:]:
            ...    x = float(0.5*cos(pi/2 + ((2*pi)/5)*i))
            ...    y = float(0.5*sin(pi/2 + ((2*pi)/5)*i))
            ...    pos_dict[i] = [x,y]
            ...
            sage: pl = P.plot(pos=pos_dict, vertex_colors=d)
            sage: pl.save('sage.png')
            
            sage: C = graphs.CubeGraph(8)
            sage: P = C.plot(vertex_labels=False, vertex_size=0, graph_border=True)
            sage: P.save('sage.png')
            
            sage: G = graphs.HeawoodGraph()
            sage: for u,v,l in G.edges():
            ...    G.set_edge_label(u,v,'(' + str(u) + ',' + str(v) + ')')
            sage: G.plot(edge_labels=True).save('sage.png')
            
            sage: D = DiGraph( { 0: [1, 10, 19], 1: [8, 2], 2: [3, 6], 3: [19, 4], 4: [17, 5], 5: [6, 15], 6: [7], 7: [8, 14], 8: [9], 9: [10, 13], 10: [11], 11: [12, 18], 12: [16, 13], 13: [14], 14: [15], 15: [16], 16: [17], 17: [18], 18: [19], 19: []} )
            sage: for u,v,l in D.arcs():
            ...    D.set_arc_label(u,v,'(' + str(u) + ',' + str(v) + ')')
            sage: D.plot(edge_labels=True, layout='circular').save('sage.png')

            sage: from sage.plot.plot import rainbow
            sage: C = graphs.CubeGraph(5)
            sage: R = rainbow(5)
            sage: edge_colors = {}
            sage: for i in range(5):
            ...    edge_colors[R[i]] = []
            sage: for u,v,l in C.edges():
            ...    for i in range(5):
            ...        if u[i] != v[i]:
            ...            edge_colors[R[i]].append((u,v,l))
            sage: C.plot(vertex_labels=False, vertex_size=0, edge_colors=edge_colors).save('sage.png')

        """
        if talk:
            vertex_size = 500
            if partition is None:
                vertex_colors = {'#FFFFFF':self.vertices()}
        self.plot(pos=pos, layout=layout, vertex_labels=vertex_labels,\
                  edge_labels=edge_labels, vertex_size=vertex_size,\
                  vertex_colors=vertex_colors, edge_colors=edge_colors,\
                  graph_border=graph_border, partition=partition,\
                  scaling_term=scaling_term, iterations=iterations,\
                  color_by_label=color_by_label,\
                  heights=heights).show(**kwds)

class Graph(GenericGraph):
    r"""
    Undirected graph.

    INPUT:
        data -- can be any of the following:
            1. A NetworkX graph
            2. A dictionary of dictionaries
            3. A dictionary of lists
            4. A numpy matrix or ndarray
            5. A graph6 or sparse6 string
            6. A SAGE adjacency matrix or incidence matrix
            7. A pygraphviz agraph
            8. A scipy sparse matrix

        pos -- a positioning dictionary: for example, the
        spring layout from NetworkX for the 5-cycle is
        {0: [-0.91679746, 0.88169588],
         1: [ 0.47294849, 1.125     ],
         2: [ 1.125     ,-0.12867615],
         3: [ 0.12743933,-1.125     ],
         4: [-1.125     ,-0.50118505]}
        name -- (must be an explicitly named parameter, i.e., name="complete")
            gives the graph a name
        loops -- boolean, whether to allow loops (ignored if data is an
            instance of the Graph class)
        multiedges -- boolean, whether to allow multiple edges (ignored if
            data is an instance of the Graph class)
        format -- if None, Graph tries to guess- can be several values,
            including:
            'graph6' -- Brendan McKay's graph6 format, in a string (if the
                string has multiple graphs, the first graph is taken)
            'sparse6' -- Brendan McKay's sparse6 format, in a string (if the
                string has multiple graphs, the first graph is taken)
            'adjacency_matrix' -- a square SAGE matrix M, with M[i][j] equal
                to the number of edges \{i,j\}
            'weighted_adjacency_matrix' -- a square SAGE matrix M, with M[i][j]
                equal to the weight of the single edge \{i,j\}
            'incidence_matrix' -- a SAGE matrix, with one column C for each
                edge, where if C represents \{i, j\}, C[i] is -1 and C[j] is 1
            'elliptic_curve_congruence' -- data must be an iterable container
                of elliptic curves, and the graph produced has each curve as a
                vertex (it's Cremona label) and an edge E-F labelled p if and
                only if E is congruent to F mod p
        boundary -- a list of boundary vertices, if empty, graph is considered
            as a 'graph without boundary'
        
    EXAMPLES:
    We illustrate the first six input formats (the other two
    involve packages that are currently not standard in SAGE):

    1. A NetworkX graph:
        sage: import networkx
        sage: g = networkx.Graph({0:[1,2,3], 2:[5]})
        sage: Graph(g)
        Graph on 5 vertices

    2. A dictionary of dictionaries:
        sage: g = Graph({0:{1:'x',2:'z',3:'a'}, 2:{5:'out'}}); g
        Graph on 5 vertices

    The labels ('x', 'z', 'a', 'out') are labels for edges. For example, 'out' is
    the label for the edge on 2 and 5. Labels can be used as weights, if all the
    labels share some common parent.

    3. A dictionary of lists:
        sage: g = Graph({0:[1,2,3], 2:[5]}); g
        Graph on 5 vertices

    4. A numpy matrix or ndarray:
        sage: import numpy
        sage: A = numpy.array([[0,1,1],[1,0,1],[1,1,0]])
        sage: Graph(A)
        Graph on 3 vertices
    
    5. A graph6 or sparse6 string:
    SAGE automatically recognizes whether a string is in graph6 or sage6 format:
        
        sage: s = ':I`AKGsaOs`cI]Gb~'
        sage: Graph(s)
        Looped multi-graph on 10 vertices
    
    There are also list functions to take care of lists of graphs:
    
        sage: s = ':IgMoqoCUOqeb\n:I`AKGsaOs`cI]Gb~\n:I`EDOAEQ?PccSsge\N\n'
        sage: graphs_list.from_sparse6(s)
        [Looped multi-graph on 10 vertices, Looped multi-graph on 10 vertices, Looped multi-graph on 10 vertices]
    
    6. A SAGE matrix:
    Note: If format is not specified, then SAGE assumes a square matrix is an adjacency
    matrix, and a nonsquare matrix is an incidence matrix.
    
        A. an adjacency matrix:
        
        sage: M = graphs.PetersenGraph().am(); M
        [0 1 0 0 1 1 0 0 0 0]
        [1 0 1 0 0 0 1 0 0 0]
        [0 1 0 1 0 0 0 1 0 0]
        [0 0 1 0 1 0 0 0 1 0]
        [1 0 0 1 0 0 0 0 0 1]
        [1 0 0 0 0 0 0 1 1 0]
        [0 1 0 0 0 0 0 0 1 1]
        [0 0 1 0 0 1 0 0 0 1]
        [0 0 0 1 0 1 1 0 0 0]
        [0 0 0 0 1 0 1 1 0 0]
        sage: Graph(M)
        Graph on 10 vertices
        
        B. an incidence matrix:
        
        sage: M = Matrix(6, [-1,0,0,0,1, 1,-1,0,0,0, 0,1,-1,0,0, 0,0,1,-1,0, 0,0,0,1,-1, 0,0,0,0,0]); M
        [-1  0  0  0  1]
        [ 1 -1  0  0  0]
        [ 0  1 -1  0  0]
        [ 0  0  1 -1  0]
        [ 0  0  0  1 -1]
        [ 0  0  0  0  0]
        sage: Graph(M)
        Graph on 6 vertices

    """
    def __init__(self, data=None, pos=None, loops=False, format=None, boundary=[], **kwds):
        import networkx
        from sage.structure.element import is_Matrix
        if format is None:
            if isinstance(data, str):
                if data[:10] == ">>graph6<<":
                    data = data[10:]
                    format = 'graph6'
                elif data[:11] == ">>sparse6<<":
                    data = data[11:]
                    format = 'sparse6'
                elif data[0] == ':':
                    format = 'sparse6'
                else:
                    format = 'graph6'
            elif is_Matrix(data):
                if data.is_square():
                    format = 'adjacency_matrix'
                else:
                    format = 'incidence_matrix'
            elif isinstance(data, Graph):
                self._nxg = data.networkx_graph()
            elif isinstance(data, networkx.Graph):
                self._nxg = networkx.XGraph(data, selfloops=loops, **kwds)
            elif isinstance(data, networkx.XGraph):
                self._nxg = data
            else:
                self._nxg = networkx.XGraph(data, selfloops=loops, **kwds)
        if format == 'graph6':
            if not isinstance(data, str):
                raise ValueError, 'If input format is graph6, then data must be a string'
            n = data.find('\n')
            if n == -1:
                n = len(data)
            s = data[:n]
            n, s = graph_fast.N_inverse(s)
            m = graph_fast.R_inverse(s, n)
            d = {}
            k = 0
            for i in range(n):
                d[i] = {}
                for j in range(i):
                    if m[k] == '1':
                        d[i][j] = None
                    k += 1
            self._nxg = networkx.XGraph(d)
        elif format == 'sparse6':
            from math import ceil, floor
            from sage.misc.functional import log
            n = data.find('\n')
            if n == -1:
                n = len(data)
            s = data[:n]
            n, s = graph_fast.N_inverse(s[1:])
            k = int(ceil(log(n,2)))
            bits = ''.join([graph_fast.binary(ord(i)-63).zfill(6) for i in s])
            b = []
            x = []
            for i in range(int(floor(len(bits)/(k+1)))):
                b.append(int(bits[(k+1)*i:(k+1)*i+1],2))
                x.append(int(bits[(k+1)*i+1:(k+1)*i+k+1],2))
            v = 0
            edges = []
            for i in range(len(b)):
                if b[i] == 1:
                    v += 1
                if x[i] > v:
                    v = x[i]
                else:
                    if v < n:
                        edges.append((x[i],v))
            d = {}
            for i,j in edges:
                if d.has_key(i):
                    if d[i].has_key(j):
                        if d[i][j] is None:
                            d[i][j] = [None,None]
                        else:
                            d[i][j].append(None)
                    d[i][j] = None
                else:
                    d[i] = {j : None}
            for i in [j for j in range(n) if not d.has_key(j)]:
                d[i] = {}
            self._nxg = networkx.XGraph(d, selfloops = True, multiedges = True)
        elif format == 'adjacency_matrix':
            d = {}
            for i in range(data.nrows()):
                d[i] = {}
            self._nxg = networkx.XGraph(d, selfloops = loops, **kwds)
            e = []
            for i,j in data.nonzero_positions():
                if i < j and kwds.get('multiedges',False):
                    e += [(i,j)]*int(data[i][j])
                elif i < j:
                    e.append((i,j))
                elif i == j and loops and kwds.get(multiedges,False):
                    e += [(i,j)]*int(data[i][j])
                elif i == j and loops:
                    e.append((i,j))
            self._nxg.add_edges_from(e)
        elif format == 'weighted_adjacency_matrix':
            d = {}
            for i in range(data.nrows()):
                d[i] = {}
            self._nxg = networkx.XGraph(d, selfloops = loops, **kwds)
            e = []
            for i,j in data.nonzero_positions():
                if i < j:
                    e.append((i,j,data[i][j]))
                elif i == j and loops:
                    e.append((i,j,data[i][j]))
            self._nxg.add_edges_from(e)
        elif format == 'incidence_matrix':
            b = True
            for c in data.columns():
                d = c.dict()
                if not len(d) == 2:
                    b = False
                else:
                    k = d.keys()
                    if not (d[k[0]] == -1 * d[k[1]] and abs(d[k[0]]) == 1):
                        b = False
            if not b:
                raise AttributeError, "Incidence Matrix must have one 1 and one -1 per column."
            else:
                d = {}
                for i in range(data.nrows()):
                    d[i] = {}
                self._nxg = networkx.XGraph(d, selfloops = loops, **kwds)
                e = []
                for c in data.columns():
                    k = c.dict().keys()
                    e.append((k[0],k[1]))
                self._nxg.add_edges_from(e)
        elif format == 'elliptic_curve_congruence':
            from sage.rings.arith import lcm, prime_divisors, prange
            from sage.misc.misc import prod
            self._nxg = networkx.XGraph(None, selfloops=loops, **kwds)
            curves = list(data)
            self.add_vertices( [curve.cremona_label() for curve in curves] )
            for i in range(self.order()):
                for j in range(i):
                    E = curves[i]
                    F = curves[j]
                    M = E.conductor()
                    N = F.conductor()
                    MN = lcm(M, N)
                    p_MN = prime_divisors(MN)
                    lim = prod([(j^(MN.ord(j)) + j^(MN.ord(j)-1)) for j in p_MN])
                    a_E = E.anlist(lim)
                    a_F = F.anlist(lim)
                    l_list = [p for p in prange(lim) if p not in p_MN ]
                    p_edges = l_list
                    for l in l_list:
                        n = a_E[l] - a_F[l]
                        if n != 0:
                            P = prime_divisors(n)
                            p_edges = [p for p in p_edges if p in P]
                    if len(p_edges) > 0:
                        self.add_edge(E.cremona_label(), F.cremona_label(), str(p_edges)[1:-1])
        if kwds.has_key('name'):
            self._nxg.name = kwds['name']
        self._pos = pos
        self._boundary = boundary

    def _repr_(self):
        name = ""
        if self.loops():
            name += "looped "
        if self.multiple_edges():
            name += "multi-"
        name += "graph on %d vert"%self.order()
        if self.order() == 1:
            name += "ex"
        else:
            name += "ices"
        name = name.capitalize()
        if not self._nxg.name is None and not self._nxg.name == "":
            name = self._nxg.name + ": " + name
        return name

    def copy(self):
        """
        Creates a copy of the graph.

        """
        G = Graph(self._nxg, name=self._nxg.name, pos=self._pos, loops=self.loops(), boundary=self._boundary)
        return G

    def to_directed(self):
        """
        Returns a directed version of the graph. A single edge becomes two
        arcs, one in each direction.
        
        EXAMPLE:
            sage: graphs.PetersenGraph().to_directed()
            Digraph on 10 vertices

        """
        return DiGraph(self._nxg.to_directed(), pos=self._pos)

    def to_undirected(self):
        """
        Since the graph is already undirected, simply returns a copy of itself.
        
        EXAMPLE:
            sage: graphs.PetersenGraph().to_undirected()
            Petersen graph: Graph on 10 vertices

        """
        return self.copy()

    ### General properties

    def is_directed(self):
        """
        Since graph is undirected, returns False.

        """
        return False
    
    def multiple_edges(self, new=None):
        """
        Returns whether multiple edges are permitted in the graph.
        
        INPUT:
        new -- boolean, changes whether multiple edges are permitted in the graph.
        
        EXAMPLE:
            sage: G = Graph(multiedges=True); G
            Multi-graph on 0 vertices
            sage: G.multiple_edges(False); G
            False
            Graph on 0 vertices

        """
        if not new is None:
            if new:
                self._nxg.allow_multiedges()
            else:
                self._nxg.ban_multiedges()
        return self._nxg.multiedges

    ### Vertex handlers

    def neighbor_iterator(self, vertex):
        """
        Return an iterator over neighbors of vertex.
        
        EXAMPLE:
            sage: G = graphs.CubeGraph(3)
            sage: for i in G.neighbor_iterator('010'):
            ...    print i
            011
            000
            110

        """
        return self._nxg.neighbors_iter(vertex)

    ### Edge Handlers

    def add_edge(self, u, v=None, label=None):
        """
        Adds an edge between u and v.

        INPUT:
        The following forms are all accepted:

        G.add_edge( 1, 2 )
        G.add_edge( (1, 2) )
        G.add_edges( [ (1, 2) ] )
        G.add_edge( 1, 2, 'label' )
        G.add_edge( (1, 2, 'label') )
        G.add_edges( [ (1, 2, 'label') ] )
        
        WARNING:
        The following intuitive input results in nonintuitive output:
        sage: G = Graph()
        sage: G.add_edge((1,2), 'label')
        sage: G.networkx_graph().adj           # random output order
        {'label': {(1, 2): None}, (1, 2): {'label': None}}
        
        Use one of these instead:
        sage: G = Graph()
        sage: G.add_edge((1,2), label="label")
        sage: G.networkx_graph().adj           # random output order
        {1: {2: 'label'}, 2: {1: 'label'}}
        
        sage: G = Graph()
        sage: G.add_edge(1,2,'label')
        sage: G.networkx_graph().adj           # random output order
        {1: {2: 'label'}, 2: {1: 'label'}}

        """
        self._nxg.add_edge(u, v, label)

    def add_edges(self, edges):
        """
        Add edges from an iterable container.
        
        EXAMPLE:
            sage: G = graphs.DodecahedralGraph()
            sage: H = Graph()
            sage: H.add_edges( G.edge_iterator() ); H
            Graph on 20 vertices

        """
        self._nxg.add_edges_from( edges )

    def delete_edge(self, u, v=None, label=None):
        r"""
        Delete the edge \{u, v\}, return silently if vertices or edge does not
        exist.
        
        INPUT:
        The following forms are all accepted:
        
        G.delete_edge( 1, 2 )
        G.delete_edge( (1, 2) )
        G.delete_edges( [ (1, 2) ] )
        G.delete_edge( 1, 2, 'label' )
        G.delete_edge( (1, 2, 'label') )
        G.delete_edges( [ (1, 2, 'label') ] )
        
        EXAMPLES:
            sage: G = graphs.CompleteGraph(19)
            sage: G.size()
            171
            sage: G.delete_edge( 1, 2 )
            sage: G.delete_edge( (3, 4) )
            sage: G.delete_edges( [ (5, 6), (7, 8) ] )
            sage: G.delete_edge( 9, 10, 'label' )
            sage: G.delete_edge( (11, 12, 'label') )
            sage: G.delete_edges( [ (13, 14, 'label') ] )
            sage: G.size()
            164
            sage: G.has_edge( (11, 12) )
            False
        
            Note that even though the edge (11, 12) has no label, it still gets
            deleted: NetworkX does not pay attention to labels here.

        """
        self._nxg.delete_edge(u, v, label)

    def delete_edges(self, edges):
        """
        Delete edges from an iterable container.
        
        EXAMPLE:
            sage: K12 = graphs.CompleteGraph(12)
            sage: K4 = graphs.CompleteGraph(4)
            sage: K12.size()
            66
            sage: K12.delete_edges(K4.edge_iterator())
            sage: K12.size()
            60

        """
        self._nxg.delete_edges_from(edges)

    def delete_multiedge(self, u, v):
        """
        Deletes all edges on u and v.
        
        EXAMPLE:
            sage: G = Graph(multiedges=True)
            sage: G.add_edges([(0,1), (0,1), (0,1), (1,2), (2,3)])
            sage: G.edges()
            [(0, 1, None), (0, 1, None), (0, 1, None), (1, 2, None), (2, 3, None)]
            sage: G.delete_multiedge( 0, 1 )
            sage: G.edges()
            [(1, 2, None), (2, 3, None)]

        """
        self._nxg.delete_multiedge(u, v)

    def edges(self, labels=True):
        """
        Return a list of edges. Each edge is a triple (u,v,l) where u and v are
        vertices and l is a label.
        
        INPUT:
        labels -- if False, each edge is a tuple (u,v) of vertices.
        
        EXAMPLES:
            sage: graphs.DodecahedralGraph().edges()
            [(0, 1, None), (0, 10, None), (0, 19, None), (1, 8, None), (1, 2, None), (2, 3, None), (2, 6, None), (3, 19, None), (3, 4, None), (4, 17, None), (4, 5, None), (5, 6, None), (5, 15, None), (6, 7, None), (7, 8, None), (7, 14, None), (8, 9, None), (9, 10, None), (9, 13, None), (10, 11, None), (11, 12, None), (11, 18, None), (12, 16, None), (12, 13, None), (13, 14, None), (14, 15, None), (15, 16, None), (16, 17, None), (17, 18, None), (18, 19, None)]
            
            sage: graphs.DodecahedralGraph().edges(labels=False)
            [(0, 1), (0, 10), (0, 19), (1, 8), (1, 2), (2, 3), (2, 6), (3, 19), (3, 4), (4, 17), (4, 5), (5, 6), (5, 15), (6, 7), (7, 8), (7, 14), (8, 9), (9, 10), (9, 13), (10, 11), (11, 12), (11, 18), (12, 16), (12, 13), (13, 14), (14, 15), (15, 16), (16, 17), (17, 18), (18, 19)]

        """
        L = self._nxg.edges()
        if labels:
            return L
        else:
            K = []
            for u,v,l in L:
                K.append((u,v))
            return K

    def edge_boundary(self, vertices1, vertices2=None, labels=True):
        """
        Returns a list of edges (u,v,l) with u in vertices1 and v in vertices2.
        If vertices2 is None, then it is set to the complement of vertices1.
        
        INPUT:
        labels -- if False, each edge is a tuple (u,v) of vertices.
        
        EXAMPLE:
            sage: K = graphs.CompleteBipartiteGraph(9,3)
            sage: len(K.edge_boundary( [0,1,2,3,4,5,6,7,8], [9,10,11] ))
            27
            sage: K.size()
            27

        """
        L = self._nxg.edge_boundary(vertices1, vertices2)
        if labels:
            return L
        else:
            K = []
            for u,v,l in L:
                K.append((u,v))
            return K

    def edge_iterator(self, vertices=None):
        """
        Returns an iterator over the edges incident with any vertex given.
        If vertices is None, then returns an iterator over all edges.
        
        INPUT:
        labels -- if False, each edge is a tuple (u,v) of vertices.
        
        EXAMPLE:
            sage: for i in graphs.PetersenGraph().edge_iterator([0]):
            ...    print i
            (0, 1, None)
            (0, 4, None)
            (0, 5, None)

        """
        return self._nxg.edges_iter(vertices)

    def edges_incident(self, vertices=None, labels=True):
        """
        Returns a list of edges incident with any vertex given. If vertex is
        None, returns a list of all edges in graph.
        
        INPUT:
        label -- if False, each edge is a tuple (u,v) of vertices.
        
        EXAMPLE:
            sage: graphs.PetersenGraph().edges_incident([0,9], labels=False)
            [(0, 1), (0, 4), (0, 5), (9, 4), (9, 6), (9, 7)]

        """
        L = self._nxg.edges(vertices)
        if labels:
            return L
        else:
            K = []
            for u,v,l in L:
                K.append((u,v))
            return K

    def has_edge(self, u, v=None, label=None):
        r"""
        Returns True if \{u, v\} is an edge, False otherwise.

        INPUT:
        The following forms are accepted by NetworkX:

        G.has_edge( 1, 2 )
        G.has_edge( (1, 2) )
        G.has_edge( 1, 2, 'label' )
        
        EXAMPLE:
            sage: graphs.EmptyGraph().has_edge(9,2)
            False

        """
        return self._nxg.has_edge(u, v)

    def set_edge_label(self, u, v, l):
        """
        Set the edge label of a given edge.
        
        INPUT:
            u, v -- the vertices of the edge
            l -- the new label
        
        EXAMPLE:
            sage: G = graphs.HeawoodGraph()
            sage: for u,v,l in G.edges():
            ...    G.set_edge_label(u,v,'(' + str(u) + ',' + str(v) + ')')
            sage: G.plot(edge_labels=True).save('sage.png')

        """
        if self.has_edge(u, v):
            self._nxg.adj[u][v] = l
            self._nxg.adj[v][u] = l

    def edge_label(self, u, v=None):
        """
        Returns the label of an edge.
        
        EXAMPLE:
            sage: G = Graph({0 : {1 : 'edgelabel'}})
            sage: G.edges(labels=False)
            [(0, 1)]
            sage: G.edge_label( 0, 1 )
            'edgelabel'

        """
        return self._nxg.get_edge(u,v)

    def edge_labels(self):
        """
        Returns a list of edge labels.

        EXAMPLE:
            sage: G = Graph({0:{1:'x',2:'z',3:'a'}, 2:{5:'out'}})
            sage: G.edge_labels()
            ['x', 'z', 'a', 'out']

        """
        labels = []
        for u,v,l in self.edges():
            labels.append(l)
        return labels

    def remove_multiple_edges(self):
        """
        Removes all multiple edges, retaining one edge for each.
        
        EXAMPLE:
            sage: G = Graph(multiedges=True)
            sage: G.add_edges( [ (0,1), (0,1), (0,1), (0,1), (1,2) ] )
            sage: G.edges(labels=False)
            [(0, 1), (0, 1), (0, 1), (0, 1), (1, 2)]
            
            sage: G.remove_multiple_edges()
            sage: G.edges(labels=False)
            [(0, 1), (1, 2)]

        """
        self._nxg.remove_all_multiedges()
    
    def remove_loops(self, vertices=None):
        """
        Removes loops on vertices in vertices. If vertices is None, removes all loops.
        
        EXAMPLE
            sage: G = Graph(loops=True)
            sage: G.add_edges( [ (0,0), (1,1), (2,2), (3,3), (2,3) ] )
            sage: G.edges(labels=False)
            [(0, 0), (1, 1), (2, 2), (2, 3), (3, 3)]
            sage: G.remove_loops()
            sage: G.edges(labels=False)
            [(2, 3)]
            sage: G.loops()
            True

        """
        if vertices is None:
            self._nxg.remove_all_selfloops()
        else:
            for v in vertices:
                self.delete_multiedge(v,v)

    def loop_edges(self):
        """
        Returns a list of all loops in the graph.
        
        EXAMPLE:
            sage: G = Graph(loops=True)
            sage: G.add_edges( [ (0,0), (1,1), (2,2), (3,3), (2,3) ] )
            sage: G.loop_edges()
            [(0, 0, None), (1, 1, None), (2, 2, None), (3, 3, None)]

        """
        return self._nxg.selfloop_edges()

    def number_of_loops(self):
        """
        Returns the number of edges that are loops.
        
        EXAMPLE:
            sage: G = Graph(loops=True)
            sage: G.add_edges( [ (0,0), (1,1), (2,2), (3,3), (2,3) ] )
            sage: G.edges(labels=False)
            [(0, 0), (1, 1), (2, 2), (2, 3), (3, 3)]
            sage: G.number_of_loops()
            4

        """
        return self._nxg.number_of_selfloops()

    ### Degree functions

    def degree(self, vertices=None, labels=False):
        """
        Gives the degree of a vertex or of vertices.

        INPUT:
        vertices -- If vertices is a single vertex, returns the number of
        neighbors of vertex. If vertices is an iterable container of vertices,
        returns a list of degrees. If vertices is None, same as listing all vertices.
        labels -- see OUTPUT

        OUTPUT:
        Single vertex- an integer. Multiple vertices- a list of integers. If
        labels is True, then returns a dictionary mapping each vertex to
        its degree.

        EXAMPLES:
            sage: P = graphs.PetersenGraph()
            sage: P.degree(5)
            3

            sage: K = graphs.CompleteGraph(9)
            sage: K.degree()
            [8, 8, 8, 8, 8, 8, 8, 8, 8]

        """
        return self._nxg.degree(vertices, with_labels=labels)

    def degree_histogram(self):
        """
        Returns a list, whose ith entry is the frequency of degree i.
        
        EXAMPLE:
            sage: G = graphs.Grid2dGraph(9,12)
            sage: G.degree_histogram()
            [0, 0, 4, 34, 70]

        """
        import networkx
        return networkx.degree_histogram(self._nxg)

    def degree_iterator(self, vertices=None, labels=False):
        """
        INPUT:
        labels=False:
            returns an iterator over degrees.
        labels=True:
            returns an iterator over tuples (vertex, degree).
        vertices -- if specified, restrict to this subset.
        
        EXAMPLES:
            sage: G = graphs.Grid2dGraph(3,4)
            sage: for i in G.degree_iterator():
            ...    print i
            3
            4
            2
            3
            4
            2
            3
            2
            3
            3
            2
            3
            sage: for i in G.degree_iterator(labels=True):
            ...    print i
            ((0, 1), 3)
            ((1, 2), 4)
            ((0, 0), 2)
            ((2, 1), 3)
            ((1, 1), 4)
            ((2, 0), 2)
            ((1, 3), 3)
            ((2, 3), 2)
            ((2, 2), 3)
            ((1, 0), 3)
            ((0, 3), 2)
            ((0, 2), 3)

        """
        return self._nxg.degree_iter(vertices, with_labels=labels)

    ### Centrality
    
    def centrality_betweenness(self, normalized=True):
        r"""
        Returns the betweenness centrality (fraction of number of shortest 
        paths that go through each node) as a dictionary keyed by vertices.
        The betweenness is normalized by default to be in range (0,1).  This
        wraps Networkx's implementation of the algorithm described in [1].
        
        Measures of the centrality of a vertex within a graph determine the
        relative importance of that node to its graph.  Vertices that occur
        on more shortest paths between other nodes have higher betweenness 
        than nodes that occur on less.
        
        INPUT:
            normalized -- boolean (default True) - if set to False, result
                          is not normalized.
            
        REFERENCE:
            [1] Ulrik Brandes. (2003). Faster Evaluation of Shortest-Path 
                Based Centrality Indices. [Online] Available:
                http://citeseer.nj.nec.com/brandes00faster.html
            
        EXAMPLES:
            sage: (graphs.ChvatalGraph()).centrality_betweenness()
            {0: 0.069696969696969688, 1: 0.069696969696969688, 2: 0.060606060606060601, 3: 0.060606060606060601, 4: 0.069696969696969688, 5: 0.069696969696969688, 6: 0.060606060606060601, 7: 0.060606060606060601, 8: 0.060606060606060601, 9: 0.060606060606060601, 10: 0.060606060606060601, 11: 0.060606060606060601}
            sage: (graphs.ChvatalGraph()).centrality_betweenness(normalized=False)
            {0: 7.6666666666666661, 1: 7.6666666666666661, 2: 6.6666666666666661, 3: 6.6666666666666661, 4: 7.6666666666666661, 5: 7.6666666666666661, 6: 6.6666666666666661, 7: 6.6666666666666661, 8: 6.6666666666666661, 9: 6.6666666666666661, 10: 6.6666666666666661, 11: 6.6666666666666661}
            sage: D = DiGraph({0:[1,2,3], 1:[2], 3:[0,1]})
            sage.: D.show(figsize=[2,2])
            sage: D = D.to_undirected()
            sage.: D.show(figsize=[2,2])
            sage: D.centrality_betweenness()
            {0: 0.16666666666666666, 1: 0.16666666666666666, 2: 0.0, 3: 0.0}

        """
        import networkx
        return networkx.betweenness_centrality(self._nxg, normalized)
        
    def centrality_degree(self, v=False):
        r"""
        Returns the degree centrality (fraction of nodes connected to) as
        a dictionary of values keyed by node.  The degree centrality is
        normalized to be in range (0,1).
        
        Measures of the centrality of a vertex within a graph determine the
        relative importance of that node to its graph.  Degree centrality
        measures the number of links incident upon a node.
        
        INPUT:
            v -- a vertex label (to find degree centrality of only one node)
            
        EXAMPLES:
            sage: (graphs.ChvatalGraph()).centrality_degree()
            {0: 0.36363636363636365, 1: 0.36363636363636365, 2: 0.36363636363636365, 3: 0.36363636363636365, 4: 0.36363636363636365, 5: 0.36363636363636365, 6: 0.36363636363636365, 7: 0.36363636363636365, 8: 0.36363636363636365, 9: 0.36363636363636365, 10: 0.36363636363636365, 11: 0.36363636363636365}
            sage: D = DiGraph({0:[1,2,3], 1:[2], 3:[0,1]})
            sage.: D.show(figsize=[2,2])
            sage: D = D.to_undirected()
            sage.: D.show(figsize=[2,2])
            sage: D.centrality_degree()
            {0: 1.0, 1: 1.0, 2: 0.66666666666666663, 3: 0.66666666666666663}
            sage: D.centrality_degree(v=1)
            1.0
        """
        import networkx
        return networkx.degree_centrality(self._nxg, v)
            
    def centrality_closeness(self, v=False):
        r"""
        Returns the closeness centrality (1/average distance to all nodes) as
        a dictionary of values keyed by node.  The degree centrality is
        normalized to be in range (0,1).
        
        Measures of the centrality of a vertex within a graph determine the
        relative importance of that node to its graph.  'Closeness centrality
        may be defined as the total graph-theoretic distance of a given node
        from all other nodes... Closeness is an inverse measure of centrality
        in that a larger value indicates a less central actor while a smaller
        value indicates a more central actor,' [1].
        
        INPUT:
            v -- a vertex label (to find degree centrality of only one node)
            
        REFERENCE:
            [1] Stephen P Borgatti. (1995). Centrality and AIDS. [Online]
                Available: http://www.analytictech.com/networks/centaids.htm

        EXAMPLES:
            sage: (graphs.ChvatalGraph()).centrality_closeness()
            {0: 0.61111111111111116, 1: 0.61111111111111116, 2: 0.61111111111111116, 3: 0.61111111111111116, 4: 0.61111111111111116, 5: 0.61111111111111116, 6: 0.61111111111111116, 7: 0.61111111111111116, 8: 0.61111111111111116, 9: 0.61111111111111116, 10: 0.61111111111111116, 11: 0.61111111111111116}
            sage: D = DiGraph({0:[1,2,3], 1:[2], 3:[0,1]})
            sage.: D.show(figsize=[2,2])
            sage: D = D.to_undirected()
            sage.: D.show(figsize=[2,2])
            sage: D.centrality_closeness()
            {0: 1.0, 1: 1.0, 2: 0.75, 3: 0.75}
            sage: D.centrality_closeness(v=1)
            1.0
        """
        import networkx
        return networkx.closeness_centrality(self._nxg, v)
    
    ### Representations

    def adjacency_matrix(self, sparse=True):
        """
        Returns the adjacency matrix of the graph. Each vertex is
        represented by its position in the list returned by the vertices()
        function.
        
        EXAMPLE:
            sage: G = graphs.CubeGraph(4)
            sage: G.adjacency_matrix()
            [0 1 0 0 0 1 0 1 0 1 0 0 0 0 0 0]
            [1 0 0 0 1 0 1 0 1 0 0 0 0 0 0 0]
            [0 0 0 1 0 1 0 1 0 0 0 0 0 0 0 1]
            [0 0 1 0 1 0 1 0 0 0 0 0 0 0 1 0]
            [0 1 0 1 0 1 0 0 0 0 0 0 0 1 0 0]
            [1 0 1 0 1 0 0 0 0 0 0 0 1 0 0 0]
            [0 1 0 1 0 0 0 1 0 0 0 1 0 0 0 0]
            [1 0 1 0 0 0 1 0 0 0 1 0 0 0 0 0]
            [0 1 0 0 0 0 0 0 0 1 0 1 0 1 0 0]
            [1 0 0 0 0 0 0 0 1 0 1 0 1 0 0 0]
            [0 0 0 0 0 0 0 1 0 1 0 1 0 0 0 1]
            [0 0 0 0 0 0 1 0 1 0 1 0 0 0 1 0]
            [0 0 0 0 0 1 0 0 0 1 0 0 0 1 0 1]
            [0 0 0 0 1 0 0 0 1 0 0 0 1 0 1 0]
            [0 0 0 1 0 0 0 0 0 0 0 1 0 1 0 1]
            [0 0 1 0 0 0 0 0 0 0 1 0 1 0 1 0]

        """
        n = len(self._nxg.adj)
        verts = self.vertices()
        D = {}
        for e in self.edge_iterator():
            i,j,l = e
            i = verts.index(i)
            j = verts.index(j)
            if D.has_key((i,j)) and self.multiple_edges():
                D[(i,j)] += 1
                D[(j,i)] += 1
            else:
                D[(i,j)] = 1
                D[(j,i)] = 1
        from sage.rings.integer_mod_ring import IntegerModRing
        from sage.rings.integer_ring import IntegerRing
        from sage.matrix.constructor import matrix
        if self.multiple_edges:
            R = IntegerRing()
        else:
            R = IntegerModRing(2)
        M = matrix(R, n, n, D, sparse=sparse)
        return M
 
    def incidence_matrix(self, sparse=True):
        """
        Returns an incidence matrix of the graph. Each row is a vertex, and
        each column is an edge.
        
        EXAMPLE:
            sage: G = graphs.CubeGraph(3)
            sage: G.incidence_matrix()
            [-1 -1 -1  0  0  0  0  0  0  0  0  0]
            [ 1  0  0 -1 -1  0  0  0  0  0  0  0]
            [ 0  0  0  1  0 -1 -1  0  0  0  0  0]
            [ 0  1  0  0  0  0  1 -1  0  0  0  0]
            [ 0  0  0  0  1  0  0  0 -1 -1  0  0]
            [ 0  0  1  0  0  0  0  0  0  1 -1  0]
            [ 0  0  0  0  0  0  0  1  0  0  1 -1]
            [ 0  0  0  0  0  1  0  0  1  0  0  1]

        """
        from sage.matrix.constructor import matrix
        from copy import copy
        n = len(self._nxg.adj)
        verts = self.vertices()
        d = [0]*n
        cols = []
        for i, j, l in self.edge_iterator():
            col = copy(d)
            i = verts.index(i)
            j = verts.index(j)
            col[i] = -1
            col[j] = 1
            cols.append(col)
        return matrix(cols, sparse=sparse).transpose()

    def weighted_adjacency_matrix(self, sparse=True):
        """
        Returns the weighted adjacency matrix of the graph. Each vertex is
        represented by its position in the list returned by the vertices()
        function.
        
        EXAMPLES:
            sage: G = Graph()
            sage: G.add_edges([(0,1,1),(1,2,2),(0,2,3),(0,3,4)])
            sage: M = G.weighted_adjacency_matrix(); M
            [0 1 3 4]
            [1 0 2 0]
            [3 2 0 0]
            [4 0 0 0]
            sage: H = Graph(data=M, format='weighted_adjacency_matrix')
            sage: H == G
            True

        """
        if self.multiple_edges():
            raise NotImplementedError, "Don't know how to represent weights for a multigraph."

        n = len(self._nxg.adj)
        verts = self.vertices()
        D = {}
        for e in self.edge_iterator():
            i,j,l = e
            i = verts.index(i)
            j = verts.index(j)
            D[(i,j)] = l
            D[(j,i)] = l
        from sage.matrix.constructor import matrix
        M = matrix(D, sparse=sparse)
        return M


    def kirchhoff_matrix(self, weighted=False):
        """
        Returns the Kirchhoff matrix (a.k.a. the Laplacian) of the graph.
        
        The Kirchhoff matrix is defined to be D - M, where D is the diagonal
        degree matrix (each diagonal entry is the degree of the corresponding
        vertex), and M is the adjacency matrix.

        If weighted == True, the weighted adjacency matrix is used for M, and
        the diagonal entries are the row-sums of M.
        
        AUTHOR:
            Tom Boothby
        
        EXAMPLES:
            sage: G = Graph()
            sage: G.add_edges([(0,1,1),(1,2,2),(0,2,3),(0,3,4)])
            sage: M = G.kirchhoff_matrix(weighted=True); M
            [ 8 -1 -3 -4]
            [-1  3 -2  0]
            [-3 -2  5  0]
            [-4  0  0  4]
            sage: M = G.kirchhoff_matrix(); M
            [ 3 -1 -1 -1]
            [-1  2 -1  0]
            [-1 -1  2  0]
            [-1  0  0  1]

        """
        if weighted:
            M = self.weighted_adjacency_matrix()
        else:
            M = self.am()
        A = list(-M)
        S = [sum(M[i]) for i in range(M.nrows())]
        for i in range(len(A)):
            A[i][i] = S[i]
        return M.parent()(A)

    def __bit_vector(self):
        vertices = self.vertices()
        n = len(vertices)
        nc = int(n*(n - 1))/int(2)
        bit_vector = set()
        for e,f,g in self.edge_iterator():
            c = vertices.index(e)
            d = vertices.index(f)
            a,b = sorted([c,d])
            p = int(b*(b - 1))/int(2) + a
            bit_vector.add(p)
        bit_vector = sorted(bit_vector)
        s = []
        j = 0
        for i in bit_vector:
            s.append( '0'*(i - j) + '1' )
            j = i + 1
        s = "".join(s)
        s += '0'*(nc-len(s))
        return s

    def graph6_string(self):
        """
        Returns the graph6 representation of the graph as an ASCII string. Only valid
        for simple (no loops, multiple edges) graphs on 0 to 262143 vertices.
        
        EXAMPLE:
            sage: G = graphs.KrackhardtKiteGraph()
            sage: G.graph6_string()
            'IvUqwK@?G'

        """
        n = self.order()
        if n > 262143:
            raise ValueError, 'graph6 format supports graphs on 0 to 262143 vertices only.'
        elif self.loops() or self.multiple_edges():
            raise ValueError, 'graph6 format supports only simple graphs (no loops, no multiple edges)'
        else:
            return graph_fast.N(n) + graph_fast.R(self.__bit_vector())

    def sparse6_string(self):
        """
        Returns the sparse6 representation of the graph as an ASCII string. Only valid
        for undirected graphs on 0 to 262143 vertices, but loops and multiple edges are
        permitted.
        
        EXAMPLE:
            sage: G = graphs.BullGraph()
            sage: G.sparse6_string()
            ':Da@en'

        """
        n = self.order()
        if n > 262143:
            raise ValueError, 'sparse6 format supports graphs on 0 to 262143 vertices only.'
        else:
            vertices = self.vertices()
            n = len(vertices)
            edges = self.edges(labels=False)
            for i in range(len(edges)): # replace edge labels with natural numbers (by index in vertices)
                edges[i] = (vertices.index(edges[i][0]),vertices.index(edges[i][1]))
            # order edges
            def cmp(x, y):
                if x[1] < y[1]:
                    return -1
                elif x[1] > y[1]:
                    return 1
                elif x[1] == y[1]:
                    if x[0] < y[0]:
                        return -1
                    if x[0] > y[0]:
                        return 1
                    else:
                        return 0
            edges.sort(cmp)

            # encode bit vector
            from math import ceil
            from sage.misc.functional import log
            k = int(ceil(log(n,2)))
            v = 0
            i = 0
            m = 0
            s = ''
            while m < len(edges):
                if edges[m][1] > v + 1:
                    sp = graph_fast.binary(edges[m][1])
                    sp = '0'*(k-len(sp)) + sp
                    s += '1' + sp
                    v = edges[m][1]
                elif edges[m][1] == v + 1:
                    sp = graph_fast.binary(edges[m][0])
                    sp = '0'*(k-len(sp)) + sp
                    s += '1' + sp
                    v += 1
                    m += 1
                else:
                    sp = graph_fast.binary(edges[m][0])
                    sp = '0'*(k-len(sp)) + sp
                    s += '0' + sp
                    m += 1

            # encode s as a 6-string, as in R(x), but padding with 1's
            # pad on the right to make a multiple of 6
            s = s + ( '1' * ((6 - len(s))%6) )

            # split into groups of 6, and convert numbers to decimal, adding 63
            six_bits = ''
            for i in range(len(s)/6):
                six_bits += chr( int( s[6*i:6*(i+1)], 2) + 63 )
            return ':' + graph_fast.N(n) + six_bits

    ### Construction

    def add_cycle(self, vertices):
        """
        Adds a cycle to the graph with the given vertices. If the vertices are
        already present, only the edges are added.

        INPUT:
        vertices -- a list of indices for the vertices of the cycle to be
        added.

        EXAMPLES:
        sage: G = Graph()
        sage: for i in range(10): G.add_vertex(name=i)
        sage.: show(G)
        sage: G.add_cycle(range(20)[10:20])
        sage.: show(G)
        sage: G.add_cycle(range(10))
        sage.: show(G)

        """
        self._nxg.add_cycle(vertices)

    def add_path(self, vertices):
        """
        Adds a cycle to the graph with the given vertices. If the vertices are
        already present, only the edges are added.

        INPUT:
        vertices -- a list of indices for the vertices of the cycle to be
        added.

        EXAMPLES:
        sage: G = Graph()
        sage: for i in range(10): G.add_vertex(name=i)
        sage.: show(G)
        sage: G.add_path(range(20)[10:20])
        sage.: show(G)
        sage: G.add_path(range(10))
        sage.: show(G)

        """
        self._nxg.add_path(vertices)

    def subgraph(self, vertices, inplace=False, create_using=None):
        """
        Returns the subgraph induced by the given vertices.

        INPUT:
        inplace -- Using inplace is True will simply delete the extra vertices
        and edges from the current graph. This will modify the graph, and re-
        turn itself.
        vertices -- Vertices can be a single vertex or an iterable container
        of vertices, e.g. a list, set, graph, file or numeric array.
        create_using -- Can be an existing graph object or a call to a graph
        object, such as create_using=DiGraph(). Must be a NetworkX object.
        
        EXAMPLES:
            sage: G = graphs.CompleteGraph(9)
            sage: H = G.subgraph([0,1,2]); H
            Graph on 3 vertices
            sage: G
            Complete graph: Graph on 9 vertices
            sage: K = G.subgraph([0,1,2], inplace=True); K
            Subgraph of (Complete graph): Graph on 3 vertices
            sage: G
            Subgraph of (Complete graph): Graph on 3 vertices
            sage: G is K
            True

        """
        if inplace:
            self._nxg = self._nxg.subgraph(vertices, inplace, create_using)
            return self
        else:
            NXG = self._nxg.subgraph(vertices, inplace, create_using)
            return Graph(NXG)
    
    ### Visualization

    def write_to_eps(self, filename, iterations=50):
        r"""
        Writes a plot of the graph to filename in eps format.
        
        It is relatively simple to include this file in a latex document:
        
        INPUT:
            filename
            iterations -- how many iterations of the spring layout algorithm to
                go through, if applicable
        
        \code{\\usepackage{graphics}} must appear before the beginning
        of the document, and \code{\\includegraphics {filename.eps}}
        will include it in your latex doc.  Note: you cannot use
        pdflatex to print the resulting document, use TeX and
        Ghostscript or something similar instead.
        
        EXAMPLE:
            sage: P = graphs.PetersenGraph()
            sage: P.write_to_eps('sage.eps')
        """
        from sage.graphs.print_graphs import print_graph_eps
        if self._pos is None:
            pos = graph_fast.spring_layout_fast(self, iterations=iterations)
        else:
            pos = self._pos
            keys = pos.keys()
            for v in self.vertices():
                if v not in keys:
                    pos = graph_fast.spring_layout_fast(self, iterations=iterations)
                    break
        xmin = 0.0
        ymin = 0.0
        xmax = -1.0
        ymax = -1.0
        for v in pos:
            x,y = pos[v]
            if (x > xmax):
                xmax = x
            if (x < xmin):
                xmin = x
            if (y > ymax):
                ymax = y
            if (y < ymin):
                ymin = y
        for v in pos:
            pos[v][0] = 1.8*(pos[v][0] - xmin)/(xmax - xmin) - 0.9
            pos[v][1] = 1.8*(pos[v][1] - ymin)/(ymax - ymin) - 0.9
        if filename[-4:] != '.eps':
            filename += '.eps'
        f = open(filename, 'w')
        f.write( print_graph_eps(self.vertices(), self.edge_iterator(), pos) )
        f.close()

    def plot3d(self, bgcolor=(1,1,1),
               vertex_colors=None, vertex_size=0.06,
               edge_colors=None, edge_size=0.02,
               pos3d=None, iterations=50, **kwds):
        """
        Plots the graph using Tachyon, and returns a Tachyon object containing
        a representation of the graph.
        
        INPUT:
            bgcolor -- rgb tuple (default: (1,1,1))
            vertex_size -- float (default: 0.06)
            vertex_colors -- optional dictionary to specify vertex colors:
                each key is a color recognizable by tachyon (rgb tuple
                (default: (1,0,0))), and each corresponding entry is a list of
                vertices. If a vertex is not listed, it looks invisible on the
                resulting plot (it doesn't get drawn).
            edge_colors -- a dictionary specifying edge colors: each key is a
                color recognized by tachyon ( default: (0,0,0) ), and each
                entry is a list of edges.
            edge_size -- float (default: 0.02)
            pos3d -- a position dictionary for the vertices
            iterations -- how many iterations of the spring layout algorithm to
                go through, if applicable
            xres -- resolution
            yres -- resolution
            **kwds -- passed on to the Tachyon command

        EXAMPLES:
            sage: D = graphs.DodecahedralGraph()
            sage: P3D = D.plot3d()
            sage: P3D.save('sage.png') # long time
            
            sage: G = graphs.PetersenGraph()
            sage: G.plot3d(vertex_colors={(0,0,1):G.vertices()}).save('sage.png') # long time
            
            sage: C = graphs.CubeGraph(4)
            sage: C.plot3d(edge_colors={(0,1,0):C.edges()}, vertex_colors={(1,1,1):C.vertices()}, bgcolor=(0,0,0)).save('sage.png') # long time

            sage: K = graphs.CompleteGraph(3)
            sage: K.plot3d(edge_colors={(1,0,0):[(0,1,None)], (0,1,0):[(0,2,None)], (0,0,1):[(1,2,None)]}).save('sage.png') # long time

        """
        TT, pos3d = tachyon_vertex_plot(self, bgcolor=bgcolor, vertex_colors=vertex_colors,
                                        vertex_size=vertex_size, pos3d=pos3d, iterations=iterations, **kwds)
        edges = self.edges()
        if edge_colors is None:
            edge_colors = { (0,0,0) : edges }

        i = 0
        for color in edge_colors:
            i += 1
            TT.texture('edge_color_%d'%i, ambient=0.1, diffuse=0.9, specular=0.03, opacity=1.0, color=color)
            for u, v, l in edge_colors[color]:
                TT.fcylinder( (pos3d[u][0],pos3d[u][1],pos3d[u][2]), (pos3d[v][0],pos3d[v][1],pos3d[v][2]), edge_size,'edge_color_%d'%i)
        return TT

    def show3d(self, bgcolor=(1,1,1),
               vertex_colors=None, vertex_size=0.06,
               edge_colors=None, edge_size=0.02,
               pos3d=None, iterations=50, **kwds):
        """
        Plots the graph using Tachyon, and shows the resulting plot.
        
        INPUT:
            bgcolor -- rgb tuple (default: (1,1,1))
            vertex_size -- float (default: 0.06)
            vertex_colors -- optional dictionary to specify vertex colors:
                each key is a color recognizable by tachyon (rgb tuple
                (default: (1,0,0))), and each corresponding entry is a list of
                vertices. If a vertex is not listed, it looks invisible on the
                resulting plot (it doesn't get drawn).
            edge_colors -- a dictionary specifying edge colors: each key is a
                color recognized by tachyon ( default: (0,0,0) ), and each
                entry is a list of edges.
            edge_size -- float (default: 0.02)
            pos3d -- a position dictionary for the vertices
            iterations -- how many iterations of the spring layout algorithm to
                go through, if applicable
            xres -- resolution
            yres -- resolution
            **kwds -- passed on to the Tachyon command
        
        EXAMPLES:
            sage: D = graphs.DodecahedralGraph()
            sage: P3D = D.plot3d()
            sage: P3D.save('sage.png') # long time
            
            sage: G = graphs.PetersenGraph()
            sage: G.plot3d(vertex_colors={(0,0,1):G.vertices()}).save('sage.png') # long time
            
            sage: C = graphs.CubeGraph(4)
            sage: C.plot3d(edge_colors={(0,1,0):C.edges()}, vertex_colors={(1,1,1):C.vertices()}, bgcolor=(0,0,0)).save('sage.png') # long time

            sage: K = graphs.CompleteGraph(3)
            sage: K.plot3d(edge_colors={(1,0,0):[(0,1,None)], (0,1,0):[(0,2,None)], (0,0,1):[(1,2,None)]}).save('sage.png') # long time

        """
        self.plot3d(bgcolor=bgcolor, vertex_colors=vertex_colors, edge_colors=edge_colors, vertex_size=vertex_size, edge_size=edge_size, iterations=iterations).show(**kwds)
    
    ### Connected components
    
    def is_connected(self):
        """
        Indicates whether the graph is connected. Note that in a graph, path
        connected is equivalent to connected.
        
        EXAMPLE:
            sage: G = Graph( { 0 : [1, 2], 1 : [2], 3 : [4, 5], 4 : [5] } )
            sage: G.is_connected()
            False
            sage: G.add_edge(0,3)
            sage: G.is_connected()
            True

        """
        import networkx
        return networkx.component.is_connected(self._nxg)
    
    def connected_components(self):
        """
        Returns a list of lists of vertices, each list representing a
        connected component. The list is ordered from largest to smallest
        component.
        
        EXAMPLE:
            sage: G = Graph( { 0 : [1, 3], 1 : [2], 2 : [3], 4 : [5, 6], 5 : [6] } )
            sage: G.connected_components()
            [[0, 1, 2, 3], [4, 5, 6]]

        """
        import networkx
        return networkx.component.connected_components(self._nxg)
    
    def connected_components_number(self):
        """
        Returns the number of connected components.
        
        EXAMPLE:
            sage: G = Graph( { 0 : [1, 3], 1 : [2], 2 : [3], 4 : [5, 6], 5 : [6] } )
            sage: G.connected_components_number()
            2

        """
        import networkx
        return networkx.component.number_connected_components(self._nxg)
    
    def connected_components_subgraphs(self):
        """
        Returns a list of connected components as graph objects.
        
        EXAMPLE:
            sage: G = Graph( { 0 : [1, 3], 1 : [2], 2 : [3], 4 : [5, 6], 5 : [6] } )
            sage: L = G.connected_components_subgraphs()
            sage.: graphs_list.show_graphs(L)

        """
        cc = self.connected_components()
        list = []
        for c in cc:
            list.append(self.subgraph(c, inplace=False))
        return list
    
    def connected_component_containing_vertex(self, vertex):
        """
        Returns a list of the vertices connected to vertex.
        
        EXAMPLE:
            sage: G = Graph( { 0 : [1, 3], 1 : [2], 2 : [3], 4 : [5, 6], 5 : [6] } )
            sage: G.connected_component_containing_vertex(0)
            [0, 1, 2, 3]

        """
        import networkx
        return networkx.component.node_connected_component(self._nxg, vertex)

    ### Automorphism and isomorphism
    
    def automorphism_group(self, partition=None, translation=False,
                           verbosity=0):
        """
        Returns the largest subgroup of the automorphism group of the graph
        whose orbit partition is finer than the partition given. If no
        partition is given, the unit partition is used and the entire
        automorphism group is given.
        
        INPUT:
            translation -- if True, then output is the tuple (group, dict),
        where dict is a dictionary translating from keys == vertices to
        entries == elements of {1,2,...,n} (since permutation groups can
        currently only act on positive integers).
        
        EXAMPLES:
            sage: L = graphs_query.get_list(num_vertices=4)
            sage.: graphs_list.show_graphs(L)
            sage: for g in L:
            ...    G = g.automorphism_group()
            ...    G.order(), G.gens()
            (24, ((2,3), (1,2), (1,4)))
            (4, ((2,3), (1,4)))
            (2, ((1,2),))
            (8, ((1,2), (1,4)(2,3)))
            (6, ((1,2), (1,4)))
            (6, ((2,3), (1,2)))
            (2, ((1,4)(2,3),))
            (2, ((1,2),))
            (8, ((2,3), (1,4), (1,3)(2,4)))
            (4, ((2,3), (1,4)))
            (24, ((2,3), (1,2), (1,4)))
            
            sage: C = graphs.CubeGraph(4)
            sage: G = C.automorphism_group()
            sage: M = G.character_table()
            sage: M.determinant()
            712483534798848
            sage: G.order()
            384

            sage: D = graphs.DodecahedralGraph()
            sage: G = D.automorphism_group()
            sage: A5 = AlternatingGroup(5)
            sage: Z2 = CyclicPermutationGroup(2)
            sage: H = A5.direct_product(Z2)[0] #see documentation for direct_product to explain the [0]
            sage: G.is_isomorphic(H)
            True

        """
        if self.multiple_edges():
            raise NotImplementedError, "Search algorithm does not support multiple edges yet."
        else:
            from sage.graphs.graph_isom import search_tree, perm_group_elt
            from sage.groups.perm_gps.permgroup import PermutationGroup
            if partition is None:
                partition = [self.vertices()]
            if translation:
                a,b = search_tree(self, partition, dict=True, lab=False, dig=self.loops(), verbosity=verbosity)
            else:
                a = search_tree(self, partition, dict=False, lab=False, dig=self.loops(), verbosity=verbosity)
            if len(a) != 0:
                a = PermutationGroup([perm_group_elt(aa) for aa in a])
            else:
                a = PermutationGroup([[]])
            if translation:
                return a,b
            else:
                return a
    
    def is_isomorphic(self, other, proof=False, verbosity=0):
        """
        Tests for isomorphism between self and other.
        
        INPUT:
            proof -- if True, then output is (a,b), where a is a boolean and b is either a map or
        None.
        
        EXAMPLES:
            sage: from sage.groups.perm_gps.permgroup_named import SymmetricGroup
            sage: D = graphs.DodecahedralGraph()
            sage: E = D.copy()
            sage: gamma = SymmetricGroup(20).random_element()
            sage: E.relabel(gamma)
            sage: D.is_isomorphic(E)
            True

            sage: D = graphs.DodecahedralGraph()
            sage: S = SymmetricGroup(20)
            sage: gamma = S.random_element()
            sage: E = D.copy()
            sage: E.relabel(gamma)
            sage: a,b = D.is_isomorphic(E, proof=True); a
            True
            sage: import networkx
            sage: from sage.plot.plot import GraphicsArray
            sage: position_D = networkx.spring_layout(D._nxg)
            sage: position_E = {}
            sage: for vert in position_D:
            ...    position_E[b[vert]] = position_D[vert]
            sage.: GraphicsArray([D.plot(pos=position_D), E.plot(pos=position_E)]).show()

        """
        if self.multiple_edges():
            raise NotImplementedError, "Search algorithm does not support multiple edges yet."
        from sage.graphs.graph_isom import search_tree
        if proof:
            b,a = self.canonical_label(proof=True, verbosity=verbosity)
            d,c = other.canonical_label(proof=True, verbosity=verbosity)
            map = {}
            cc = c.items()
            for vert in self.vertices():
                for aa,bb in cc:
                    if bb == a[vert]:
                        map[vert] = aa
                        break
            if enum(b) == enum(d):
                return True, map
            else:
                return False, None
        else:
            from sage.graphs.graph_isom import search_tree
            b = self.canonical_label(verbosity=verbosity)
            d = other.canonical_label(verbosity=verbosity)
            return enum(b) == enum(d)
    
    def canonical_label(self, partition=None, proof=False, verbosity=0):
        """
        Returns the canonical label with respect to the partition. If no
        partition is given, uses the unit partition.
        
        EXAMPLE:
            sage: D = graphs.DodecahedralGraph()
            sage: E = D.canonical_label(); E
            Dodecahedron: Graph on 20 vertices
            sage: D.canonical_label(proof=True)
            (Dodecahedron: Graph on 20 vertices, {0: 0, 1: 19, 2: 16, 3: 15, 4: 9, 5: 1, 6: 10, 7: 8, 8: 14, 9: 12, 10: 17, 11: 11, 12: 5, 13: 6, 14: 2, 15: 4, 16: 3, 17: 7, 18: 13, 19: 18})
            sage: D.is_isomorphic(E)
            True

        """
        if self.multiple_edges():
            raise NotImplementedError, "Search algorithm does not support multiple edges yet."
        from sage.graphs.graph_isom import search_tree
        if partition is None:
            partition = [self.vertices()]
        if proof:
            a,b,c = search_tree(self, partition, proof=True, dig=self.loops(), verbosity=verbosity)
            return b,c
        else:
            a,b = search_tree(self, partition, dig=self.loops(), verbosity=verbosity)
            return b

class DiGraph(GenericGraph):
    """
    Directed graph.

    INPUT:
        data -- can be any of the following:
            1. A NetworkX digraph
            2. A dictionary of dictionaries
            3. A dictionary of lists
            4. A numpy matrix or ndarray
            5. A SAGE adjacency matrix or incidence matrix
            6. pygraphviz agraph
            7. scipy sparse matrix

        pos -- a positioning dictionary: for example, the
        spring layout from NetworkX for the 5-cycle is
            {0: [-0.91679746, 0.88169588],
             1: [ 0.47294849, 1.125     ],
             2: [ 1.125     ,-0.12867615],
             3: [ 0.12743933,-1.125     ],
             4: [-1.125     ,-0.50118505]}
        name -- (must be an explicitly named parameter, i.e.,
                 name="complete") gives the graph a name
        loops -- boolean, whether to allow loops (ignored if data is an instance of
                 the DiGraph class)
        multiedges -- boolean, whether to allow multiple edges (ignored if data is
        an instance of the DiGraph class)
        format -- if None, DiGraph tries to guess- can be several values, including:
            'adjacency_matrix' -- a square SAGE matrix M, with M[i][j] equal to the number
                                  of edges \{i,j\}
            'incidence_matrix' -- a SAGE matrix, with one column C for each edge, where
                                  if C represents \{i, j\}, C[i] is -1 and C[j] is 1
        boundary -- a list of boundary vertices, if none, digraph is considered as a 'digraph
                    without boundary'
    EXAMPLES:
    1. A NetworkX digraph:
        sage: import networkx
        sage: g = networkx.DiGraph({0:[1,2,3], 2:[5]})
        sage: DiGraph(g)
        Digraph on 5 vertices
    
    2. A dictionary of dictionaries:
        sage: g = DiGraph({0:{1:'x',2:'z',3:'a'}, 2:{5:'out'}}); g
        Digraph on 5 vertices

    The labels ('x', 'z', 'a', 'out') are labels for arcs. For example, 'out' is
    the label for the arc from 2 to 5. Labels can be used as weights, if all the
    labels share some common parent.

    3. A dictionary of lists:
        sage: g = DiGraph({0:[1,2,3], 2:[5]}); g
        Digraph on 5 vertices

    4. A numpy matrix or ndarray:
        sage: import numpy
        sage: A = numpy.array([[0,1,0],[1,0,0],[1,1,0]])
        sage: DiGraph(A)
        Digraph on 3 vertices

    5. A SAGE matrix:
    Note: If format is not specified, then SAGE assumes a square matrix is an adjacency
    matrix, and a nonsquare matrix is an incidence matrix.

        A. an adjacency matrix:
        
        sage: M = Matrix([[0, 1, 1, 1, 0],[0, 0, 0, 0, 0],[0, 0, 0, 0, 1],[0, 0, 0, 0, 0],[0, 0, 0, 0, 0]]); M
        [0 1 1 1 0]
        [0 0 0 0 0]
        [0 0 0 0 1]
        [0 0 0 0 0]
        [0 0 0 0 0]
        sage: DiGraph(M)
        Digraph on 5 vertices
        
        B. an incidence matrix:
        
        sage: M = Matrix(6, [-1,0,0,0,1, 1,-1,0,0,0, 0,1,-1,0,0, 0,0,1,-1,0, 0,0,0,1,-1, 0,0,0,0,0]); M
        [-1  0  0  0  1]
        [ 1 -1  0  0  0]
        [ 0  1 -1  0  0]
        [ 0  0  1 -1  0]
        [ 0  0  0  1 -1]
        [ 0  0  0  0  0]
        sage: DiGraph(M)
        Digraph on 6 vertices

    """

    def __init__(self, data=None, pos=None, loops=False, format=None, boundary=[], **kwds):
        import networkx
        from sage.structure.element import is_Matrix
        if format is None:
            if is_Matrix(data):
                if data.is_square():
                    format = 'adjacency_matrix'
                else:
                    format = 'incidence_matrix'
            elif isinstance(data, DiGraph):
                self._nxg = data.networkx_graph()
            elif isinstance(data, networkx.DiGraph):
                self._nxg = networkx.XDiGraph(data, selfloops=loops, **kwds)
            elif isinstance(data, networkx.XDiGraph):
                self._nxg = data
            else:
                self._nxg = networkx.XDiGraph(data, selfloops=loops, **kwds)
        if format == 'adjacency_matrix':
            d = {}
            for i in range(data.nrows()):
                d[i] = {}
            self._nxg = networkx.XDiGraph(d, selfloops = loops, **kwds)
            e = []
            for i,j in data.nonzero_positions():
                if i == j and loops and kwds.get('multiedges',False):
                    e += [(i,j)]*int(data[i][j])
                elif i == j and loops:
                    e.append((i,j))
                elif not i == j and kwds.get('multiedges',False):
                    e += [(i,j)]*int(data[i][j])
                elif not i == j:
                    e.append((i,j))
            self._nxg.add_edges_from(e)
        elif format == 'weighted_adjacency_matrix':
            d = {}
            for i in range(data.nrows()):
                d[i] = {}
            self._nxg = networkx.XDiGraph(d, selfloops = loops, **kwds)
            e = []
            for i,j in data.nonzero_positions():
                if i != j:
                    e.append((i,j,data[i][j]))
                elif i == j and loops:
                    e.append((i,j,data[i][j]))
            self._nxg.add_edges_from(e)
        elif format == 'incidence_matrix':
            b = True
            for c in data.columns():
                d = c.dict()
                if not len(d) == 2:
                    b = False
                else:
                    k = d.keys()
                    if not d[k[0]] == -1 * d[k[1]]:
                        b = False
            if not b:
                raise AttributeError, "Incidence Matrix must have one 1 and one -1 per column."
            else:
                d = {}
                for i in range(data.nrows()):
                    d[i] = {}
                self._nxg = networkx.XDiGraph(d, selfloops = loops, **kwds)
                e = []
                for c in data.columns():
                    k = c.dict().keys()
                    if c[k[0]] == -1:
                        e.append((k[0],k[1]))
                    else:
                        e.append((k[1],k[0]))
                self._nxg.add_edges_from(e)
        if kwds.has_key('name'):
            self._nxg.name = kwds['name']
        self._pos = pos
        self._boundary = boundary

    def _repr_(self):
        name = ""
        if self.loops():
            name += "looped "
        if self.multiple_arcs():
            name += "multi-"
        name += "digraph on %d vert"%self.order()
        if self.order() == 1:
            name += "ex"
        else:
            name += "ices"
        name = name.capitalize()
        if not self._nxg.name is None and not self._nxg.name == "":
            name = self._nxg.name + ": " + name
        return name

    def copy(self):
        """
        Creates a copy of the graph.

        """
        G = DiGraph(self._nxg, name=self._nxg.name, pos=self._pos, loops=self.loops(), boundary=self._boundary)
        return G

    def to_directed(self):
        """
        Since the graph is already directed, simply returns a copy of itself.
        
        EXAMPLE:
            sage: DiGraph({0:[1,2,3],4:[5,1]}).to_directed()
            Digraph on 6 vertices

        """
        return self.copy()

    def to_undirected(self):
        """
        Returns an undirected version of the graph. Every arc becomes an edge.
        
        EXAMPLE:
            sage: D = DiGraph({0:[1,2],1:[0]})
            sage: G = D.to_undirected()
            sage: D.arcs(labels=False)
            [(0, 1), (0, 2), (1, 0)]
            sage: G.edges(labels=False)
            [(0, 1), (0, 2)]

        """
        return Graph(self._nxg.to_undirected(), pos=self._pos)

    ### General Properties

    def is_directed(self):
        """
        Since digraph is directed, returns True.

        """
        return True
    
    def multiple_arcs(self, new=None):
        """
        Returns whether multiple arcs are permitted in the digraph.
        
        INPUT:
        new -- boolean, changes whether multiple arcs are permitted in the digraph.
        
        EXAMPLE:
            sage: D = DiGraph(multiedges=True); D
            Multi-digraph on 0 vertices
            sage: D.multiple_arcs(False); D
            False
            Digraph on 0 vertices

        """
        if not new is None:
            if new:
                self._nxg.allow_multiedges()
            else:
                self._nxg.ban_multiedges()
        return self._nxg.multiedges

    ### Vertex Handlers

    def neighbor_iterator(self, vertex):
        """
        Return an iterator over neighbors (connected either way) of vertex.
        
        EXAMPLE:
            sage: D = graphs.CubeGraph(3).to_directed()
            sage: for i in D.neighbor_iterator('010'):
            ...    print i
            011
            000
            110

        """
        A = list(self._nxg.pred[vertex].iterkeys())
        B = list(self._nxg.succ[vertex].iterkeys())
        C = []
        for V in A:
            if not V in B:
                C += [V]
        for V in B:
            C += [V]
        return iter(C)

    ### Arc Handlers

    def add_arc(self, u, v=None, label=None):
        """
        Adds an arc from u to v.

        INPUT:
        The following forms are all accepted by NetworkX:
        INPUT:
        The following forms are all accepted:

        G.add_arc( 1, 2 )
        G.add_arc( (1, 2) )
        G.add_arcs( [ (1, 2) ] )
        G.add_arc( 1, 2, 'label' )
        G.add_arc( (1, 2, 'label') )
        G.add_arcs( [ (1, 2, 'label') ] )
        
        WARNING:
        The following intuitive input results in nonintuitive output:
        sage: G = DiGraph()
        sage: G.add_arc((1,2),'label')
        sage: G.networkx_graph().adj           # random output order
        {'label': {}, (1, 2): {'label': None}}
                
        Use one of these instead:
        sage: G = DiGraph()
        sage: G.add_arc((1,2), label="label")
        sage: G.networkx_graph().adj           # random output order
        {1: {2: 'label'}, 2: {}}
        
        sage: G = DiGraph()
        sage: G.add_arc(1,2,'label')
        sage: G.networkx_graph().adj           # random output order 
        {1: {2: 'label'}, 2: {}}

        """
        self._nxg.add_edge(u, v, label)

    def add_arcs(self, arcs):
        """
        Add arcs from an iterable container.
        
        EXAMPLE:
            sage: G = graphs.DodecahedralGraph().to_directed()
            sage: H = DiGraph()
            sage: H.add_arcs( G.arc_iterator() ); H
            Digraph on 20 vertices

        """
        self._nxg.add_edges_from( arcs )

    def delete_arc(self, u, v=None, label=None):
        r"""
        Delete the arc from u to v, return silently if vertices or arc does
        not exist.

        INPUT:
        The following forms are all accepted:
        
        G.delete_arc( 1, 2 )
        G.delete_arc( (1, 2) )
        G.delete_arcs( [ (1, 2) ] )
        G.delete_arc( 1, 2, 'label' )
        G.delete_arc( (1, 2, 'label') )
        G.delete_arcs( [ (1, 2, 'label') ] )
        
        EXAMPLES:
            sage: D = graphs.CompleteGraph(19).to_directed()
            sage: D.size()
            342
            sage: D.delete_arc( 1, 2 )
            sage: D.delete_arc( (3, 4) )
            sage: D.delete_arcs( [ (5, 6), (7, 8) ] )
            sage: D.delete_arc( 9, 10, 'label' )
            sage: D.delete_arc( (11, 12, 'label') )
            sage: D.delete_arcs( [ (13, 14, 'label') ] )
            sage: D.size()
            335
            sage: D.has_arc( (11, 12) )
            False

            Note that even though the edge (11, 12) has no label, it still gets
            deleted: NetworkX does not pay attention to labels here.

        """
        self._nxg.delete_edge(u, v, label)

    def delete_arcs(self, arcs):
        """
        Delete arcs from an iterable container.
        
        EXAMPLE:
            sage: K12 = graphs.CompleteGraph(12).to_directed()
            sage: K4 = graphs.CompleteGraph(4).to_directed()
            sage: K12.size()
            132
            sage: K12.delete_arcs(K4.arc_iterator())
            sage: K12.size()
            120

        """
        self._nxg.delete_edges_from(arcs)

    def delete_multiarc(self, u, v):
        """
        Deletes all arcs from u to v.
        
        EXAMPLE:
            sage: D = DiGraph(multiedges=True)
            sage: D.add_arcs([(0,1), (0,1), (0,1), (1,0), (1,2), (2,3)])
            sage: D.arcs()
            [(0, 1, None), (0, 1, None), (0, 1, None), (1, 0, None), (1, 2, None), (2, 3, None)]
            sage: D.delete_multiarc( 0, 1 )
            sage: D.arcs()
            [(1, 0, None), (1, 2, None), (2, 3, None)]

        """
        self._nxg.delete_multiedge(u, v)

    def arcs(self, labels=True):
        """
        Return a list of arcs. Each arc is a triple (u,v,l) where the arc is
        from u to v, with label l.

        INPUT:
        labels -- if False, each arc is a tuple (u,v) of vertices.
        
        EXAMPLES:
            sage: D = graphs.DodecahedralGraph().to_directed()
            sage: D.arcs()
            [(0, 1, None), (0, 10, None), (0, 19, None), (1, 0, None), (1, 8, None), (1, 2, None), (2, 1, None), (2, 3, None), (2, 6, None), (3, 2, None), (3, 19, None), (3, 4, None), (4, 17, None), (4, 3, None), (4, 5, None), (5, 4, None), (5, 6, None), (5, 15, None), (6, 2, None), (6, 5, None), (6, 7, None), (7, 8, None), (7, 6, None), (7, 14, None), (8, 1, None), (8, 7, None), (8, 9, None), (9, 8, None), (9, 10, None), (9, 13, None), (10, 0, None), (10, 9, None), (10, 11, None), (11, 10, None), (11, 12, None), (11, 18, None), (12, 16, None), (12, 11, None), (12, 13, None), (13, 9, None), (13, 12, None), (13, 14, None), (14, 7, None), (14, 13, None), (14, 15, None), (15, 16, None), (15, 5, None), (15, 14, None), (16, 17, None), (16, 12, None), (16, 15, None), (17, 16, None), (17, 18, None), (17, 4, None), (18, 11, None), (18, 17, None), (18, 19, None), (19, 0, None), (19, 18, None), (19, 3, None)]
            sage: D.arcs(labels = False)
            [(0, 1), (0, 10), (0, 19), (1, 0), (1, 8), (1, 2), (2, 1), (2, 3), (2, 6), (3, 2), (3, 19), (3, 4), (4, 17), (4, 3), (4, 5), (5, 4), (5, 6), (5, 15), (6, 2), (6, 5), (6, 7), (7, 8), (7, 6), (7, 14), (8, 1), (8, 7), (8, 9), (9, 8), (9, 10), (9, 13), (10, 0), (10, 9), (10, 11), (11, 10), (11, 12), (11, 18), (12, 16), (12, 11), (12, 13), (13, 9), (13, 12), (13, 14), (14, 7), (14, 13), (14, 15), (15, 16), (15, 5), (15, 14), (16, 17), (16, 12), (16, 15), (17, 16), (17, 18), (17, 4), (18, 11), (18, 17), (18, 19), (19, 0), (19, 18), (19, 3)]

        """
        L = self._nxg.edges()
        if labels:
            return L
        else:
            K = []
            for u,v,l in L:
                K.append((u,v))
            return K

    def arc_boundary(self, vertices1, vertices2=None, labels=True):
        """
        Returns a list of edges (u,v,l) with u in vertices1 and v in vertices2.
        If vertices2 is None, then it is set to the complement of vertices1.
        
        INPUT:
        labels -- if False, each edge is a tuple (u,v) of vertices.
        
        EXAMPLE:
            sage: K = graphs.CompleteBipartiteGraph(9,3).to_directed()
            sage: len(K.arc_boundary( [0,1,2,3,4,5,6,7,8], [9,10,11] ))
            27
            sage: K.size()
            54
            
            Note that the arc boundary preserves direction: compare this example to
            the one in edge_boundary in the Graph class.

        """
        L = self._nxg.edge_boundary(vertices1, vertices2)
        if labels:
            return L
        else:
            K = []
            for u,v,l in L:
                K.append((u,v))
            return K

    def arc_iterator(self, vertices=None):
        """
        Returns an iterator over the arcs pointing out of the given
        set of vertices. If vertices is None, then returns an iterator over
        all arcs.

        EXAMPLE:
            sage: D = DiGraph( { 0 : [1,2], 1: [0] } )
            sage: for i in D.arc_iterator([0]):
            ...    print i
            (0, 1, None)
            (0, 2, None)

        """
        return self._nxg.edges_iter(vertices)

    def incoming_arc_iterator(self, vertices=None):
        """
        Return an iterator over all arriving arcs from vertices, or over all
        arcs if vertices is None.

        EXAMPLE:
            sage: D = DiGraph( { 0: [1,2,3], 1: [0,2], 2: [3], 3: [4], 4: [0,5], 5: [1] } )
            sage: for a in D.incoming_arc_iterator([0]):
            ...    print a
            (1, 0, None)
            (4, 0, None)

        """
        return self._nxg.in_edges_iter(vertices)

    def incoming_arcs(self, vertices=None, labels=True):
        """
        Returns a list of arcs arriving at vertices.

        INPUT:
        labels -- if False, each edge is a tuple (u,v) of vertices.
        
        EXAMPLE:
            sage: D = DiGraph( { 0: [1,2,3], 1: [0,2], 2: [3], 3: [4], 4: [0,5], 5: [1] } )
            sage: D.incoming_arcs([0])
            [(1, 0, None), (4, 0, None)]

        """
        L = self._nxg.in_edges(vertices)
        if labels:
            return L
        else:
            K = []
            for u,v,l in L:
                K.append((u,v))
            return K

    def outgoing_arc_iterator(self, vertices=None):
        """
        Return an iterator over all departing arcs from vertices, or over all
        arcs if vertices is None.

        EXAMPLE:
            sage: D = DiGraph( { 0: [1,2,3], 1: [0,2], 2: [3], 3: [4], 4: [0,5], 5: [1] } )
            sage: for a in D.outgoing_arc_iterator([0]):
            ...    print a
            (0, 1, None)
            (0, 2, None)
            (0, 3, None)

        """
        return self._nxg.out_edges_iter(vertices)

    def outgoing_arcs(self, vertices=None, labels=True):
        """
        Returns a list of arcs departing from vertices.

        INPUT:
        labels -- if False, each edge is a tuple (u,v) of vertices.
        
        EXAMPLE:
            sage: D = DiGraph( { 0: [1,2,3], 1: [0,2], 2: [3], 3: [4], 4: [0,5], 5: [1] } )
            sage: D.outgoing_arcs([0])
            [(0, 1, None), (0, 2, None), (0, 3, None)]

        """
        L = self._nxg.out_edges(vertices)
        if labels:
            return L
        else:
            K = []
            for u,v,l in L:
                K.append((u,v))
            return K

    def has_arc(self, u, v=None, label=None):
        """
        Returns True if there is an arc from u to v, False otherwise.
        
        INPUT:
        The following forms are accepted by NetworkX:
        
        D.has_arc( 1, 2 )
        D.has_arc( (1, 2) )
        D.has_arc( 1, 2, 'label' )
        
        EXAMPLE:
            sage: DiGraph().has_arc(9,2)
            False

        """
        return self._nxg.has_edge(u,v)

    def set_arc_label(self, u, v, l):
        """
        Set the arc label of a given arc.
        
        INPUT:
            u, v -- the vertices (and direction) of the arc
            l -- the new label
        
        EXAMPLE:
            sage: SD = DiGraph( { 1:[18,2], 2:[5,3], 3:[4,6], 4:[7,2], 5:[4], 6:[13,12], 7:[18,8,10], 8:[6,9,10], 9:[6], 10:[11,13], 11:[12], 12:[13], 13:[17,14], 14:[16,15], 15:[2], 16:[13], 17:[15,13], 18:[13] } )
            sage: SD.set_arc_label(1, 18, 'discrete')
            sage: SD.set_arc_label(4, 7, 'discrete')
            sage: SD.set_arc_label(2, 5, 'h = 0')
            sage: SD.set_arc_label(7, 18, 'h = 0')
            sage: SD.set_arc_label(7, 10, 'aut')
            sage: SD.set_arc_label(8, 10, 'aut')
            sage: SD.set_arc_label(8, 9, 'label')
            sage: SD.set_arc_label(8, 6, 'no label')
            sage: SD.set_arc_label(13, 17, 'k > h')
            sage: SD.set_arc_label(13, 14, 'k = h')
            sage: SD.set_arc_label(17, 15, 'v_k finite')
            sage: SD.set_arc_label(14, 15, 'v_k m.c.r.')
            sage: posn = {1:[ 3,-3],  2:[0,2],  3:[0, 13],  4:[3,9],  5:[3,3],  6:[16, 13], 7:[6,1],  8:[6,6],  9:[6,11], 10:[9,1], 11:[10,6], 12:[13,6], 13:[16,2], 14:[10,-6], 15:[0,-10], 16:[14,-6], 17:[16,-10], 18:[6,-4]}
            sage: SD.plot(pos=posn, vertex_size=400, vertex_colors={'#FFFFFF':range(1,19)}, edge_labels=True).save('search_tree.png')

        """
        if self.has_arc(u, v):
            self._nxg.adj[u][v] = l

    def arc_label(self, u, v=None):
        """
        Returns the label of an arc.
        
        EXAMPLE:
            sage: D = DiGraph({0 : {1 : 'edgelabel'}})
            sage: D.arcs(labels=False)
            [(0, 1)]
            sage: D.arc_label( 0, 1 )
            'edgelabel'

        """
        return self._nxg.get_edge(u,v)

    def arc_labels(self):
        """
        Returns a list of edge labels.

        EXAMPLE:
            sage: G = DiGraph({0:{1:'x',2:'z',3:'a'}, 2:{5:'out'}})
            sage: G.arc_labels()
            ['x', 'z', 'a', 'out']

        """
        labels = []
        for u,v,l in self.arcs():
            labels.append(l)
        return labels

    def predecessor_iterator(self, vertex):
        """
        Returns an iterator over predecessor vertices of vertex.

        EXAMPLE:
            sage: D = DiGraph( { 0: [1,2,3], 1: [0,2], 2: [3], 3: [4], 4: [0,5], 5: [1] } )
            sage: for a in D.predecessor_iterator(0):
            ...    print a
            1
            4

        """
        return self._nxg.predecessors_iter(vertex)

    def predecessors(self, vertex):
        """
        Returns a list of predecessor vertices of vertex.
        
        EXAMPLE:
            sage: D = DiGraph( { 0: [1,2,3], 1: [0,2], 2: [3], 3: [4], 4: [0,5], 5: [1] } )
            sage: D.predecessors(0)
            [1, 4]

        """
        return list(self.predecessor_iterator(vertex))

    def successor_iterator(self, vertex):
        """
        Returns an iterator over successor vertices of vertex.

        EXAMPLE:
            sage: D = DiGraph( { 0: [1,2,3], 1: [0,2], 2: [3], 3: [4], 4: [0,5], 5: [1] } )
            sage: for a in D.successor_iterator(0):
            ...    print a
            1
            2
            3

        """
        return self._nxg.successors_iter(vertex)

    def successors(self, vertex):
        """
        Returns a list of successor vertices of vertex.
        
        EXAMPLE:
            sage: D = DiGraph( { 0: [1,2,3], 1: [0,2], 2: [3], 3: [4], 4: [0,5], 5: [1] } )
            sage: D.successors(0)
            [1, 2, 3]

        """
        return list(self.successor_iterator(vertex))

    def remove_multiple_arcs(self):
        """
        Removes all multiple arcs, retaining one arc for each.
        
        EXAMPLE:
            sage: D = DiGraph(multiedges=True)
            sage: D.add_arcs( [ (0,1), (0,1), (0,1), (0,1), (1,2) ] )
            sage: D.arcs(labels=False)
            [(0, 1), (0, 1), (0, 1), (0, 1), (1, 2)]
            sage: D.remove_multiple_arcs()
            sage: D.arcs(labels=False)
            [(0, 1), (1, 2)]

        """
        self._nxg.remove_all_multiedges()
    
    def remove_loops(self, vertices=None):
        """
        Removes loops on vertices in vertices. If vertices is None, removes all loops.
        
        EXAMPLE:
            sage: D = DiGraph(loops=True)
            sage: D.add_arcs( [ (0,0), (1,1), (2,2), (3,3), (2,3) ] )
            sage: D.arcs(labels=False)
            [(0, 0), (1, 1), (2, 2), (2, 3), (3, 3)]
            sage: D.remove_loops()
            sage: D.arcs(labels=False)
            [(2, 3)]
            sage: D.loops()
            True

        """
        if vertices is None:
            self._nxg.remove_all_selfloops()
        else:
            for v in vertices:
                self.delete_multiarc(v,v)

    def loop_arcs(self):
        """
        Returns a list of all loops in the graph.
        
        EXAMPLE:
            sage: D = DiGraph(loops=True)
            sage: D.add_arcs( [ (0,0), (1,1), (2,2), (3,3), (2,3) ] )
            sage: D.loop_arcs()
            [(0, 0, None), (1, 1, None), (2, 2, None), (3, 3, None)]

        """
        return self._nxg.selfloop_edges()

    def number_of_loops(self):
        """
        Returns the number of arcs that are loops.
        
        EXAMPLE:
            sage: D = DiGraph(loops=True)
            sage: D.add_arcs( [ (0,0), (1,1), (2,2), (3,3), (2,3) ] )
            sage: D.arcs(labels=False)
            [(0, 0), (1, 1), (2, 2), (2, 3), (3, 3)]
            sage: D.number_of_loops()
            4

        """
        return self._nxg.number_of_selfloops()

    ### Degree functions

    def degree(self, vertices=None, labels=False):
        """
        Gives the degree (in + out) of a vertex or of vertices.

        INPUT:
        vertices -- If vertices is a single vertex, returns the number of
        neighbors of vertex. If vertices is an iterable container of vertices,
        returns a list of degrees. If vertices is None, same as listing all vertices.
        labels -- see OUTPUT

        OUTPUT:
        Single vertex- an integer. Multiple vertices- a list of integers. If
        labels is True, then returns a dictionary mapping each vertex to
        its degree.

        EXAMPLES:
            sage: D = DiGraph( { 0: [1,2,3], 1: [0,2], 2: [3], 3: [4], 4: [0,5], 5: [1] } )
            sage: D.degree(vertices = [0,1,2], labels=True)
            {0: 5, 1: 4, 2: 3}
            sage: D.degree()
            [5, 4, 3, 3, 3, 2]

        """
        return self._nxg.degree(vertices, with_labels=labels)

    def degree_iterator(self, vertices=None, labels=False):
        """
        INPUT:
        labels=False:
            returns an iterator over degrees.
        labels=True:
            returns an iterator over tuples (vertex, degree).
        vertices -- if specified, restrict to this subset.
        
        EXAMPLE:
            sage: D = graphs.Grid2dGraph(2,4).to_directed()
            sage: for i in D.degree_iterator():
            ...    print i
            6
            6
            4
            4
            6
            4
            4
            6

            ...    print i
            ((0, 1), 6)
            ((1, 2), 6)
            ((0, 0), 4)
            ((0, 3), 4)
            ((1, 1), 6)
            ((1, 3), 4)
            ((1, 0), 4)
            ((0, 2), 6)

        """
        return self._nxg.degree_iter(vertices, with_labels=labels)

    def in_degree(self, vertices=None, labels=False):
        """
        Same as degree, but for in degree.
        
        EXAMPLES:
            sage: D = DiGraph( { 0: [1,2,3], 1: [0,2], 2: [3], 3: [4], 4: [0,5], 5: [1] } )
            sage: D.in_degree(vertices = [0,1,2], labels=True)
            {0: 2, 1: 2, 2: 2}
            sage: D.in_degree()
            [2, 2, 2, 2, 1, 1]

        """
        return self._nxg.in_degree(vertices, with_labels=labels)

    def in_degree_iterator(self, vertices=None, labels=False):
        """
        Same as degree_iterator, but for in degree.
        
        EXAMPLES:
            sage: D = graphs.Grid2dGraph(2,4).to_directed()
            sage: for i in D.in_degree_iterator():
            ...    print i
            3
            3
            2
            2
            3
            2
            2
            3
            sage: for i in D.in_degree_iterator(labels=True):
            ...    print i
            ((0, 1), 3)
            ((1, 2), 3)
            ((0, 0), 2)
            ((0, 3), 2)
            ((1, 1), 3)
            ((1, 3), 2)
            ((1, 0), 2)
            ((0, 2), 3)

        """
        return self._nxg.in_degree_iter(vertices, with_labels=labels)

    def out_degree(self, vertices=None, labels=False):
        """
        Same as degree, but for out degree.
        
        EXAMPLES:
            sage: D = DiGraph( { 0: [1,2,3], 1: [0,2], 2: [3], 3: [4], 4: [0,5], 5: [1] } )
            sage: D.out_degree(vertices = [0,1,2], labels=True)
            {0: 3, 1: 2, 2: 1}
            sage: D.out_degree()
            [3, 2, 1, 1, 2, 1]

        """
        return self._nxg.out_degree(vertices, with_labels=labels)

    def out_degree_iterator(self, vertices=None, labels=False):
        """
        Same as degree_iterator, but for out degree.
        
        EXAMPLES:
            sage: D = graphs.Grid2dGraph(2,4).to_directed()
            sage: for i in D.out_degree_iterator():
            ...    print i
            3
            3
            2
            2
            3
            2
            2
            3
            sage: for i in D.out_degree_iterator(labels=True):
            ...    print i
            ((0, 1), 3)
            ((1, 2), 3)
            ((0, 0), 2)
            ((0, 3), 2)
            ((1, 1), 3)
            ((1, 3), 2)
            ((1, 0), 2)
            ((0, 2), 3)

        """
        return self._nxg.out_degree_iter(vertices, with_labels=labels)

    ### Representations

    def adjacency_matrix(self, sparse=True):
        """
        Returns the adjacency matrix of the digraph. Each vertex is
        represented by its position in the list returned by the vertices()
        function.
        
        EXAMPLE:
            sage: D = DiGraph( { 0: [1,2,3], 1: [0,2], 2: [3], 3: [4], 4: [0,5], 5: [1] } )
            sage: D.adjacency_matrix()
            [0 1 1 1 0 0]
            [1 0 1 0 0 0]
            [0 0 0 1 0 0]
            [0 0 0 0 1 0]
            [1 0 0 0 0 1]
            [0 1 0 0 0 0]

        """
        n = len(self._nxg.adj)
        verts = self.vertices()
        D = {}
        for i,j,l in self.arc_iterator():
            i = verts.index(i)
            j = verts.index(j)
            D[(i,j)] = 1
        from sage.rings.integer_mod_ring import IntegerModRing
        from sage.matrix.constructor import matrix
        M = matrix(IntegerModRing(2), n, n, D, sparse=sparse)
        return M

    def incidence_matrix(self, sparse=True):
        """
        Returns an incidence matrix of the graph. Each row is a vertex, and
        each column is an edge.
        
        EXAMPLE:
            sage: D = DiGraph( { 0: [1,2,3], 1: [0,2], 2: [3], 3: [4], 4: [0,5], 5: [1] } )
            sage: D.incidence_matrix()
            [-1 -1 -1  1  0  0  0  1  0  0]
            [ 1  0  0 -1 -1  0  0  0  0  1]
            [ 0  1  0  0  1 -1  0  0  0  0]
            [ 0  0  1  0  0  1 -1  0  0  0]
            [ 0  0  0  0  0  0  1 -1 -1  0]
            [ 0  0  0  0  0  0  0  0  1 -1]

        """
        from sage.matrix.constructor import matrix
        from copy import copy
        n = len(self._nxg.adj)
        verts = self.vertices()
        d = [0]*n
        cols = []
        for i, j, l in self.arc_iterator():
            col = copy(d)
            i = verts.index(i)
            j = verts.index(j)
            col[i] = -1
            col[j] = 1
            cols.append(col)
        return matrix(cols, sparse=sparse).transpose()

    ### Contruction

    def reverse(self):
        """
        Returns a copy of digraph with arcs reversed in direction.
        
        EXAMPLES:
            sage: D = DiGraph({ 0: [1,2,3], 1: [0,2], 2: [3], 3: [4], 4: [0,5], 5: [1] })
            sage: D.reverse()
            Digraph on 6 vertices

        """
        NXG = self._nxg.reverse()
        G = DiGraph(NXG)
        return G

    def subgraph(self, vertices, inplace=False, create_using=None):
        """
        Returns the subgraph induced by the given vertices.

        INPUT:
        inplace -- Using inplace is True will simply delete the extra vertices
        and edges from the current graph. This will modify the graph, and re-
        turn itself.
        vertices -- Vertices can be a single vertex or an iterable container
        of vertices, e.g. a list, set, graph, file or numeric array.
        create_using -- Can be an existing graph object or a call to a graph
        object, such as create_using=DiGraph().
        
        EXAMPLES:
            sage: D = graphs.CompleteGraph(9).to_directed()
            sage: H = D.subgraph([0,1,2]); H
            Digraph on 3 vertices
            sage: D
            Digraph on 9 vertices
            sage: K = D.subgraph([0,1,2], inplace=True); K
            Subgraph of (): Digraph on 3 vertices
            sage: D
            Subgraph of (): Digraph on 3 vertices
            sage: D is K
            True

        """
        if inplace:
            self._nxg = self._nxg.subgraph(vertices, inplace, create_using)
            return self
        else:
            NXG = self._nxg.subgraph(vertices, inplace, create_using)
            return DiGraph(NXG)

    ### Visualization

    def plot3d(self, bgcolor=(1,1,1), vertex_colors=None,
               vertex_size=0.06,
               arc_size=0.02,
               arc_size2=0.0325,
               arc_colors=None, pos3d=None, **kwds):
        """
        Plots the graph using Tachyon, and returns a Tachyon object containing
        a representation of the graph.
        
        INPUT:
            bgcolor -- rgb tuple (default: (1,1,1))
            vertex_size -- float (default: 0.06)
            vertex_colors -- optional dictionary to specify vertex colors:
                each key is a color recognizable by tachyon (rgb tuple
                (default: (1,0,0))), and each corresponding entry is a list of
                vertices. If a vertex is not listed, it looks invisible on the
                resulting plot (it doesn't get drawn).
            arc_colors -- a dictionary specifying arc colors: each key is a
                color recognized by tachyon ( default: (0,0,0) ), and each
                entry is a list of arcs.
            arc_size -- float (default: 0.02)
            arc_size2 -- float (default: 0.0325)   
            pos3d -- a position dictionary for the vertices
            iterations -- how many iterations of the spring layout algorithm to
                go through, if applicable
            xres -- resolution
            yres -- resolution
            **kwds -- passed on to the Tachyon command

        EXAMPLE:
        A directed version of the dodecahedron
            sage: D = DiGraph( { 0: [1, 10, 19], 1: [8, 2], 2: [3, 6], 3: [19, 4], 4: [17, 5], 5: [6, 15], 6: [7], 7: [8, 14], 8: [9], 9: [10, 13], 10: [11], 11: [12, 18], 12: [16, 13], 13: [14], 14: [15], 15: [16], 16: [17], 17: [18], 18: [19], 19: []} )
            sage: D.plot3d().save('sage.png') # long time
            
            sage: P = graphs.PetersenGraph().to_directed()
            sage: from sage.plot.plot import rainbow
            sage: arcs = P.arcs()
            sage: R = rainbow(len(arcs), 'rgbtuple')
            sage: arc_colors = {}
            sage: for i in range(len(arcs)):
            ...       arc_colors[R[i]] = [arcs[i]]
            sage: P.plot3d(arc_colors=arc_colors).save('sage.png') # long time

        """
        TT, pos3d = tachyon_vertex_plot(self, bgcolor=bgcolor, vertex_colors=vertex_colors,
                                        vertex_size=vertex_size, pos3d=pos3d, **kwds)
        arcs = self.arcs()
        if arc_colors is None:
            arc_colors = { (0,0,0) : arcs }
        
        i = 0
        for color in arc_colors:
            i += 1
            TT.texture('arc_color_%d'%i, ambient=0.1, diffuse=0.9, specular=0.03, opacity=1.0, color=color)
            for u,v,l in arc_colors[color]:
                TT.fcylinder( (pos3d[u][0],pos3d[u][1],pos3d[u][2]),\
                              (pos3d[v][0],pos3d[v][1],pos3d[v][2]), arc_size,'arc_color_%d'%i)
                TT.fcylinder( (0.25*pos3d[u][0] + 0.75*pos3d[v][0],\
                               0.25*pos3d[u][1] + 0.75*pos3d[v][1],\
                               0.25*pos3d[u][2] + 0.75*pos3d[v][2],),
                              (pos3d[v][0],pos3d[v][1],pos3d[v][2]), arc_size2,'arc_color_%d'%i)
        return TT

    def show3d(self, bgcolor=(1,1,1), vertex_colors=None,
               vertex_size=0.06,
               arc_size=0.02,
               arc_size2=0.0325,
               arc_colors=None, pos3d=None, **kwds):
        """
        Plots the graph using Tachyon, and shows the resulting plot.
        
        INPUT:
            bgcolor -- rgb tuple (default: (1,1,1))
            vertex_size -- float (default: 0.06)
            vertex_colors -- optional dictionary to specify vertex colors:
                each key is a color recognizable by tachyon (rgb tuple
                (default: (1,0,0))), and each corresponding entry is a list of
                vertices. If a vertex is not listed, it looks invisible on the
                resulting plot (it doesn't get drawn).
            arc_colors -- a dictionary specifying arc colors: each key is a
                color recognized by tachyon ( default: (0,0,0) ), and each
                entry is a list of arcs.
            arc_size -- float (default: 0.02)
            arc_size2 -- float (default: 0.0325)   
            pos3d -- a position dictionary for the vertices
            iterations -- how many iterations of the spring layout algorithm to
                go through, if applicable
            xres -- resolution
            yres -- resolution
            **kwds -- passed on to the Tachyon command
        
        EXAMPLE:
        A directed version of the dodecahedron
            sage: D = DiGraph( { 0: [1, 10, 19], 1: [8, 2], 2: [3, 6], 3: [19, 4], 4: [17, 5], 5: [6, 15], 6: [7], 7: [8, 14], 8: [9], 9: [10, 13], 10: [11], 11: [12, 18], 12: [16, 13], 13: [14], 14: [15], 15: [16], 16: [17], 17: [18], 18: [19], 19: []} )
            sage: D.plot3d().save('sage.png') # long time

            sage: P = graphs.PetersenGraph().to_directed()
            sage: from sage.plot.plot import rainbow
            sage: arcs = P.arcs()
            sage: R = rainbow(len(arcs), 'rgbtuple')
            sage: arc_colors = {}
            sage: for i in range(len(arcs)):
            ...       arc_colors[R[i]] = [arcs[i]]
            sage: P.plot3d(arc_colors=arc_colors).save('sage.png') # long time

        """
        self.plot3d(bgcolor=bgcolor, vertex_colors=vertex_colors, vertex_size=vertex_size, arc_size=arc_size, arc_size2=arc_size2, arc_colors=arc_colors, **kwds).show()

    ### Connected components
    
    def is_connected(self):
        """
        Indicates whether the digraph is connected. Note that in a digraph,
        the direction of the arcs does not effect whether it is connected or
        not.
        
        EXAMPLE:
            sage: D = DiGraph( { 0 : [1, 2], 1 : [2], 3 : [4, 5], 4 : [5] } )
            sage: D.is_connected()
            False
            sage: D.add_arc(0,3)
            sage: D.is_connected()
            True

        """
        import networkx
        return networkx.component.is_connected(self._nxg.to_undirected())
    
    def connected_components(self):
        """
        Returns a list of lists of vertices, each list representing a
        connected component. The list is ordered from largest to smallest
        component.
        
        EXAMPLE:
            sage: D = DiGraph( { 0 : [1, 3], 1 : [2], 2 : [3], 4 : [5, 6], 5 : [6] } )
            sage: D.connected_components()
            [[0, 1, 2, 3], [4, 5, 6]]

        """
        import networkx
        return networkx.component.connected_components(self._nxg.to_undirected())
    
    def connected_components_number(self):
        """
        Returns the number of connected components.
        
        EXAMPLE:
            sage: D = DiGraph( { 0 : [1, 3], 1 : [2], 2 : [3], 4 : [5, 6], 5 : [6] } )
            sage: D.connected_components_number()
            2

        """
        import networkx
        return networkx.component.number_connected_components(self._nxg.to_undirected())
    
    def connected_components_subgraphs(self):
<<<<<<< HEAD
        """
        Returns a list of connected components as graph objects.
        
        EXAMPLE:
            sage: D = DiGraph( { 0 : [1, 3], 1 : [2], 2 : [3], 4 : [5, 6], 5 : [6] } )
            sage: L = D.connected_components_subgraphs()
            sage.: graphs_list.show_graphs(L)

        """
        cc = self.connected_components()
        list = []
        for c in cc:
            list.append(self.subgraph(c, inplace=False))
        return list
    
    def connected_component_containing_vertex(self, vertex):
        """
=======
        """
        Returns a list of connected components as graph objects.
        
        EXAMPLE:
            sage: D = DiGraph( { 0 : [1, 3], 1 : [2], 2 : [3], 4 : [5, 6], 5 : [6] } )
            sage: L = D.connected_components_subgraphs()
            sage.: graphs_list.show_graphs(L)

        """
        cc = self.connected_components()
        list = []
        for c in cc:
            list.append(self.subgraph(c, inplace=False))
        return list
    
    def connected_component_containing_vertex(self, vertex):
        """
>>>>>>> f0cf8591
        Returns a list of the vertices connected to vertex.
        
        EXAMPLE:
            sage: D = DiGraph( { 0 : [1, 3], 1 : [2], 2 : [3], 4 : [5, 6], 5 : [6] } )
            sage: D.connected_component_containing_vertex(0)
            [0, 1, 2, 3]

        """
        import networkx
        return networkx.component.node_connected_component(self._nxg.to_undirected(), vertex)

    ### Automorphism and isomorphism
    
    def automorphism_group(self, partition=None, translation=False, verbosity=0):
        """
        Returns the largest subgroup of the automorphism group of the digraph
        whose orbit partition is finer than the partition given. If no
        partition is given, the unit partition is used and the entire
        automorphism group is given.
        
        INPUT:
            translation -- if True, then output is the tuple (group, dict),
        where dict is a dictionary translating from keys == vertices to
        entries == elements of {1,2,...,n} (since permutation groups can
        currently only act on positive integers).
        
        EXAMPLE:
            sage: D = DiGraph( { 0:[1], 1:[2], 2:[3], 3:[4], 4:[0] } )
            sage: D.automorphism_group()
            Permutation Group with generators [(1,2,3,4,5)]

        """
        if self.multiple_arcs():
            raise NotImplementedError, "Search algorithm does not support multiple edges yet."
        else:
            from sage.graphs.graph_isom import search_tree, perm_group_elt
            from sage.groups.perm_gps.permgroup import PermutationGroup
            if partition is None:
                partition = [self.vertices()]
            if translation:
                a,b = search_tree(self, partition, dict=True, lab=False, dig=True, verbosity=verbosity)
            else:
                a = search_tree(self, partition, dict=False, lab=False, dig=True, verbosity=verbosity)
            if len(a) != 0:
                a = PermutationGroup([perm_group_elt(aa) for aa in a])
            else:
                a = PermutationGroup([[]])
            if translation:
                return a,b
            else:
                return a
    
    def is_isomorphic(self, other, proof=False, verbosity=0):
        """
        Tests for isomorphism between self and other.
        
        INPUT:
            proof -- if True, then output is (a,b), where a is a boolean and b is either a map or
        None.
        
        EXAMPLE:
            sage: A = DiGraph( { 0 : [1,2] } )
            sage: B = DiGraph( { 1 : [0,2] } )
            sage: A.is_isomorphic(B, proof=True)
            (True, {0: 1, 1: 0, 2: 2})

        """
        if self.multiple_arcs():
            raise NotImplementedError, "Search algorithm does not support multiple edges yet."
        from sage.graphs.graph_isom import search_tree
        if proof:
            b,a = self.canonical_label(proof=True, verbosity=verbosity)
            d,c = other.canonical_label(proof=True, verbosity=verbosity)
            if enum(b) == enum(d):
                map = {}
                cc = c.items()
                for vert in self.vertices():
                    for aa,bb in cc:
                        if bb == a[vert]:
                            map[vert] = aa
                            break
                return True, map
            else: 
                return False, None
        else:
            from sage.graphs.graph_isom import search_tree
            b = self.canonical_label(verbosity=verbosity)
            d = other.canonical_label(verbosity=verbosity)
            return enum(b) == enum(d)
    
    def canonical_label(self, partition=None, proof=False, verbosity=0):
        """
        Returns the canonical label with respect to the partition. If no
        partition is given, uses the unit partition.
        
        EXAMPLE:
            sage: P = graphs.PetersenGraph()
            sage: DP = P.to_directed()
            sage: DP.canonical_label().adjacency_matrix()
            [0 0 0 0 0 0 0 1 1 1]
<<<<<<< HEAD
            [0 0 0 0 1 0 1 0 1 0]
            [0 0 0 1 0 0 1 0 0 1]
            [0 0 1 0 0 1 0 0 1 0]
            [0 1 0 0 0 1 0 0 0 1]
            [0 0 0 1 1 0 0 1 0 0]
            [0 1 1 0 0 0 0 1 0 0]
            [1 0 0 0 0 1 1 0 0 0]
            [1 1 0 1 0 0 0 0 0 0]
            [1 0 1 0 1 0 0 0 0 0]
=======
            [0 0 0 0 1 0 1 0 0 1]
            [0 0 0 1 0 0 1 0 1 0]
            [0 0 1 0 0 1 0 0 0 1]
            [0 1 0 0 0 1 0 0 1 0]
            [0 0 0 1 1 0 0 1 0 0]
            [0 1 1 0 0 0 0 1 0 0]
            [1 0 0 0 0 1 1 0 0 0]
            [1 0 1 0 1 0 0 0 0 0]
            [1 1 0 1 0 0 0 0 0 0]
>>>>>>> f0cf8591


        """
        if self.multiple_arcs():
            raise NotImplementedError, "Search algorithm does not support multiple edges yet."
        from sage.graphs.graph_isom import search_tree
        if partition is None:
            partition = [self.vertices()]
        if proof:
            a,b,c = search_tree(self, partition, proof=True, dig=True, verbosity=verbosity)
            return b,c
        else:
            a,b = search_tree(self, partition, dig=True, verbosity=verbosity)
            return b

    ### Directed Acyclic Graphs (DAGs)

    def is_directed_acyclic(self):
        """
        Returns whether the digraph is acyclic or not.
        
        A directed graph is acyclic if for any vertex v, there is no directed
        path that starts and ends at v. Every directed acyclic graph (dag)
        corresponds to a partial ordering of its vertices, however multiple
        dags may lead to the same partial ordering.
        
        EXAMPLES:
            sage: D = DiGraph({ 0:[1,2,3], 4:[2,5], 1:[8], 2:[7], 3:[7], 5:[6,7], 7:[8], 6:[9], 8:[10], 9:[10] })
            sage: D.plot(layout='circular').save('dag.png')
            sage: D.is_directed_acyclic()
            True

            sage: D.add_arc(9,7)
            sage: D.is_directed_acyclic()
            True

            sage: D.add_arc(7,4)
            sage: D.is_directed_acyclic()
            False

        """
        import networkx
        return networkx.is_directed_acyclic_graph(self._nxg)
    
    def topological_sort(self):
        """
        Returns a topological sort of the digraph if it is acyclic, and
        raises a TypeError if the digraph contains a directed cycle.
        
        A topological sort is an ordering of the vertices of the digraph such
        that each vertex comes before all of its successors. That is, if u
        comes before v in the sort, then there may be a directed path from u
        to v, but there will be no directed path from v to u.
        
        EXAMPLES:
            sage: D = DiGraph({ 0:[1,2,3], 4:[2,5], 1:[8], 2:[7], 3:[7], 5:[6,7], 7:[8], 6:[9], 8:[10], 9:[10] })
            sage: D.plot(layout='circular').save('dag.png')
            sage: D.topological_sort()
            [4, 5, 6, 9, 0, 1, 2, 3, 7, 8, 10]

            sage: D.add_arc(9,7)
            sage: D.topological_sort()
            [4, 5, 6, 9, 0, 1, 2, 3, 7, 8, 10]

            sage: D.add_arc(7,4)
            sage: D.topological_sort()
            Traceback (most recent call last):
            ...
            TypeError: Digraph is not acyclic-- there is no topological sort.
        
        NOTE:
        There is a recursive version of this in NetworkX, but it has
        problems:
            sage: import networkx
            sage: D = DiGraph({ 0:[1,2,3], 4:[2,5], 1:[8], 2:[7], 3:[7], 5:[6,7], 7:[8], 6:[9], 8:[10], 9:[10] })
            sage: N = D.networkx_graph()
            sage: networkx.topological_sort(N)
            [4, 5, 6, 9, 0, 1, 2, 3, 7, 8, 10]
            sage: networkx.topological_sort_recursive(N) is None
            True

        """
        import networkx
        S = networkx.topological_sort(self._nxg)
        if S is None:
            raise TypeError('Digraph is not acyclic-- there is no topological sort.')
        else:
            return S
    
    def topological_sort_generator(self):
        """
        Returns a list of all topological sorts of the digraph if it is
        acyclic, and raises a TypeError if the digraph contains a directed
        cycle.
        
        A topological sort is an ordering of the vertices of the digraph such
        that each vertex comes before all of its successors. That is, if u
        comes before v in the sort, then there may be a directed path from u
        to v, but there will be no directed path from v to u. See also
        Graph.topological_sort().

        AUTHORS:
            Michael W. Hansen -- original implementation
            Robert L. Miller -- wrapping, documentation
        
        REFERENCE:
            [1] Pruesse, Gara and Ruskey, Frank. Generating Linear Extensions
                Fast. SIAM J. Comput., Vol. 23 (1994), no. 2, pp. 373-386.

        EXAMPLES:
            sage: D = DiGraph({ 0:[1,2], 1:[3], 2:[3,4] })
            sage: D.plot(layout='circular').save('dag.png')
            sage: D.topological_sort_generator()
            [[0, 1, 2, 3, 4], [0, 1, 2, 4, 3], [0, 2, 1, 3, 4], [0, 2, 1, 4, 3], [0, 2, 4, 1, 3]]

            sage: for sort in D.topological_sort_generator():
            ...       for arc in D.arc_iterator():
            ...           u,v,l = arc
            ...           if sort.index(u) > sort.index(v):
            ...               print "This should never happen."
            
        """
        from sage.graphs.linearextensions import linearExtensions
        try:
            return linearExtensions(self._nxg)
        except:
            raise TypeError('Digraph is not acyclic-- there is no topological sort (or there was an error in sage/graphs/linearextensions.py).')

def tachyon_vertex_plot(g, bgcolor=(1,1,1),
                        vertex_colors=None,
                        vertex_size=0.06,
                        pos3d=None,
                        iterations=50, **kwds):
    import networkx
    from math import sqrt
    from sage.plot.tachyon import Tachyon
    
    c = [0,0,0]
    r = []
    verts = g.vertices()

    if vertex_colors is None:
        vertex_colors = { (1,0,0) : verts }
    if pos3d is None:
        pos3d = graph_fast.spring_layout_fast(g, dim=3, iterations=iterations)
    try:
        for v in verts:
            c[0] += pos3d[v][0]
            c[1] += pos3d[v][1]
            c[2] += pos3d[v][2]
    except KeyError:
        raise KeyError, "Oops! You haven't specified positions for all the vertices."

    order = g.order()
    c[0] = c[0]/order
    c[1] = c[1]/order
    c[2] = c[2]/order
    for v in verts:
        pos3d[v][0] = pos3d[v][0] - c[0]
        pos3d[v][1] = pos3d[v][1] - c[1]
        pos3d[v][2] = pos3d[v][2] - c[2]
        r.append(abs(sqrt((pos3d[v][0])**2 + (pos3d[v][1])**2 + (pos3d[v][2])**2)))
    r = max(r)
    if r == 0:
        r = 1
    for v in verts:
        pos3d[v][0] = pos3d[v][0]/r
        pos3d[v][1] = pos3d[v][1]/r
        pos3d[v][2] = pos3d[v][2]/r
    TT = Tachyon(camera_center=(1.4,1.4,1.4), antialiasing=13, **kwds)
    TT.light((4,3,2), 0.02, (1,1,1))
    TT.texture('bg', ambient=1, diffuse=1, specular=0, opacity=1.0, color=bgcolor)
    TT.plane((-1.6,-1.6,-1.6), (1.6,1.6,1.6), 'bg')

    i = 0
    for color in vertex_colors:
        i += 1
        TT.texture('node_color_%d'%i, ambient=0.1, diffuse=0.9,
                   specular=0.03, opacity=1.0, color=color)
        for v in vertex_colors[color]:
            TT.sphere((pos3d[v][0],pos3d[v][1],pos3d[v][2]), vertex_size, 'node_color_%d'%i)
        
    return TT, pos3d

def enum(graph, quick=False):
    """
    Used for isomorphism checking.
    
    INPUT:
        quick -- now we know that the vertices are 0,1,...,n-1
    
    CAUTION:
    Enumeration should not be expected to be the same from one version to the
    next. It depends on what ordering you put on the graph, which will be
    consistent as long as the functions used are deterministic. However, if
    the functions change a little bit, for example when a new version of
    NetworkX comes out, then the enumeration may be different as well. For
    example, in moving from NX 0.33 to 0.34, the default ordering of the
    vertices of the cube graph changed, which is reasonable since they are
    strings of the form '011100100010', not simply integers.
    
    EXAMPLES:
        sage: from sage.graphs.graph import enum
        sage: enum(graphs.DodecahedralGraph())
        646827340296833569479885332381965103655612500627043016896502674924517797573929148319427466126170568392555309533861838850
        sage: enum(graphs.MoebiusKantorGraph())
        29627597595494233374689380190219099810725571659745484382284031717525232288040
        sage: enum(graphs.FlowerSnark())
        645682215283153372602620320081348424178216159521280462146968720908564261127120716040952785862033320307812724373694972050
        sage: enum(graphs.CubeGraph(3))
        6100215452666565930
        sage: enum(graphs.CubeGraph(4))
        31323620658472264895128471376615338141839885567113523525061169966087480352810
        sage: enum(graphs.CubeGraph(5))
        56178607138625465573345383656463935701397275938329921399526324254684498525419117323217491887221387354861371989089284563861938014744765036177184164647909535771592043875566488828479926184925998575521710064024379281086266290501476331004707336065735087197243607743454550839234461575558930808225081956823877550090
        sage: enum(graphs.CubeGraph(6))
        326371529575427670669464238352101792094951995779243649057093680285386836778990822785629081437462007462172136739360216635272989566397063628275237333830290699547744159752476973755505018594972566284771946715901992334775564039636016154597991986233778356987078903014361835460025413303996224858662237588027497025918927773843696364591732103396707501795072057243344934529936711761097527992728782989691631553026180148169817692734910487070747842470495807910198844854395760744998405767420459371010853556720360106317018641801426434924432581636124098971895118996222274389301315349604982951123912064743865540437112291326630674780489999966853075919418865342288080591185687773907958969994946251550738883641209218895538302542467783555412842784641272215426718406548615852119731241895157120923727145201968011104296341986981476957506504881443153478096541541979344838466666125740942737467652895262953068807052825091565753903293986696476057305915151904068785187138739772945549458536843961327405795357506174484599018050509008860510218641137912558770294063176256950306181851162364078941368690851230620321950109095412674676207403596511865820791876904583083905201524354951549014070360944192907835240428450774461600896985187941668314928549093564736937169846530

    """
    enumeration = 0
    n = graph.order()
    if quick:
        if isinstance(graph, Graph):
            for i, j, l in graph.edge_iterator():
                enumeration += 1 << ((n-(i+1))*n + n-(j+1))
                enumeration += 1 << ((n-(j+1))*n + n-(i+1))
        elif isinstance(graph, DiGraph):
            for i, j, l in graph.arc_iterator():
                enumeration += 1 << ((n-(i+1))*n + n-(j+1))
        return enumeration
    M = graph.am()
    for i, j in M.nonzero_positions():
        enumeration += 1 << ((n-(i+1))*n + n-(j+1))
    return ZZ(enumeration)



<|MERGE_RESOLUTION|>--- conflicted
+++ resolved
@@ -5211,7 +5211,6 @@
         return networkx.component.number_connected_components(self._nxg.to_undirected())
     
     def connected_components_subgraphs(self):
-<<<<<<< HEAD
         """
         Returns a list of connected components as graph objects.
         
@@ -5229,25 +5228,6 @@
     
     def connected_component_containing_vertex(self, vertex):
         """
-=======
-        """
-        Returns a list of connected components as graph objects.
-        
-        EXAMPLE:
-            sage: D = DiGraph( { 0 : [1, 3], 1 : [2], 2 : [3], 4 : [5, 6], 5 : [6] } )
-            sage: L = D.connected_components_subgraphs()
-            sage.: graphs_list.show_graphs(L)
-
-        """
-        cc = self.connected_components()
-        list = []
-        for c in cc:
-            list.append(self.subgraph(c, inplace=False))
-        return list
-    
-    def connected_component_containing_vertex(self, vertex):
-        """
->>>>>>> f0cf8591
         Returns a list of the vertices connected to vertex.
         
         EXAMPLE:
@@ -5348,17 +5328,6 @@
             sage: DP = P.to_directed()
             sage: DP.canonical_label().adjacency_matrix()
             [0 0 0 0 0 0 0 1 1 1]
-<<<<<<< HEAD
-            [0 0 0 0 1 0 1 0 1 0]
-            [0 0 0 1 0 0 1 0 0 1]
-            [0 0 1 0 0 1 0 0 1 0]
-            [0 1 0 0 0 1 0 0 0 1]
-            [0 0 0 1 1 0 0 1 0 0]
-            [0 1 1 0 0 0 0 1 0 0]
-            [1 0 0 0 0 1 1 0 0 0]
-            [1 1 0 1 0 0 0 0 0 0]
-            [1 0 1 0 1 0 0 0 0 0]
-=======
             [0 0 0 0 1 0 1 0 0 1]
             [0 0 0 1 0 0 1 0 1 0]
             [0 0 1 0 0 1 0 0 0 1]
@@ -5368,7 +5337,6 @@
             [1 0 0 0 0 1 1 0 0 0]
             [1 0 1 0 1 0 0 0 0 0]
             [1 1 0 1 0 0 0 0 0 0]
->>>>>>> f0cf8591
 
 
         """
