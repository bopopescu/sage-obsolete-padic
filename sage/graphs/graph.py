r"""
Graph Theory

AUTHOR:
    -- Robert L. Miller (2006-10-22): initial version
    -- William Stein (2006-12-05): Editing
    -- Robert L. Miller (2007-01-13): refactoring, adjusting for
        NetworkX-0.33, fixed plotting bugs
                        (2007-01-23): basic tutorial, edge labels, loops,
        multiple edges & arcs
                        (2007-02-07): graph6 and sparse6 formats, matrix input
    -- Emily Kirkmann (2007-02-11): added graph_border option to plot and show
    -- Robert L. Miller (2007-02-12): vertex color-maps, graph boundaries,
        graph6 helper functions in SageX

TUTORIAL:

    I. The Basics
    
        1. Graph Format
        
            A. The SAGE Graph Class: NetworkX plus
            
            SAGE graphs are actually NetworkX graphs, wrapped in a SAGE class.
            In fact, any graph can produce its underlying NetworkX graph. For example,
            
                sage: import networkx
                sage: G = graphs.PetersenGraph()
                sage: N = G.networkx_graph()
                sage: isinstance(N, networkx.graph.Graph)
                True
            
            The NetworkX graph is essentially a dictionary of dictionaries:
            
                sage: N.adj
                {0: {1: None, 4: None, 5: None}, 1: {0: None, 2: None, 6: None}, 2: {1: None, 3: None, 7: None}, 3: {8: None, 2: None, 4: None}, 4: {0: None, 9: None, 3: None}, 5: {0: None, 8: None, 7: None}, 6: {8: None, 1: None, 9: None}, 7: {9: None, 2: None, 5: None}, 8: {3: None, 5: None, 6: None}, 9: {4: None, 6: None, 7: None}}

            Each dictionary key is a vertex label, and each key in the following
            dictionary is a neighbor of that vertex. In undirected graphs, there
            is reduncancy: for example, the dictionary containing the entry
            1: {2: None} implies it must contain 2: {1: None}. The innermost entry
            of None is related to edge labelling (see section I.3.).
        
<<<<<<< HEAD
            sage: N.adj
            {0: {1: None, 4: None, 5: None},
             1: {0: None, 2: None, 6: None},
             2: {1: None, 3: None, 7: None},
             3: {2: None, 4: None, 8: None},
             4: {0: None, 3: None, 9: None},
             5: {0: None, 7: None, 8: None},
             6: {1: None, 8: None, 9: None},
             7: {2: None, 5: None, 9: None},
             8: {3: None, 5: None, 6: None},
             9: {4: None, 6: None, 7: None}}

        Each dictionary key is a vertex label, and each key in the following
        dictionary is a neighbor of that vertex. In undirected graphs, there
        is reduncancy. For example, the dictionary containing the entry
        1: {2: None} implies it must contain 2: {1: None}. The innermost entry
        of None is related to edge labelling (see section I.3.).
=======
            B. Supported formats
            
            SAGE Graphs can be created from a wide range of inputs. A few examples are
            covered here.
            
                i. NetworkX dictionary format:
                
                sage: d = {0: [1,4,5], 1: [2,6], 2: [3,7], 3: [4,8], 4: [9], 5: [7, 8], 6: [8,9], 7: [9]}
                sage: G = Graph(d); G
                Simple graph on 10 vertices (no loops, no multiple edges)
                sage: G.save('sage.png')
                
                ii. graph6 or sparse6 format:
                
                sage: s = ':I`AKGsaOs`cI]Gb~'
                sage: G = Graph(s); G
                Simple graph on 10 vertices (with loops, with multiple edges)
                sage: G.save('sage.png')
                
                iii. adjacency matrix: In an adjacency matrix, each column and each row represent
                a vertex. If a 1 shows up in row i, column j, there is an edge (i,j).
                
                sage: M = Matrix([(0,1,0,0,1,1,0,0,0,0),(1,0,1,0,0,0,1,0,0,0),(0,1,0,1,0,0,0,1,0,0),(0,0,1,0,1,0,0,0,1,0),(1,0,0,1,0,0,0,0,0,1),(1,0,0,0,0,0,0,1,1,0),(0,1,0,0,0,0,0,0,1,1),(0,0,1,0,0,1,0,0,0,1),(0,0,0,1,0,1,1,0,0,0),(0,0,0,0,1,0,1,1,0,0)])
                sage: M
                [0 1 0 0 1 1 0 0 0 0]
                [1 0 1 0 0 0 1 0 0 0]
                [0 1 0 1 0 0 0 1 0 0]
                [0 0 1 0 1 0 0 0 1 0]
                [1 0 0 1 0 0 0 0 0 1]
                [1 0 0 0 0 0 0 1 1 0]
                [0 1 0 0 0 0 0 0 1 1]
                [0 0 1 0 0 1 0 0 0 1]
                [0 0 0 1 0 1 1 0 0 0]
                [0 0 0 0 1 0 1 1 0 0]
                sage: G = Graph(M); G
                Simple graph on 10 vertices (no loops, no multiple edges)
                sage: G.save('sage.png')
                
                iv. incidence matrix: In an incidence matrix, each row represents a vertex
                and each column reprensents an edge.
                
                sage: M = Matrix([(-1,0,0,0,1,0,0,0,0,0,-1,0,0,0,0),(1,-1,0,0,0,0,0,0,0,0,0,-1,0,0,0),(0,1,-1,0,0,0,0,0,0,0,0,0,-1,0,0),(0,0,1,-1,0,0,0,0,0,0,0,0,0,-1,0),(0,0,0,1,-1,0,0,0,0,0,0,0,0,0,-1),(0,0,0,0,0,-1,0,0,0,1,1,0,0,0,0),(0,0,0,0,0,0,0,1,-1,0,0,1,0,0,0),(0,0,0,0,0,1,-1,0,0,0,0,0,1,0,0),(0,0,0,0,0,0,0,0,1,-1,0,0,0,1,0),(0,0,0,0,0,0,1,-1,0,0,0,0,0,0,1)])
                sage: M
                [-1  0  0  0  1  0  0  0  0  0 -1  0  0  0  0]
                [ 1 -1  0  0  0  0  0  0  0  0  0 -1  0  0  0]
                [ 0  1 -1  0  0  0  0  0  0  0  0  0 -1  0  0]
                [ 0  0  1 -1  0  0  0  0  0  0  0  0  0 -1  0]
                [ 0  0  0  1 -1  0  0  0  0  0  0  0  0  0 -1]
                [ 0  0  0  0  0 -1  0  0  0  1  1  0  0  0  0]
                [ 0  0  0  0  0  0  0  1 -1  0  0  1  0  0  0]
                [ 0  0  0  0  0  1 -1  0  0  0  0  0  1  0  0]
                [ 0  0  0  0  0  0  0  0  1 -1  0  0  0  1  0]
                [ 0  0  0  0  0  0  1 -1  0  0  0  0  0  0  1]
                sage: G = Graph(M); G
                Simple graph on 10 vertices (no loops, no multiple edges)
                sage: G.save('sage.png')
>>>>>>> 8f03a968
        
        2. Databases
        
        For some commonly used graphs to play with, type
        
        graphs.
        
        and hit <tab>. Most of these graphs come with their own custom plot, so you
        can see how people usually visualize these graphs. Work is currently in progress
        to include a database of known graphs that can be searched by certain
        parameters.
        
            sage: G = graphs.PetersenGraph()
            sage: G.plot().save('sage.png')    # or G.show()
            sage: G.degree_histogram()
            [0, 0, 0, 10]
            sage: G.adjacency_matrix()
            [0 1 0 0 1 1 0 0 0 0]
            [1 0 1 0 0 0 1 0 0 0]
            [0 1 0 1 0 0 0 1 0 0]
            [0 0 1 0 1 0 0 0 1 0]
            [1 0 0 1 0 0 0 0 0 1]
            [1 0 0 0 0 0 0 1 1 0]
            [0 1 0 0 0 0 0 0 1 1]
            [0 0 1 0 0 1 0 0 0 1]
            [0 0 0 1 0 1 1 0 0 0]
            [0 0 0 0 1 0 1 1 0 0]

            sage: S = G.random_subgraph(.7)
            sage: S.plot().save('sage.png')    # or S.show()
            sage: S.density()
            ???
        
        3. Labels
        
        Each vertex can have any hashable object as a label. These are things like
        strings, numbers, and tuples. Each edge is given a default label of None, but
        if specified, edges can have any label at all. Edges between nodes u and v are
        represented typically as (u, v, l), where l is the label for the edge.

NOTE: Many functions are passed directly on to NetworkX, and in this
case the documentation is based on the NetworkX docs.
"""

#*****************************************************************************
#           Copyright (C) 2006 Robert L. Miller <rlmillster@gmail.com>
#
# Distributed  under  the  terms  of  the  GNU  General  Public  License (GPL)
#                         http://www.gnu.org/licenses/
#*****************************************************************************

## IMPORTANT: Do not import networkx at module scope.  It takes a
## surprisingliy long time to initialize itself.  It's better if it is
## imported in functions, so it only gets started if it is actually
## going to be used.

from random import random

from sage.structure.sage_object import SageObject
from sage.plot.plot import Graphics, GraphicPrimitive_NetworkXGraph
import sage.graphs.graph_fast

class GenericGraph(SageObject):

    def __contains__(self, vertex):
        """
        Return True if vertex is one of the vertices of this graph, i.e.,
        is equal to one of the vertices.

        INPUT:
            vertex -- an integer

        OUTPUT:
            bool -- True or False

        EXAMPLES:
            sage: g = Graph({0:[1,2,3], 2:[5]}); g
            Simple graph on 5 vertices (no loops, no multiple edges)
            sage: 2 in g
            True
            sage: 10 in g
            False
        """
        return vertex in self._nxg

    def __getitem__(self,vertex):
        """
        G[vertex] returns the neighbors (in & out if digraph) of vertex.
        """
        return self.neighbors(vertex)

    def __iter__(self):
        """
        Return an iterator over the vertices. Allows 'for v in G'.
        """
        return self.vertex_iterator()

    def __len__(self):
        return len(self._nxg.adj)

    def __str__(self):
        if self._nxg.name != "No Name":
            return self._nxg.name
        else: return repr(self)

    def _latex_(self):
        return repr(self)

    def _matrix_(self, R=None):
        """
        EXAMPLES:
            sage: G = graphs.CompleteBipartiteGraph(2,3)
            sage: m = matrix(G); m.parent()
            Full MatrixSpace of 5 by 5 sparse matrices over Integer Ring
            sage: m
            [0 0 1 1 1]
            [0 0 1 1 1]
            [1 1 0 0 0]
            [1 1 0 0 0]
            [1 1 0 0 0]
            sage: factor(m.charpoly())
            (x^2 - 6) * x^3
        """
        if R is None:
            return self.am()
        else:
            return self.am().change_ring(R)

    def networkx_graph(self):
        """
        Creates a NetworkX graph from the SAGE graph.
        
        EXAMPLE:
            sage: G = graphs.TetrahedralGraph()
            sage: N = G.networkx_graph()
            sage: type(N)
            <class 'networkx.xgraph.XGraph'>
        """
        return self._nxg.copy()

    def networkx_info(self, vertex=None):
        """
        Returns NetworkX information about the graph or the given node.
        """
        self._nxg.info(vertex)

    ### General properties

    def density(self):
        """
        Returns the density (number of edges divided by number of possible
        edges).
        """
        import networkx
        return networkx.density(self._nxg)

    def order(self):
        """
        Returns the number of vertices.
        """
        return self._nxg.order()

    def size(self):
        """
        Returns the number of edges.
        """
        return self._nxg.size()

    ### Vertex handlers

    def add_vertices(self, vertices):
        """
        Add vertices to the graph from an iterable container of vertices.
        """
        self._nxg.add_nodes_from(vertices)

    def clear(self):
        """
        Empties the graph of vertices and edges, removes name.
        """
        self._nxg.clear()

    def neighbors(self, vertex):
        """
        Return a list of neighbors (in and out if directed) of vertex.
        """
        return list(self.neighbor_iterator(vertex))

    def random_subgraph(self, p, inplace=False, create_using=None):
        """
        Return a random subgraph that contains each vertex with prob. p.
        """
        vertices = []
        p = float(p)
        for v in self:
            if random() < p:
                vertices.append(v)
        return self.subgraph(vertices, inplace, create_using)

    def vertex_iterator(self, vertices=None):
        """
        Returns an iterator over the given vertices. Returns False if not given
        a vertex, sequence, iterator or None. None is equivalent to a list of
        every vertex.
        """
        return self._nxg.prepare_nbunch(vertices)

    def vertices(self):
        """
        Return a list of the vertex keys.
        """
        return self._nxg.nodes()

    ### Constructors

    def am(self):
        """
        Shorter call for adjacency matrix makes life easier.
        """
        return self.adjacency_matrix()

class Graph(GenericGraph):
    r"""
    Undirected graph.

    INPUT:
        data -- can be any of the following:
            1. A NetworkX graph
            2. A dictionary of dictionaries
            3. A dictionary of lists
            4. A numpy matrix or ndarray
            5. A graph6 or sparse6 string
            6. A SAGE adjacency matrix or incidence matrix
            7. A pygraphviz agraph
            8. A scipy sparse matrix

        pos -- a positioning dictionary: for example, the
        spring layout from NetworkX for the 5-cycle is
        {0: [-0.91679746, 0.88169588],
         1: [ 0.47294849, 1.125     ],
         2: [ 1.125     ,-0.12867615],
         3: [ 0.12743933,-1.125     ],
         4: [-1.125     ,-0.50118505]}
        name -- (must be an explicitly named parameter, i.e.,
                 name="complete") gives the graph a name
        loops -- boolean, whether to allow loops (ignored if data is an instance of
                 the Graph class)
        multiedges -- boolean, whether to allow multiple edges (ignored if data is
                      an instance of the Graph class)
        format -- if None, Graph tries to guess- can be several values, including:
            'graph6' -- Brendan McKay's graph6 format, in a string (if the string has
                        multiple graphs, the first graph is taken)
            'sparse6' -- Brendan McKay's sparse6 format, in a string (if the string has
                        multiple graphs, the first graph is taken)
            'adjacency_matrix' -- a square SAGE matrix M, with M[i][j] equal to the number
                                  of edges \{i,j\}
            'incidence_matrix' -- a SAGE matrix, with one column C for each edge, where
                                  if C represents \{i, j\}, C[i] is -1 and C[j] is 1
        boundary -- a list of boundary vertices, if none, graph is considered as a 'graph
                    without boundary'
        
    EXAMPLES:
    We illustrate the first six input formats (the other two
    involve packages that are currently not standard in SAGE):

    1. A NetworkX graph:
        sage: import networkx
        sage: g = networkx.Graph({0:[1,2,3], 2:[5]})
        sage: Graph(g)
        Simple graph on 5 vertices (no loops, no multiple edges)

    2. A dictionary of dictionaries:
        sage: g = Graph({0:{1:'x',2:'z',3:'a'}, 2:{5:'out'}}); g
        Simple graph on 5 vertices (no loops, no multiple edges)

    The labels ('x', 'z', 'a', 'out') are labels for edges. For example, 'out' is
    the label for the edge on 2 and 5. Labels can be used as weights, if all the
    labels share some common parent.

    3. A dictionary of lists:
        sage: g = Graph({0:[1,2,3], 2:[5]}); g
        Simple graph on 5 vertices (no loops, no multiple edges)

    4. A numpy matrix or ndarray:
        sage: import numpy
        sage: A = numpy.array([[0,1,1],[1,0,1],[1,1,0]])
        sage: Graph(A)
        Simple graph on 3 vertices (no loops, no multiple edges)
    
    5. A graph6 or sparse6 string:
    SAGE automatically recognizes whether a string is in graph6 or sage6 format:
        
        sage: s = ':I`AKGsaOs`cI]Gb~'
        sage: Graph(s)
        Simple graph on 10 vertices (with loops, with multiple edges)
    
    There are also list functions to take care of lists of graphs:
    
        sage: s = ':IgMoqoCUOqeb\n:I`AKGsaOs`cI]Gb~\n:I`EDOAEQ?PccSsge\N\n'
        sage: graphs_list.from_sparse6(s)
        [Simple graph on 10 vertices (with loops, with multiple edges), Simple graph on 10 vertices (with loops, with multiple edges), Simple graph on 10 vertices (with loops, with multiple edges)]
    
    6. A SAGE matrix:
    Note: If format is not specified, then SAGE assumes a square matrix is an adjacency
    matrix, and a nonsquare matrix is an incidence matrix.
    
        A. an adjacency matrix:
        
        sage: M = graphs.PetersenGraph().am(); M
        [0 1 0 0 1 1 0 0 0 0]
        [1 0 1 0 0 0 1 0 0 0]
        [0 1 0 1 0 0 0 1 0 0]
        [0 0 1 0 1 0 0 0 1 0]
        [1 0 0 1 0 0 0 0 0 1]
        [1 0 0 0 0 0 0 1 1 0]
        [0 1 0 0 0 0 0 0 1 1]
        [0 0 1 0 0 1 0 0 0 1]
        [0 0 0 1 0 1 1 0 0 0]
        [0 0 0 0 1 0 1 1 0 0]
        sage: Graph(M)
        Simple graph on 10 vertices (no loops, no multiple edges)
        
        B. an incidence matrix:
        
        sage: M = Matrix(6, [-1,0,0,0,1, 1,-1,0,0,0, 0,1,-1,0,0, 0,0,1,-1,0, 0,0,0,1,-1, 0,0,0,0,0]); M
        [-1  0  0  0  1]
        [ 1 -1  0  0  0]
        [ 0  1 -1  0  0]
        [ 0  0  1 -1  0]
        [ 0  0  0  1 -1]
        [ 0  0  0  0  0]
        sage: Graph(M)
        Simple graph on 6 vertices (no loops, no multiple edges)
    """

<<<<<<< HEAD
        Other examples:
            sage: G = Graph(name="Null graph")
            sage: G
            Null graph: a simple graph on 0 vertices (no loops, no multiple edges)
            sage: P = Graph({0:[1,4,5],1:[0,2,6],2:[1,3,7],3:[2,4,8],4:[0,3,9],5:[0,7,8],6:[1,8,9],7:[2,5,9],8:[3,5,6],9:[4,6,7]}, name="Petersen graph")
            sage: P
            Petersen graph: a simple graph on 10 vertices
        """
=======
    def __init__(self, data=None, pos=None, loops=False, format=None, boundary=None, **kwds):
>>>>>>> 8f03a968
        import networkx
        from sage.structure.element import is_Matrix
        if format is None:
            if isinstance(data, str):
                if data[:10] == ">>graph6<<":
                    data = data[10:]
                    format = 'graph6'
                elif data[:11] == ">>sparse6<<":
                    data = data[11:]
                    format = 'sparse6'
                elif data[0] == ':':
                    format = 'sparse6'
                else:
                    format = 'graph6'
            elif is_Matrix(data):
                if data.is_square(): # adjacency matrix
                    format = 'adjacency_matrix'
                else: # incidence matrix
                    format = 'incidence_matrix'
            elif isinstance(data, Graph):
                self._nxg = data.networkx_graph()
            elif isinstance(data, networkx.Graph):
                self._nxg = networkx.XGraph(data, selfloops=loops, **kwds)
            elif isinstance(data, networkx.XGraph):
                self._nxg = data
            else:
                self._nxg = networkx.XGraph(data, selfloops=loops, **kwds)
        if format == 'graph6':
            if not isinstance(data, str):
                raise ValueError, 'If input format is graph6, then data must be a string'
            from sage.rings.integer import Integer
            n = data.find('\n')
            if n == -1:
                n = len(data)
            s = data[:n]
            n, s = sage.graphs.graph_fast.N_inverse(s)
            m = sage.graphs.graph_fast.R_inverse(s, n)
            d = {}
            k = 0
            for i in range(n):
                for j in range(i):
                    if m[k] == '1':
                        if d.has_key(i):
                            d[i][j] = None
                        else:
                            d[i] = {j : None}
                    k += 1
            self._nxg = networkx.XGraph(d)
        elif format == 'sparse6':
            from sage.rings.arith import ceil, floor
            from sage.misc.functional import log
            n = data.find('\n')
            if n == -1:
                n = len(data)
            s = data[:n]
            n, s = sage.graphs.graph_fast.N_inverse(s[1:])
            k = ceil(log(n,2))
            l = [sage.graphs.graph_fast.binary(ord(i)-63) for i in s]
            for i in range(len(l)):
                l[i] = '0'* (6-len(l[i])) + l[i]
            bits = ''.join(l)
            b = []
            x = []
            for i in range(floor(len(bits)/(k+1))):
                b.append(int(bits[(k+1)*i:(k+1)*i+1],2))
                x.append(int(bits[(k+1)*i+1:(k+1)*i+k+1],2))
            v = 0
            edges = []
            for i in range(len(b)):
                if b[i] == 1:
                    v += 1
                if x[i] > v:
                    v = x[i]
                else:
                    if v < n:
                        edges.append((x[i],v))
            d = {}
            for i,j in edges:
                if d.has_key(i):
                    if d[i].has_key(j):
                        if d[i][j] is None:
                            d[i][j] = [None,None]
                        else:
                            d[i][j].append(None)
                    d[i][j] = None
                else:
                    d[i] = {j : None}
            for i in [j for j in range(n) if not d.has_key(j)]:
                d[i] = {}
            self._nxg = networkx.XGraph(d, selfloops = True, multiedges = True)
        elif format == 'adjacency_matrix':
            d = {}
            for i in range(data.nrows()):
                d[i] = {}
            self._nxg = networkx.XGraph(d, selfloops = loops, **kwds)
            e = []
            for i,j in data.nonzero_positions():
                if i < j and kwds.get('multiedges',False):
                    e += [(i,j)]*int(data[i][j])
                elif i < j:
                    e.append((i,j))
                elif i == j and loops and kwds.get(multiedges,False):
                    e += [(i,j)]*int(data[i][j])
                elif i == j and loops:
                    e.append((i,j))
            self._nxg.add_edges_from(e)
        elif format == 'incidence_matrix':
            b = True
            for c in data.columns():
                d = c.dict()
                if not len(d) == 2:
                    b = False
                else:
                    k = d.keys()
                    if not (d[k[0]] == -1 * d[k[1]] and abs(d[k[0]]) == 1):
                        b = False
            if not b:
                raise AttributeError, "Incidence Matrix must have one 1 and one -1 per column."
            else:
                d = {}
                for i in range(data.nrows()):
                    d[i] = {}
                self._nxg = networkx.XGraph(d, selfloops = loops, **kwds)
                e = []
                for c in data.columns():
                    k = c.dict().keys()
                    e.append((k[0],k[1]))
                self._nxg.add_edges_from(e)
        if kwds.has_key('name'):
            self._nxg.name = kwds['name']
        self.__boundary = boundary
        self.__pos = pos

    def _repr_(self):
        if not self._nxg.name is None and not self._nxg.name == "":
            name = self._nxg.name
            name = name + ": a s"
        else:
            name = "S"
        if self.loops():
            loops = "with"
        else:
            loops = "no"
        if self.multiple_edges():
            multi = "with"
        else:
            multi = "no"
        return name + "imple graph on %d vertices (%s loops, %s multiple edges)"%(len(self._nxg.adj),loops,multi)

    def copy(self):
        """
        Creates a copy of the graph.
        """
        G = Graph(self._nxg, name=self._nxg.name)
        return G

    def to_directed(self):
        """
        Returns a directed version of the graph. A single edge becomes two
        arcs, one in each direction.
        
        EXAMPLE:
            sage: graphs.PetersenGraph().to_directed()
            Simple directed graph on 10 vertices (no loops, no multiple arcs)
        """
        return DiGraph(self._nxg.to_directed(), pos=self.__pos)

    def to_undirected(self):
        """
        Since the graph is already undirected, simply returns a copy of itself.
        
        EXAMPLE:
            sage: graphs.PetersenGraph().to_undirected()
            Petersen graph: a simple graph on 10 vertices (no loops, no multiple edges)
        """
        return self.copy()

    def __get_pos__(self):
        return self.__pos
    
    def __set_pos__(self, pos):
        self.__pos = pos

    ### General properties

    def is_directed(self):
        """
        Since graph is undirected, returns False.
        """
        return False
    
    def loops(self, new=None):
        """
        Returns whether loops are permitted in the graph.
        
        INPUT:
        new -- boolean, changes whether loops are permitted in the graph.
        
        EXAMPLE:
            sage: G = Graph(); G
            Simple graph on 0 vertices (no loops, no multiple edges)
            sage: G.loops(True); G
            True
            Simple graph on 0 vertices (with loops, no multiple edges)
        """
        if not new is None:
            if new:
                self._nxg.allow_selfloops()
            else:
                self._nxg.ban_selfloops()
        return self._nxg.selfloops
    
    def multiple_edges(self, new=None):
        """
        Returns whether multiple edges are permitted in the graph.
        
        INPUT:
        new -- boolean, changes whether multiple edges are permitted in the graph.
        
        EXAMPLE:
            sage: G = Graph(multiedges=True); G
            Simple graph on 0 vertices (no loops, with multiple edges)
            sage: G.multiple_edges(False); G
            False
            Simple graph on 0 vertices (no loops, no multiple edges)
        """
        if not new is None:
            if new:
                self._nxg.allow_multiedges()
            else:
                self._nxg.ban_multiedges()
        return self._nxg.multiedges

    ### Vertex handlers

    def get_boundary(self):
        return self.__boundary

    def set_boundary(self, boundary):
        self.__boundary = boundary

    def add_vertex(self, name=None):
        """
        Creates an isolated vertex

        INPUT:
        name -- Name of the new vertex. If no name is specified, then the
        vertex will be represented by the least integer not already represen-
        ting a vertex. Name must be an immutable object.
        
        EXAMPLE:
            sage: G = Graph(); G.add_vertex(); G
            Simple graph on 1 vertices (no loops, no multiple edges)
        """
        ### TODO- add doc note about representing other objects as vertices
        ### This will be done when such representation is implemented
        if name is None: # then find an integer to use as a key
            i = 0
            while self._nxg.adj.has_key(i):
                i=i+1
            self._nxg.add_node(i)
        else:
            self._nxg.add_node(name)

    def delete_vertex(self, vertex):
        """
        Deletes vertex, removing all incident edges.
        
        EXAMPLE:
            sage: G = graphs.WheelGraph(9)
            sage: G.delete_vertex(0); G.save('sage.png')
        """
        self._nxg.delete_node(vertex)

    def delete_vertices(self, vertices):
        """
        Remove vertices from the graph taken from an iterable container of
        vertices.
        
        EXAMPLE:
            sage: G = graphs.WheelGraph(9)
            sage: G.delete_vertices([1,2,3,4,5,6,7,8]); G.save('sage.png')
        """
        self._nxg.delete_nodes_from(vertices)

    def has_vertex(self, vertex):
        """
        Indicates whether vertex is a vertex of the graph.
        
        EXAMPLE:
            sage: graphs.PetersenGraph().has_vertex(99)
            False
        """
        return self._nxg.has_node(vertex)

    def neighbor_iterator(self, vertex):
        """
        Return an iterator over neighbors of vertex.
        
        EXAMPLE:
            sage: G = graphs.CubeGraph(3)
            sage: for i in G.neighbor_iterator('010'):
            ...    print i
            011
            000
            110
        """
        return self._nxg.neighbors_iter(vertex)

    def vertex_boundary(self, vertices1, vertices2=None):
        """
        Returns a list of all vertices in the external boundary of vertices1,
        intersected with vertices2. If vertices2 is None, then vertices2 is the
        complement of vertices1.
        
        EXAMPLE:
            sage: G = graphs.CubeGraph(4)
            sage: l = ['0111', '0000', '0001', '0011', '0010', '0101', '0100', '1111', '1101', '1011', '1001']
            sage: G.vertex_boundary(['0000', '1111'], l)
            ['0111', '1011', '1101', '0010', '0100', '0001']
        """
        return self._nxg.node_boundary(vertices1, vertices2)
    
    def loop_vertices(self):
        """
        Returns a list of vertices with loops.
        
        EXAMPLE:
            sage: G = Graph({0 : [0], 1: [1,2,3], 2: [3]}, loops=True)
            sage: G.loop_vertices()
            [0, 1]
        """
        return self._nxg.nodes_with_selfloops()

    ### Edge Handlers

    def add_edge(self, u, v=None, label=None):
        """
        Adds an edge between u and v.

        INPUT:
        The following forms are all accepted:

        G.add_edge( 1, 2 )
        G.add_edge( (1, 2) )
        G.add_edges( [ (1, 2) ] )
        G.add_edge( 1, 2, 'label' )
        G.add_edge( (1, 2, 'label') )
        G.add_edges( [ (1, 2, 'label') ] )
        
        WARNING:
        The following intuitive input results in nonintuitive output:
        sage: G = Graph()
        sage: G.add_edge((1,2), 'label')
        sage: G.networkx_graph().adj           # random output order
        {'label': {(1, 2): None}, (1, 2): {'label': None}}
        
        Use one of these instead:
        sage: G = Graph()
        sage: G.add_edge((1,2), label="label")
        sage: G.networkx_graph().adj           # random output order
        {1: {2: 'label'}, 2: {1: 'label'}}
        
        sage: G = Graph()
        sage: G.add_edge(1,2,'label')
        sage: G.networkx_graph().adj           # random output order
        {1: {2: 'label'}, 2: {1: 'label'}}
        """
        self._nxg.add_edge(u, v, label)

    def add_edges(self, edges):
        """
        Add edges from an iterable container.
        
        EXAMPLE:
            sage: G = graphs.DodecahedralGraph()
            sage: H = Graph()
            sage: H.add_edges( G.edge_iterator() ); H
            Simple graph on 20 vertices (no loops, no multiple edges)
        """
        self._nxg.add_edges_from( edges )

    def delete_edge(self, u, v=None, label=None):
        r"""
        Delete the edge \{u, v\}, return silently if vertices or edge does not
        exist.
        
        INPUT:
        The following forms are all accepted:
        
        G.delete_edge( 1, 2 )
        G.delete_edge( (1, 2) )
        G.delete_edges( [ (1, 2) ] )
        G.delete_edge( 1, 2, 'label' )
        G.delete_edge( (1, 2, 'label') )
        G.delete_edges( [ (1, 2, 'label') ] )
        
        EXAMPLES:
            sage: G = graphs.CompleteGraph(19)
            sage: G.size()
            171
            sage: G.delete_edge( 1, 2 )
            sage: G.delete_edge( (3, 4) )
            sage: G.delete_edges( [ (5, 6), (7, 8) ] )
            sage: G.delete_edge( 9, 10, 'label' )
            sage: G.delete_edge( (11, 12, 'label') )
            sage: G.delete_edges( [ (13, 14, 'label') ] )
            sage: G.size()
            164
            sage: G.has_edge( (11, 12) )
            False
        
            Note that even though the edge (11, 12) has no label, it still gets
            deleted: NetworkX does not pay attention to labels here.
        """
        self._nxg.delete_edge(u, v, label)

    def delete_edges(self, edges):
        """
        Delete edges from an iterable container.
        
        EXAMPLE:
            sage: K12 = graphs.CompleteGraph(12)
            sage: K4 = graphs.CompleteGraph(4)
            sage: K12.size()
            66
            sage: K12.delete_edges(K4.edge_iterator())
            sage: K12.size()
            60
        """
        self._nxg.delete_edges_from(edges)

    def delete_multiedge(self, u, v):
        """
        Deletes all edges on u and v.
        
        EXAMPLE:
            sage: G = Graph(multiedges=True)
            sage: G.add_edges([(0,1), (0,1), (0,1), (1,2), (2,3)])
            sage: G.edges()
            [(0, 1, None), (0, 1, None), (0, 1, None), (1, 2, None), (2, 3, None)]
            sage: G.delete_multiedge( 0, 1 )
            sage: G.edges()
            [(1, 2, None), (2, 3, None)]
        """
        self._nxg.delete_multiedge(u, v)

    def edges(self, labels=True):
        """
        Return a list of edges. Each edge is a triple (u,v,l) where u and v are
        vertices and l is a label.
        
        INPUT:
        labels -- if False, each edge is a tuple (u,v) of vertices.
        
        EXAMPLES:
            sage: graphs.DodecahedralGraph().edges()
            [(0, 1, None), (0, 10, None), (0, 19, None), (1, 8, None), (1, 2, None), (2, 3, None), (2, 6, None), (3, 19, None), (3, 4, None), (4, 17, None), (4, 5, None), (5, 6, None), (5, 15, None), (6, 7, None), (7, 8, None), (7, 14, None), (8, 9, None), (9, 10, None), (9, 13, None), (10, 11, None), (11, 12, None), (11, 18, None), (12, 16, None), (12, 13, None), (13, 14, None), (14, 15, None), (15, 16, None), (16, 17, None), (17, 18, None), (18, 19, None)]
            
            sage: graphs.DodecahedralGraph().edges(labels=False)
            [(0, 1), (0, 10), (0, 19), (1, 8), (1, 2), (2, 3), (2, 6), (3, 19), (3, 4), (4, 17), (4, 5), (5, 6), (5, 15), (6, 7), (7, 8), (7, 14), (8, 9), (9, 10), (9, 13), (10, 11), (11, 12), (11, 18), (12, 16), (12, 13), (13, 14), (14, 15), (15, 16), (16, 17), (17, 18), (18, 19)]
        """
        L = self._nxg.edges()
        if labels:
            return L
        else:
            K = []
            for u,v,l in L:
                K.append((u,v))
            return K

    def edge_boundary(self, vertices1, vertices2=None, labels=True):
        """
        Returns a list of edges (u,v,l) with u in vertices1 and v in vertices2.
        If vertices2 is None, then it is set to the complement of vertices1.
        
        INPUT:
        labels -- if False, each edge is a tuple (u,v) of vertices.
        
        EXAMPLE:
            sage: K = graphs.CompleteBipartiteGraph(9,3)
            sage: len(K.edge_boundary( [0,1,2,3,4,5,6,7,8], [9,10,11] ))
            27
            sage: K.size()
            27
        """
        L = self._nxg.edge_boundary(vertices1, vertices2)
        if labels:
            return L
        else:
            K = []
            for u,v,l in L:
                K.append((u,v))
            return K

    def edge_iterator(self, vertices=None):
        """
        Returns an iterator over the edges incident with any vertex given.
        If vertices is None, then returns an iterator over all edges.
        
        INPUT:
        labels -- if False, each edge is a tuple (u,v) of vertices.
        
        EXAMPLE:
            sage: for i in graphs.PetersenGraph().edge_iterator([0]):
            ...    print i
            (0, 1, None)
            (0, 4, None)
            (0, 5, None)
        """
        return self._nxg.edges_iter(vertices)

    def edges_incident(self, vertices=None, labels=True):
        """
        Returns a list of edges incident with any vertex given. If vertex is
        None, returns a list of all edges in graph.
        
        INPUT:
        label -- if False, each edge is a tuple (u,v) of vertices.
        
        EXAMPLE:
            sage: graphs.PetersenGraph().edges_incident([0,9], labels=False)
            [(0, 1), (0, 4), (0, 5), (9, 4), (9, 6), (9, 7)]
        """
        L = self._nxg.edges(vertices)
        if labels:
            return L
        else:
            K = []
            for u,v,l in L:
                K.append((u,v))
            return K

    def has_edge(self, u, v=None, label=None):
        r"""
        Returns True if \{u, v\} is an edge, False otherwise.

        INPUT:
        The following forms are accepted by NetworkX:

        G.has_edge( 1, 2 )
        G.has_edge( (1, 2) )
        G.has_edge( 1, 2, 'label' )
        
        EXAMPLE:
            sage: graphs.EmptyGraph().has_edge(9,2)
            False
        """
        return self._nxg.has_edge(u, v)

    def edge_label(self, u, v=None):
        """
        Returns the label of an edge.
        
        EXAMPLE:
            sage: G = Graph({0 : {1 : 'edgelabel'}})
            sage: G.edges(labels=False)
            [(0, 1)]
            sage: G.edge_label( 0, 1 )
            'edgelabel'
        """
        return self._nxg.get_edge(u,v)

    def edge_labels(self):
        """
        Returns a list of edge labels.

        EXAMPLE:
            sage: G = Graph({0:{1:'x',2:'z',3:'a'}, 2:{5:'out'}})
            sage: G.edge_labels()
            ['x', 'z', 'a', 'out']
        """
        labels = []
        for u,v,l in self.edges():
            labels.append(l)
        return labels

    def remove_multiple_edges(self):
        """
        Removes all multiple edges, retaining one edge for each.
        
        EXAMPLE:
            sage: G = Graph(multiedges=True)
            sage: G.add_edges( [ (0,1), (0,1), (0,1), (0,1), (1,2) ] )
            sage: G.edges(labels=False)
            [(0, 1), (0, 1), (0, 1), (0, 1), (1, 2)]
            
            sage: G.remove_multiple_edges()
            sage: G.edges(labels=False)
            [(0, 1), (1, 2)]
        """
        self._nxg.remove_all_multiedges()
    
    def remove_loops(self, vertices=None):
        """
        Removes loops on vertices in vertices. If vertices is None, removes all loops.
        
        EXAMPLE
            sage: G = Graph(loops=True)
            sage: G.add_edges( [ (0,0), (1,1), (2,2), (3,3), (2,3) ] )
            sage: G.edges(labels=False)
            [(0, 0), (1, 1), (2, 2), (2, 3), (3, 3)]
            sage: G.remove_loops()
            sage: G.edges(labels=False)
            [(2, 3)]
            sage: G.loops()
            True
        """
        if vertices is None:
            self._nxg.remove_all_selfloops()
        else:
            for v in vertices:
                self.delete_multiedge(v,v)

    def loop_edges(self):
        """
        Returns a list of all loops in the graph.
        
        EXAMPLE:
            sage: G = Graph(loops=True)
            sage: G.add_edges( [ (0,0), (1,1), (2,2), (3,3), (2,3) ] )
            sage: G.loop_edges()
            [(0, 0, None), (1, 1, None), (2, 2, None), (3, 3, None)]
        """
        return self._nxg.selfloop_edges()

    def number_of_loops(self):
        """
        Returns the number of edges that are loops.
        
        EXAMPLE:
            sage: G = Graph(loops=True)
            sage: G.add_edges( [ (0,0), (1,1), (2,2), (3,3), (2,3) ] )
            sage: G.edges(labels=False)
            [(0, 0), (1, 1), (2, 2), (2, 3), (3, 3)]
            sage: G.number_of_loops()
            4
        """
        return self._nxg.number_of_selfloops()

    ### Degree functions

    def degree(self, vertices=None, labels=False):
        """
        Gives the degree of a vertex or of vertices.

        INPUT:
        vertices -- If vertices is a single vertex, returns the number of
        neighbors of vertex. If vertices is an iterable container of vertices,
        returns a list of degrees. If vertices is None, same as listing all vertices.
        labels -- see OUTPUT

        OUTPUT:
        Single vertex- an integer. Multiple vertices- a list of integers. If
        labels is True, then returns a dictionary mapping each vertex to
        its degree.

        EXAMPLES:
            sage: P = graphs.PetersenGraph()
            sage: P.degree(5)
            3

            sage: K = graphs.CompleteGraph(9)
            sage: K.degree()
            [8, 8, 8, 8, 8, 8, 8, 8, 8]
        """
        return self._nxg.degree(vertices, with_labels=labels)

    def degree_histogram(self):
        """
        Returns a list, whose ith entry is the frequency of degree i.
        
        EXAMPLE:
            sage: G = graphs.Grid2dGraph(9,12)
            sage: G.degree_histogram()
            [0, 0, 4, 34, 70]
        """
        import networkx
        return networkx.degree_histogram(self._nxg)

    def degree_iterator(self, vertices=None, labels=False):
        """
        INPUT:
        labels=False:
            returns an iterator over degrees.
        labels=True:
            returns an iterator over tuples (vertex, degree).
        vertices -- if specified, restrict to this subset.
        
        EXAMPLES:
            sage: G = graphs.Grid2dGraph(3,4)
            sage: for i in G.degree_iterator():
            ...    print i
            3
            4
            2
            3
            3
            2
            3
            2
            3
            3
            2
            4
            sage: for i in G.degree_iterator(labels=True):
            ...    print i
            ((0, 1), 3)
            ((1, 2), 4)
            ((0, 0), 2)
            ((2, 1), 3)
            ((0, 2), 3)
            ((2, 0), 2)
            ((1, 3), 3)
            ((2, 3), 2)
            ((2, 2), 3)
            ((1, 0), 3)
            ((0, 3), 2)
            ((1, 1), 4)
        """
        return self._nxg.degree_iter(vertices, with_labels=labels)

    ### Representations

    def adjacency_matrix(self, sparse=True):
        """
        Returns the adjacency matrix of the graph. Each vertex is
        represented by its position in the list returned by the vertices()
        function.
        
        EXAMPLE:
            sage: G = graphs.CubeGraph(4)
            sage: G.adjacency_matrix()
            [0 1 0 0 0 1 0 1 0 1 0 0 0 0 0 0]
            [1 0 0 0 1 0 1 0 1 0 0 0 0 0 0 0]
            [0 0 0 1 0 1 0 1 0 0 0 0 0 0 0 1]
            [0 0 1 0 1 0 1 0 0 0 0 0 0 0 1 0]
            [0 1 0 1 0 1 0 0 0 0 0 0 0 1 0 0]
            [1 0 1 0 1 0 0 0 0 0 0 0 1 0 0 0]
            [0 1 0 1 0 0 0 1 0 0 0 1 0 0 0 0]
            [1 0 1 0 0 0 1 0 0 0 1 0 0 0 0 0]
            [0 1 0 0 0 0 0 0 0 1 0 1 0 1 0 0]
            [1 0 0 0 0 0 0 0 1 0 1 0 1 0 0 0]
            [0 0 0 0 0 0 0 1 0 1 0 1 0 0 0 1]
            [0 0 0 0 0 0 1 0 1 0 1 0 0 0 1 0]
            [0 0 0 0 0 1 0 0 0 1 0 0 0 1 0 1]
            [0 0 0 0 1 0 0 0 1 0 0 0 1 0 1 0]
            [0 0 0 1 0 0 0 0 0 0 0 1 0 1 0 1]
            [0 0 1 0 0 0 0 0 0 0 1 0 1 0 1 0]

        """
        n = len(self._nxg.adj)
        verts = self.vertices()
        D = {}
        for e in self.edge_iterator():
            i,j,l = e
            i = verts.index(i)
            j = verts.index(j)
            if D.has_key((i,j)) and self.multiple_edges():
                D[(i,j)] += 1
                D[(j,i)] += 1
            else:
                D[(i,j)] = 1
                D[(j,i)] = 1
        from sage.rings.integer_mod_ring import IntegerModRing
        from sage.rings.integer_ring import IntegerRing
        from sage.matrix.constructor import matrix
        if self.multiple_edges:
            R = IntegerRing()
        else:
            R = IntegerModRing(2)
        M = matrix(R, n, n, D, sparse=sparse)
        return M

    def incidence_matrix(self, sparse=True):
        """
        Returns an incidence matrix of the graph. Each row is a vertex, and
        each column is an edge.
        
        EXAMPLE:
            sage: G = graphs.CubeGraph(3)
            sage: G.incidence_matrix()
            [-1 -1 -1  0  0  0  0  0  0  0  0  0]
            [ 1  0  0 -1 -1  0  0  0  0  0  0  0]
            [ 0  0  0  1  0 -1 -1  0  0  0  0  0]
            [ 0  1  0  0  0  0  1 -1  0  0  0  0]
            [ 0  0  0  0  1  0  0  0 -1 -1  0  0]
            [ 0  0  1  0  0  0  0  0  0  1 -1  0]
            [ 0  0  0  0  0  0  0  1  0  0  1 -1]
            [ 0  0  0  0  0  1  0  0  1  0  0  1]
        """
        from sage.matrix.constructor import matrix
        from copy import copy
        n = len(self._nxg.adj)
        verts = self.vertices()
        d = [0]*n
        cols = []
        for i, j, l in self.edge_iterator():
            col = copy(d)
            i = verts.index(i)
            j = verts.index(j)
            col[i] = -1
            col[j] = 1
            cols.append(col)
        return matrix(cols, sparse=sparse).transpose()

    def __bit_vector(self):
        vertices = self.vertices()
        n = len(vertices)
        nc = int(n*(n - 1))/int(2)
        bit_vector = set()
        for e,f,g in self.edge_iterator():
            c = vertices.index(e)
            d = vertices.index(f)
            a,b = sorted([c,d])
            p = int(b*(b - 1))/int(2) + a
            bit_vector.add(p)
        bit_vector = sorted(bit_vector)
        s = []
        j = 0
        for i in bit_vector:
            s.append( '0'*(i - j) + '1' )
            j = i + 1
        s = "".join(s)
        s += '0'*(nc-len(s))
        return s

    def graph6_string(self):
        """
        Returns the graph6 representation of the graph as an ASCII string. Only valid
        for simple (no loops, multiple edges) graphs on 0 to 262143 vertices.
        
        EXAMPLE:
            sage: G = graphs.KrackhardtKiteGraph()
            sage: G.graph6_string()
            'IvUqwK@?G'
        """
        n = self.order()
        if n > 262143:
            raise ValueError, 'graph6 format supports graphs on 0 to 262143 vertices only.'
        elif self.loops() or self.multiple_edges():
            raise ValueError, 'graph6 format supports only simple graphs (no loops, no multiple edges)'
        else:
            return sage.graphs.graph_fast.N(n) + sage.graphs.graph_fast.R(self.__bit_vector())

    def sparse6_string(self):
        """
        Returns the sparse6 representation of the graph as an ASCII string. Only valid
        for undirected graphs on 0 to 262143 vertices, but loops and multiple edges are
        permitted.
        
        EXAMPLE:
            sage: G = graphs.BullGraph()
            sage: G.sparse6_string()
            ':Da@en'
        """
        n = self.order()
        if n > 262143:
            raise ValueError, 'sparse6 format supports graphs on 0 to 262143 vertices only.'
        else:
            vertices = self.vertices()
            n = len(vertices)
            edges = self.edges(labels=False)
            for e in edges: # replace edge labels with natural numbers (by index in vertices)
                e = (vertices.index(e[0]),vertices.index(e[1]))
            # order edges
            def cmp(x, y):
                if x[1] < y[1]:
                    return -1
                elif x[1] > y[1]:
                    return 1
                elif x[1] == y[1]:
                    if x[0] < y[0]:
                        return -1
                    if x[0] > y[0]:
                        return 1
                    else:
                        return 0
            edges.sort(cmp)

            # encode bit vector
            from sage.rings.arith import ceil
            from sage.misc.functional import log
            k = ceil(log(n,2))
            v = 0
            i = 0
            m = 0
            s = ''
            while m < len(edges):
                if edges[m][1] > v + 1:
                    sp = sage.graphs.graph_fast.binary(edges[m][1])
                    sp = '0'*(k-len(sp)) + sp
                    s += '1' + sp
                    v = edges[m][1]
                elif edges[m][1] == v + 1:
                    sp = sage.graphs.graph_fast.binary(edges[m][0])
                    sp = '0'*(k-len(sp)) + sp
                    s += '1' + sp
                    v += 1
                    m += 1
                else:
                    sp = sage.graphs.graph_fast.binary(edges[m][0])
                    sp = '0'*(k-len(sp)) + sp
                    s += '0' + sp
                    m += 1

            # encode s as a 6-string, as in R(x), but padding with 1's
            # pad on the right to make a multiple of 6
            s = s + ( '1' * ((6 - len(s))%6) )

            # split into groups of 6, and convert numbers to decimal, adding 63
            six_bits = ''
            for i in range(len(s)/6):
                six_bits += chr( int( s[6*i:6*(i+1)], 2) + 63 )
            return ':' + sage.graphs.graph_fast.N(n) + six_bits

    ### Construction

    def add_cycle(self, vertices):
        """
        Adds a cycle to the graph with the given vertices. If the vertices are
        already present, only the edges are added.

        INPUT:
        vertices -- a list of indices for the vertices of the cycle to be
        added.

        EXAMPLES:
        sage: G = Graph()
        sage: for i in range(10): G.add_vertex(name=i)
        sage.: show(G)
        sage: G.add_cycle(range(20)[10:20])
        sage.: show(G)
        sage: G.add_cycle(range(10))
        sage.: show(G)
        """
        self._nxg.add_cycle(vertices)

    def add_path(self, vertices):
        """
        Adds a cycle to the graph with the given vertices. If the vertices are
        already present, only the edges are added.

        INPUT:
        vertices -- a list of indices for the vertices of the cycle to be
        added.

        EXAMPLES:
        sage: G = Graph()
        sage: for i in range(10): G.add_vertex(name=i)
        sage.: show(G)
        sage: G.add_path(range(20)[10:20])
        sage.: show(G)
        sage: G.add_path(range(10))
        sage.: show(G)
        """
        self._nxg.add_path(vertices)

    def subgraph(self, vertices, inplace=False, create_using=None):
        """
        Returns the subgraph induced by the given vertices.

        INPUT:
        inplace -- Using inplace is True will simply delete the extra vertices
        and edges from the current graph. This will modify the graph, and re-
        turn itself.
        vertices -- Vertices can be a single vertex or an iterable container
        of vertices, e.g. a list, set, graph, file or numeric array.
        create_using -- Can be an existing graph object or a call to a graph
        object, such as create_using=DiGraph().
        
        EXAMPLES:
            sage: G = graphs.CompleteGraph(9)
            sage: H = G.subgraph([0,1,2]); H
            Simple graph on 3 vertices (no loops, no multiple edges)
            sage: G
            Complete graph: a simple graph on 9 vertices (no loops, no multiple edges)
            sage: K = G.subgraph([0,1,2], inplace=True); K
            Subgraph of (Complete graph): a simple graph on 3 vertices (no loops, no multiple edges)
            sage: G
            Subgraph of (Complete graph): a simple graph on 3 vertices (no loops, no multiple edges)
            sage: G is K
            True
        """
        if inplace:
            self._nxg = self._nxg.subgraph(vertices, inplace, create_using)
            return self
        else:
            NXG = self._nxg.subgraph(vertices, inplace, create_using)
            return Graph(NXG)

    ### Visualization

    def plot(self, pos=None, layout=None, vertex_labels=True, node_size=200, graph_border=False, color_dict=None):
        """
        Returns a graphics object representing the graph.
        
        INPUT:
            pos -- an optional positioning dictionary
            layout -- what kind of layout to use, takes precedence over pos
                'circular' -- plots the graph with vertices evenly distributed on a circle
                'spring' -- uses the traditional spring layout, ignores the graphs current positions
            vertex_labels -- whether to print vertex labels
            node_size -- size of vertices displayed
            graph_border -- whether to include a box around the graph
            color_dict -- optional dictionary to specify vertex colors: each key is a color recognizable
                by matplotlib, and each corresponding entry is a list of vertices. If a vertex is not listed,
                it looks invisible on the resulting plot (it doesn't get drawn).
        
        EXAMPLES:
            sage: from math import sin, cos, pi
            sage: P = graphs.PetersenGraph()
            sage: d = {'#FF0000':[0,5], '#FF9900':[1,6], '#FFFF00':[2,7], '#00FF00':[3,8], '#0000FF':[4,9]}
            sage: pos_dict = {}
            sage: for i in range(5):
            ...    x = float(cos(pi/2 + ((2*pi)/5)*i))
            ...    y = float(sin(pi/2 + ((2*pi)/5)*i))
            ...    pos_dict[i] = [x,y]
            ...
            sage: for i in range(10)[5:]:
            ...    x = float(0.5*cos(pi/2 + ((2*pi)/5)*i))
            ...    y = float(0.5*sin(pi/2 + ((2*pi)/5)*i))
            ...    pos_dict[i] = [x,y]
            ...
            sage: pl = P.plot(pos=pos_dict, color_dict=d)
            sage: pl.save('sage.png')
            
            C = graphs.CubeGraph(8)
            P = C.plot(vertex_labels=False, node_size=0, graph_border=True)
            P.save('sage.png')
        """
        GG = Graphics()
        if color_dict is None and not self.__boundary is None:
            v = self.vertices()
            b = self.__boundary
            for i in b:
                v.pop(v.index(i))
            color_dict = {'r':v,'b':b}
        if pos is None and layout is None:
            if self.__pos is None:
                NGP = GraphicPrimitive_NetworkXGraph(self._nxg, pos=None, vertex_labels=vertex_labels, node_size=node_size, color_dict=color_dict)
            else:
                NGP = GraphicPrimitive_NetworkXGraph(self._nxg, pos=self.__pos, vertex_labels=vertex_labels, node_size=node_size, color_dict=color_dict)
        elif layout == 'circular':
            from math import sin, cos, pi
            n = self.order()
            verts = self.vertices()
            pos_dict = {}
            for i in range(n):
                x = float(cos((pi/2) + ((2*pi)/n)*i))
                y = float(sin((pi/2) + ((2*pi)/n)*i))
                pos_dict[verts[i]] = [x,y]
            NGP = GraphicPrimitive_NetworkXGraph(self._nxg, pos=pos_dict, vertex_labels=vertex_labels, node_size=node_size)
        elif layout == 'spring':
            NGP = GraphicPrimitive_NetworkXGraph(self._nxg, pos=None, vertex_labels=vertex_labels, node_size=node_size, color_dict=color_dict)
        else:
            NGP = GraphicPrimitive_NetworkXGraph(self._nxg, pos=pos, vertex_labels=vertex_labels, node_size=node_size, color_dict=color_dict)
        GG.append(NGP)
        pos = NGP._GraphicPrimitive_NetworkXGraph__pos
        xmin = NGP._xmin
        xmax = NGP._xmax
        ymin = NGP._ymin
        ymax = NGP._ymax
        GG.range(xmin=xmin, xmax=xmax, ymin=ymin, ymax=ymax)
        GG.axes(False)
        if ( graph_border ):
            from sage.plot.plot import line
            dx = (xmax - xmin)/10
            dy = (ymax - ymin)/10
            border = (line([( xmin - dx, ymin - dy), ( xmin - dx, ymax + dy ), ( xmax + dx, ymax + dy ), ( xmax + dx, ymin - dy ), ( xmin - dx, ymin - dy )], thickness=1.3))
            border.range(xmin = (xmin - dx), xmax = (xmax + dx), ymin = (ymin - dy), ymax = (ymax + dy))
            BGG = GG + border
            BGG.axes(False)
            return BGG
        return GG

    def show(self, pos=None, layout=None, vertex_labels=True, node_size=200, graph_border=False, color_dict=None, **kwds):
        """
        Shows the graph.

        INPUT:
            pos -- an optional positioning dictionary
            layout -- what kind of layout to use, takes precedence over pos
                'circular' -- plots the graph with vertices evenly distributed on a circle
                'spring' -- uses the traditional spring layout, ignores the graphs current positions
            vertex_labels -- whether to print vertex labels
            node_size -- size of vertices displayed
            graph_border -- whether to include a box around the graph
            color_dict -- optional dictionary to specify vertex colors: each key is a color recognizable
                by matplotlib, and each corresponding entry is a list of vertices. If a vertex is not listed,
                it looks invisible on the resulting plot (it doesn't get drawn).
        
        EXAMPLES:
            sage: from math import sin, cos, pi
            sage: P = graphs.PetersenGraph()
            sage: d = {'#FF0000':[0,5], '#FF9900':[1,6], '#FFFF00':[2,7], '#00FF00':[3,8], '#0000FF':[4,9]}
            sage: pos_dict = {}
            sage: for i in range(5):
            ...    x = float(cos(pi/2 + ((2*pi)/5)*i))
            ...    y = float(sin(pi/2 + ((2*pi)/5)*i))
            ...    pos_dict[i] = [x,y]
            ...
            sage: for i in range(10)[5:]:
            ...    x = float(0.5*cos(pi/2 + ((2*pi)/5)*i))
            ...    y = float(0.5*sin(pi/2 + ((2*pi)/5)*i))
            ...    pos_dict[i] = [x,y]
            ...
            sage: pl = P.plot(pos=pos_dict, color_dict=d)
            sage: pl.save('sage.png')
            
            sage: C = graphs.CubeGraph(8)
            sage: P = C.plot(vertex_labels=False, node_size=0, graph_border=True)
            sage: P.save('sage.png')
        """
        self.plot(pos=pos, layout=layout, vertex_labels=vertex_labels, node_size=node_size, color_dict=color_dict, graph_border=graph_border).show(**kwds)

class DiGraph(GenericGraph):
    """
    Directed graph.

    INPUT:
        data -- can be any of the following:
            1. A NetworkX digraph
            2. A dictionary of dictionaries
            3. A dictionary of lists
            4. A numpy matrix or ndarray
            5. A SAGE adjacency matrix or incidence matrix
            6. pygraphviz agraph
            7. scipy sparse matrix

        pos -- a positioning dictionary: for example, the
        spring layout from NetworkX for the 5-cycle is
            {0: [-0.91679746, 0.88169588],
             1: [ 0.47294849, 1.125     ],
             2: [ 1.125     ,-0.12867615],
             3: [ 0.12743933,-1.125     ],
             4: [-1.125     ,-0.50118505]}
        name -- (must be an explicitly named parameter, i.e.,
                 name="complete") gives the graph a name
        loops -- boolean, whether to allow loops (ignored if data is an instance of
                 the DiGraph class)
        multiedges -- boolean, whether to allow multiple edges (ignored if data is
        an instance of the DiGraph class)
        format -- if None, DiGraph tries to guess- can be several values, including:
            'adjacency_matrix' -- a square SAGE matrix M, with M[i][j] equal to the number
                                  of edges \{i,j\}
            'incidence_matrix' -- a SAGE matrix, with one column C for each edge, where
                                  if C represents \{i, j\}, C[i] is -1 and C[j] is 1
        boundary -- a list of boundary vertices, if none, digraph is considered as a 'digraph
                    without boundary'
    EXAMPLES:
    1. A NetworkX digraph:
        sage: import networkx
        sage: g = networkx.DiGraph({0:[1,2,3], 2:[5]})
        sage: DiGraph(g)
        Simple directed graph on 5 vertices (no loops, no multiple arcs)
    
    2. A dictionary of dictionaries:
        sage: g = DiGraph({0:{1:'x',2:'z',3:'a'}, 2:{5:'out'}}); g
        Simple directed graph on 5 vertices (no loops, no multiple arcs)

    The labels ('x', 'z', 'a', 'out') are labels for arcs. For example, 'out' is
    the label for the arc from 2 to 5. Labels can be used as weights, if all the
    labels share some common parent.

    3. A dictionary of lists:
        sage: g = DiGraph({0:[1,2,3], 2:[5]}); g
        Simple directed graph on 5 vertices (no loops, no multiple arcs)

    4. A numpy matrix or ndarray:
        sage: import numpy
        sage: A = numpy.array([[0,1,0],[1,0,0],[1,1,0]])
        sage: DiGraph(A)
        Simple directed graph on 3 vertices (no loops, no multiple arcs)

    5. A SAGE matrix:
    Note: If format is not specified, then SAGE assumes a square matrix is an adjacency
    matrix, and a nonsquare matrix is an incidence matrix.

        A. an adjacency matrix:
        
        sage: M = Matrix([[0, 1, 1, 1, 0],[0, 0, 0, 0, 0],[0, 0, 0, 0, 1],[0, 0, 0, 0, 0],[0, 0, 0, 0, 0]]); M
        [0 1 1 1 0]
        [0 0 0 0 0]
        [0 0 0 0 1]
        [0 0 0 0 0]
        [0 0 0 0 0]
        sage: DiGraph(M)
        Simple directed graph on 5 vertices (no loops, no multiple arcs)
        
        B. an incidence matrix:
        
        sage: M = Matrix(6, [-1,0,0,0,1, 1,-1,0,0,0, 0,1,-1,0,0, 0,0,1,-1,0, 0,0,0,1,-1, 0,0,0,0,0]); M
        [-1  0  0  0  1]
        [ 1 -1  0  0  0]
        [ 0  1 -1  0  0]
        [ 0  0  1 -1  0]
        [ 0  0  0  1 -1]
        [ 0  0  0  0  0]
        sage: DiGraph(M)
        Simple directed graph on 6 vertices (no loops, no multiple arcs)
    """

    def __init__(self, data=None, pos=None, loops=False, format=None, boundary=None, **kwds):
        import networkx
        from sage.structure.element import is_Matrix
        if format is None:
            if is_Matrix(data):
                if data.is_square(): # adjacency matrix
                    format = 'adjacency_matrix'
                else: # incidence matrix
                    format = 'incidence_matrix'
            elif isinstance(data, DiGraph):
                self._nxg = data.networkx_graph()
            elif isinstance(data, networkx.DiGraph):
                self._nxg = networkx.XDiGraph(data, selfloops=loops, **kwds)
            elif isinstance(data, networkx.XDiGraph):
                self._nxg = data
            else:
                self._nxg = networkx.XDiGraph(data, selfloops=loops, **kwds)
        if format == 'adjacency_matrix':
            d = {}
            for i in range(data.nrows()):
                d[i] = {}
            self._nxg = networkx.XDiGraph(d, selfloops = loops, **kwds)
            e = []
            for i,j in data.nonzero_positions():
                if i == j and loops and kwds.get('multiedges',False):
                    e += [(i,j)]*int(data[i][j])
                elif i == j and loops:
                    e.append((i,j))
                elif not i == j and kwds.get('multiedges',False):
                    e += [(i,j)]*int(data[i][j])
                elif not i == j:
                    e.append((i,j))
            self._nxg.add_edges_from(e)
        elif format == 'incidence_matrix':
            b = True
            for c in data.columns():
                d = c.dict()
                if not len(d) == 2:
                    b = False
                else:
                    k = d.keys()
                    if not d[k[0]] == -1 * d[k[1]]:
                        b = False
            if not b:
                raise AttributeError, "Incidence Matrix must have one 1 and one -1 per column."
            else:
                d = {}
                for i in range(data.nrows()):
                    d[i] = {}
                self._nxg = networkx.XDiGraph(d, selfloops = loops, **kwds)
                e = []
                for c in data.columns():
                    k = c.dict().keys()
                    if c[k[0]] == -1:
                        e.append((k[0],k[1]))
                    else:
                        e.append((k[1],k[0]))
                self._nxg.add_edges_from(e)
        if kwds.has_key('name'):
            self._nxg.name = kwds['name']
        self.__boundary = boundary
        self.__pos = pos

    def _repr_(self):
        if not self._nxg.name is None and not self._nxg.name == "":
            name = self._nxg.name
            name = name + ": a s"
        else: name = "S"
        if self.loops():
            loops = "with"
        else:
            loops = "no"
        if self.multiple_arcs():
            multi = "with"
        else:
            multi = "no"
        return name + "imple directed graph on %d vertices (%s loops, %s multiple arcs)"%(len(self._nxg.adj),loops,multi)

    def copy(self):
        """
        Creates a copy of the graph.
        """
        G = DiGraph(self._nxg, name=self._nxg.name)
        return G

    def to_directed(self):
        """
        Since the graph is already directed, simply returns a copy of itself.
        
        EXAMPLE:
            sage: DiGraph({0:[1,2,3],4:[5,1]}).to_directed()
            Simple directed graph on 6 vertices (no loops, no multiple arcs)
        """
        return self.copy()

    def to_undirected(self):
        """
        Returns an undirected version of the graph. Every arc becomes an edge.
        
        EXAMPLE:
            sage: D = DiGraph({0:[1,2],1:[0]})
            sage: G = D.to_undirected()
            sage: D.arcs(labels=False)
            [(0, 1), (0, 2), (1, 0)]
            sage: G.edges(labels=False)
            [(0, 1), (0, 2)]
        """
        return Graph(self._nxg.to_undirected(), pos=self.__pos)

    def __get_pos__(self):
        return self.__pos
    
    def __set_pos__(self, pos):
        self.__pos = pos

    ### General Properties

    def is_directed(self):
        """
        Since digraph is directed, returns True.
        """
        return True

    def loops(self, new=None):
        """
        Returns whether loops are permitted in the digraph.
        
        INPUT:
        new -- boolean, changes whether loops are permitted in the digraph.

        EXAMPLE:
            sage: D = DiGraph(); D
            Simple directed graph on 0 vertices (no loops, no multiple arcs)
            sage: D.loops(True); D
            True
            Simple directed graph on 0 vertices (with loops, no multiple arcs)
        """
        if not new is None:
            if new:
                self._nxg.allow_selfloops()
            else:
                self._nxg.ban_selfloops()
        return self._nxg.selfloops
    
    def multiple_arcs(self, new=None):
        """
        Returns whether multiple arcs are permitted in the digraph.
        
        INPUT:
        new -- boolean, changes whether multiple arcs are permitted in the digraph.
        
        EXAMPLE:
            sage: D = DiGraph(multiedges=True); D
            Simple directed graph on 0 vertices (no loops, with multiple arcs)
            sage: D.multiple_arcs(False); D
            False
            Simple directed graph on 0 vertices (no loops, no multiple arcs)
        """
        if not new is None:
            if new:
                self._nxg.allow_multiedges()
            else:
                self._nxg.ban_multiedges()
        return self._nxg.multiedges

    ### Vertex Handlers

    def get_boundary(self):
        return self.__boundary

    def set_boundary(self, boundary):
        self.__boundary = boundary

    def add_vertex(self, name=None):
        """
        Creates an isolated vertex.

        INPUT:
        n -- Name of the new vertex. If no name is specified, then the vertex
        will be represented by the least integer not already representing a
        vertex. Name must be an immutable object.
        
        EXAMPLE:
            sage: D = DiGraph(); D.add_vertex(); D
            Simple directed graph on 1 vertices (no loops, no multiple arcs)
        """
        ### TODO- add doc note about representing other objects as vertices
        ### This will be done when such representation is implemented
        if name is None: # then find an integer to use as a key
            i = 0
            while self._nxg.succ.has_key(i):
                i=i+1
            self._nxg.add_node(i)
        else:
            self._nxg.add_node(name)

    def delete_vertex(self, vertex):
        """
        Deletes vertex, removing all incident arcs.
        
        EXAMPLE:
            sage: D = DiGraph({0:[1,2,3,4,5],1:[2],2:[3],3:[4],4:[5],5:[1]})
            sage: D.delete_vertex(0); D
            Simple directed graph on 5 vertices (no loops, no multiple arcs)
        """
        self._nxg.delete_node(vertex)

    def delete_vertices(self, vertices):
        """
        Remove vertices from the digraph taken from an iterable container of
        vertices.
        
        EXAMPLE:
            sage: D = DiGraph({0:[1,2,3,4,5],1:[2],2:[3],3:[4],4:[5],5:[1]})
            sage: D.delete_vertices([1,2,3,4,5]); D
            Simple directed graph on 1 vertices (no loops, no multiple arcs)
        """
        self._nxg.delete_nodes_from(vertices)

    def neighbor_iterator(self, vertex):
        """
        Return an iterator over neighbors (connected either way) of vertex.
        
        EXAMPLE:
            sage: D = graphs.CubeGraph(3).to_directed()
            sage: for i in D.neighbor_iterator('010'):
            ...    print i
            011
            000
            110
        """
        A = list(self._nxg.pred[vertex].iterkeys())
        B = list(self._nxg.succ[vertex].iterkeys())
        C = []
        for V in A:
            if not V in B:
                C += [V]
        for V in B:
            C += [V]
        return iter(C)

    def vertex_boundary(self, vertices1, vertices2=None):
        """
        Returns a list of all vertices in the external boundary of vertices1,
        intersected with vertices2. If vertices2 is None, then vertices2 is the
        complement of vertices1.
        
        EXAMPLE:
            sage: D = graphs.CubeGraph(4).to_directed()
            sage: l = ['0111', '0000', '0001', '0011', '0010', '0101', '0100', '1111', '1101', '1011', '1001']
            sage: D.vertex_boundary(['0000', '1111'], l)
            ['0111', '1011', '1101', '0010', '0100', '0001']
        """
        return self._nxg.node_boundary(vertices1, vertices2)

    def loop_vertices(self):
        """
        Returns a list of vertices with loops.
        
        EXAMPLE:
            sage: D = DiGraph({0 : [0], 1: [1,2,3], 2: [3]}, loops=True)
            sage: D.loop_vertices()
            [0, 1]
        """
        return self._nxg.nodes_with_selfloops()

    ### Arc Handlers

    def add_arc(self, u, v=None, label=None):
        """
        Adds an arc from u to v.

        INPUT:
        The following forms are all accepted by NetworkX:
        INPUT:
        The following forms are all accepted:

        G.add_arc( 1, 2 )
        G.add_arc( (1, 2) )
        G.add_arcs( [ (1, 2) ] )
        G.add_arc( 1, 2, 'label' )
        G.add_arc( (1, 2, 'label') )
        G.add_arcs( [ (1, 2, 'label') ] )
        
        WARNING:
        The following intuitive input results in nonintuitive output:
        sage: G = DiGraph()
        sage: G.add_arc((1,2),'label')
        sage: G.networkx_graph().adj           # random output order
        {'label': {}, (1, 2): {'label': None}}
                
        Use one of these instead:
        sage: G = DiGraph()
        sage: G.add_arc((1,2), label="label")
        sage: G.networkx_graph().adj           # random output order
        {1: {2: 'label'}, 2: {}}
        
        sage: G = DiGraph()
        sage: G.add_arc(1,2,'label')
        sage: G.networkx_graph().adj           # random output order 
        {1: {2: 'label'}, 2: {}}
        """
        self._nxg.add_edge(u, v, label)

    def add_arcs(self, arcs):
        """
        Add arcs from an iterable container.
        
        EXAMPLE:
            sage: G = graphs.DodecahedralGraph().to_directed()
            sage: H = DiGraph()
            sage: H.add_arcs( G.arc_iterator() ); H
            Simple directed graph on 20 vertices (no loops, no multiple arcs)
        """
        self._nxg.add_edges_from( arcs )

    def delete_arc(self, u, v=None, label=None):
        r"""
        Delete the arc from u to v, return silently if vertices or arc does
        not exist.

        INPUT:
        The following forms are all accepted:
        
        G.delete_arc( 1, 2 )
        G.delete_arc( (1, 2) )
        G.delete_arcs( [ (1, 2) ] )
        G.delete_arc( 1, 2, 'label' )
        G.delete_arc( (1, 2, 'label') )
        G.delete_arcs( [ (1, 2, 'label') ] )
        
        EXAMPLES:
            sage: D = graphs.CompleteGraph(19).to_directed()
            sage: D.size()
            342
            sage: D.delete_arc( 1, 2 )
            sage: D.delete_arc( (3, 4) )
            sage: D.delete_arcs( [ (5, 6), (7, 8) ] )
            sage: D.delete_arc( 9, 10, 'label' )
            sage: D.delete_arc( (11, 12, 'label') )
            sage: D.delete_arcs( [ (13, 14, 'label') ] )
            sage: D.size()
            335
            sage: D.has_arc( (11, 12) )
            False

            Note that even though the edge (11, 12) has no label, it still gets
            deleted: NetworkX does not pay attention to labels here.
        """
        self._nxg.delete_edge(u, v, label)

    def delete_arcs(self, arcs):
        """
        Delete arcs from an iterable container.
        
        EXAMPLE:
            sage: K12 = graphs.CompleteGraph(12).to_directed()
            sage: K4 = graphs.CompleteGraph(4).to_directed()
            sage: K12.size()
            132
            sage: K12.delete_arcs(K4.arc_iterator())
            sage: K12.size()
            120
        """
        self._nxg.delete_edges_from(arcs)

    def delete_multiarc(self, u, v):
        """
        Deletes all arcs from u to v.
        
        EXAMPLE:
            sage: D = DiGraph(multiedges=True)
            sage: D.add_arcs([(0,1), (0,1), (0,1), (1,0), (1,2), (2,3)])
            sage: D.arcs()
            [(0, 1, None), (0, 1, None), (0, 1, None), (1, 0, None), (1, 2, None), (2, 3, None)]
            sage: D.delete_multiarc( 0, 1 )
            sage: D.arcs()
            [(1, 0, None), (1, 2, None), (2, 3, None)]
        """
        self._nxg.delete_multiedge(u, v)

    def arcs(self, labels=True):
        """
        Return a list of arcs. Each arc is a triple (u,v,l) where the arc is
        from u to v, with label l.

        INPUT:
        labels -- if False, each arc is a tuple (u,v) of vertices.
        
        EXAMPLES:
            sage: D = graphs.DodecahedralGraph().to_directed()
            sage: D.arcs()
            [(0, 1, None), (0, 10, None), (0, 19, None), (1, 0, None), (1, 8, None), (1, 2, None), (2, 1, None), (2, 3, None), (2, 6, None), (3, 2, None), (3, 19, None), (3, 4, None), (4, 17, None), (4, 3, None), (4, 5, None), (5, 4, None), (5, 6, None), (5, 15, None), (6, 2, None), (6, 5, None), (6, 7, None), (7, 8, None), (7, 6, None), (7, 14, None), (8, 1, None), (8, 7, None), (8, 9, None), (9, 8, None), (9, 10, None), (9, 13, None), (10, 0, None), (10, 9, None), (10, 11, None), (11, 10, None), (11, 12, None), (11, 18, None), (12, 16, None), (12, 11, None), (12, 13, None), (13, 9, None), (13, 12, None), (13, 14, None), (14, 7, None), (14, 13, None), (14, 15, None), (15, 16, None), (15, 5, None), (15, 14, None), (16, 17, None), (16, 12, None), (16, 15, None), (17, 16, None), (17, 18, None), (17, 4, None), (18, 11, None), (18, 17, None), (18, 19, None), (19, 0, None), (19, 18, None), (19, 3, None)]
            sage: D.arcs(labels = False)
            [(0, 1), (0, 10), (0, 19), (1, 0), (1, 8), (1, 2), (2, 1), (2, 3), (2, 6), (3, 2), (3, 19), (3, 4), (4, 17), (4, 3), (4, 5), (5, 4), (5, 6), (5, 15), (6, 2), (6, 5), (6, 7), (7, 8), (7, 6), (7, 14), (8, 1), (8, 7), (8, 9), (9, 8), (9, 10), (9, 13), (10, 0), (10, 9), (10, 11), (11, 10), (11, 12), (11, 18), (12, 16), (12, 11), (12, 13), (13, 9), (13, 12), (13, 14), (14, 7), (14, 13), (14, 15), (15, 16), (15, 5), (15, 14), (16, 17), (16, 12), (16, 15), (17, 16), (17, 18), (17, 4), (18, 11), (18, 17), (18, 19), (19, 0), (19, 18), (19, 3)]
        """
        L = self._nxg.edges()
        if labels:
            return L
        else:
            K = []
            for u,v,l in L:
                K.append((u,v))
            return K

    def arc_boundary(self, vertices1, vertices2=None, labels=True):
        """
        Returns a list of edges (u,v,l) with u in vertices1 and v in vertices2.
        If vertices2 is None, then it is set to the complement of vertices1.
        
        INPUT:
        labels -- if False, each edge is a tuple (u,v) of vertices.
        
        EXAMPLE:
            sage: K = graphs.CompleteBipartiteGraph(9,3).to_directed()
            sage: len(K.arc_boundary( [0,1,2,3,4,5,6,7,8], [9,10,11] ))
            27
            sage: K.size()
            54
            
            Note that the arc boundary preserves direction: compare this example to
            the one in edge_boundary in the Graph class.
        """
        L = self._nxg.edge_boundary(vertices1, vertices2)
        if labels:
            return L
        else:
            K = []
            for u,v,l in L:
                K.append((u,v))
            return K

    def arc_iterator(self, vertices=None):
        """
        Returns an iterator over the arcs pointing out of the given
        set of vertices. If vertices is None, then returns an iterator over
        all arcs.

        EXAMPLE:
            sage: D = DiGraph( { 0 : [1,2], 1: [0] } )
            sage: for i in D.arc_iterator([0]):
            ...    print i
            (0, 1, None)
            (0, 2, None)
        """
        return self._nxg.edges_iter(vertices)

    def incoming_arc_iterator(self, vertices=None):
        """
        Return an iterator over all arriving arcs from vertices, or over all
        arcs if vertices is None.

        EXAMPLE:
            sage: D = DiGraph( { 0: [1,2,3], 1: [0,2], 2: [3], 3: [4], 4: [0,5], 5: [1] } )
            sage: for a in D.incoming_arc_iterator([0]):
            ...    print a
            (1, 0, None)
            (4, 0, None)
        """
        return self._nxg.in_edges_iter(vertices)

    def incoming_arcs(self, vertices=None, labels=True):
        """
        Returns a list of arcs arriving at vertices.

        INPUT:
        labels -- if False, each edge is a tuple (u,v) of vertices.
        
        EXAMPLE:
            sage: D = DiGraph( { 0: [1,2,3], 1: [0,2], 2: [3], 3: [4], 4: [0,5], 5: [1] } )
            sage: D.incoming_arcs([0])
            [(1, 0, None), (4, 0, None)]
        """
        L = self._nxg.in_edges(vertices)
        if labels:
            return L
        else:
            K = []
            for u,v,l in L:
                K.append((u,v))
            return K

    def outgoing_arc_iterator(self, vertices=None):
        """
        Return an iterator over all departing arcs from vertices, or over all
        arcs if vertices is None.

        EXAMPLE:
            sage: D = DiGraph( { 0: [1,2,3], 1: [0,2], 2: [3], 3: [4], 4: [0,5], 5: [1] } )
            sage: for a in D.outgoing_arc_iterator([0]):
            ...    print a
            (0, 1, None)
            (0, 2, None)
            (0, 3, None)
        """
        return self._nxg.out_edges_iter(vertices)

    def outgoing_arcs(self, vertices=None, labels=True):
        """
        Returns a list of arcs departing from vertices.

        INPUT:
        labels -- if False, each edge is a tuple (u,v) of vertices.
        
        EXAMPLE:
            sage: D = DiGraph( { 0: [1,2,3], 1: [0,2], 2: [3], 3: [4], 4: [0,5], 5: [1] } )
            sage: D.outgoing_arcs([0])
            [(0, 1, None), (0, 2, None), (0, 3, None)]
        """
        L = self._nxg.out_edges(vertices)
        if labels:
            return L
        else:
            K = []
            for u,v,l in L:
                K.append((u,v))
            return K

    def has_arc(self, u, v=None, label=None):
        """
        Returns True if there is an arc from u to v, False otherwise.
        
        INPUT:
        The following forms are accepted by NetworkX:
        
        D.has_arc( 1, 2 )
        D.has_arc( (1, 2) )
        D.has_arc( 1, 2, 'label' )
        
        EXAMPLE:
            sage: DiGraph().has_arc(9,2)
            False
        """
        return self._nxg.has_edge(u,v)

    def arc_label(self, u, v=None):
        """
        Returns the label of an arc.
        
        EXAMPLE:
            sage: D = DiGraph({0 : {1 : 'edgelabel'}})
            sage: D.arcs(labels=False)
            [(0, 1)]
            sage: D.arc_label( 0, 1 )
            'edgelabel'
        """
        return self._nxg.get_edge(u,v)

    def arc_labels(self):
        """
        Returns a list of edge labels.

        EXAMPLE:
            sage: G = DiGraph({0:{1:'x',2:'z',3:'a'}, 2:{5:'out'}})
            sage: G.arc_labels()
            ['x', 'z', 'a', 'out']
        """
        labels = []
        for u,v,l in self.arcs():
            labels.append(l)
        return labels

    def predecessor_iterator(self, vertex):
        """
        Returns an iterator over predecessor vertices of vertex.

        EXAMPLE:
            sage: D = DiGraph( { 0: [1,2,3], 1: [0,2], 2: [3], 3: [4], 4: [0,5], 5: [1] } )
            sage: for a in D.predecessor_iterator(0):
            ...    print a
            1
            4
        """
        return self._nxg.predecessors_iter(vertex)

    def predecessors(self, vertex):
        """
        Returns a list of predecessor vertices of vertex.
        
        EXAMPLE:
            sage: D = DiGraph( { 0: [1,2,3], 1: [0,2], 2: [3], 3: [4], 4: [0,5], 5: [1] } )
            sage: D.predecessors(0)
            [1, 4]
        """
        return list(self.predecessor_iterator(vertex))

    def successor_iterator(self, vertex):
        """
        Returns an iterator over successor vertices of vertex.

        EXAMPLE:
            sage: D = DiGraph( { 0: [1,2,3], 1: [0,2], 2: [3], 3: [4], 4: [0,5], 5: [1] } )
            sage: for a in D.successor_iterator(0):
            ...    print a
            1
            2
            3
        """
        return self._nxg.successors_iter(vertex)

    def successors(self, vertex):
        """
        Returns a list of successor vertices of vertex.
        
        EXAMPLE:
            sage: D = DiGraph( { 0: [1,2,3], 1: [0,2], 2: [3], 3: [4], 4: [0,5], 5: [1] } )
            sage: D.successors(0)
            [1, 2, 3]
        """
        return list(self.successor_iterator(vertex))

    def remove_multiple_arcs(self):
        """
        Removes all multiple arcs, retaining one arc for each.
        
        EXAMPLE:
            sage: D = DiGraph(multiedges=True)
            sage: D.add_arcs( [ (0,1), (0,1), (0,1), (0,1), (1,2) ] )
            sage: D.arcs(labels=False)
            [(0, 1), (0, 1), (0, 1), (0, 1), (1, 2)]
            sage: D.remove_multiple_arcs()
            sage: D.arcs(labels=False)
            [(0, 1), (1, 2)]
        """
        self._nxg.remove_all_multiedges()
    
    def remove_loops(self, vertices=None):
        """
        Removes loops on vertices in vertices. If vertices is None, removes all loops.
        
        EXAMPLE:
            sage: D = DiGraph(loops=True)
            sage: D.add_arcs( [ (0,0), (1,1), (2,2), (3,3), (2,3) ] )
            sage: D.arcs(labels=False)
            [(0, 0), (1, 1), (2, 2), (2, 3), (3, 3)]
            sage: D.remove_loops()
            sage: D.arcs(labels=False)
            [(2, 3)]
            sage: D.loops()
            True
        """
        if vertices is None:
            self._nxg.remove_all_selfloops()
        else:
            for v in vertices:
                self.delete_multiarc(v,v)

    def loop_arcs(self):
        """
        Returns a list of all loops in the graph.
        
        EXAMPLE:
            sage: D = DiGraph(loops=True)
            sage: D.add_arcs( [ (0,0), (1,1), (2,2), (3,3), (2,3) ] )
            sage: D.loop_arcs()
            [(0, 0, None), (1, 1, None), (2, 2, None), (3, 3, None)]
        """
        return self._nxg.selfloop_edges()

    def number_of_loops(self):
        """
        Returns the number of arcs that are loops.
        
        EXAMPLE:
            sage: D = DiGraph(loops=True)
            sage: D.add_arcs( [ (0,0), (1,1), (2,2), (3,3), (2,3) ] )
            sage: D.arcs(labels=False)
            [(0, 0), (1, 1), (2, 2), (2, 3), (3, 3)]
            sage: D.number_of_loops()
            4
        """
        return self._nxg.number_of_selfloops()

    ### Degree functions

    def degree(self, vertices=None, labels=False):
        """
        Gives the degree (in + out) of a vertex or of vertices.

        INPUT:
        vertices -- If vertices is a single vertex, returns the number of
        neighbors of vertex. If vertices is an iterable container of vertices,
        returns a list of degrees. If vertices is None, same as listing all vertices.
        labels -- see OUTPUT

        OUTPUT:
        Single vertex- an integer. Multiple vertices- a list of integers. If
        labels is True, then returns a dictionary mapping each vertex to
        its degree.

        EXAMPLES:
            sage: D = DiGraph( { 0: [1,2,3], 1: [0,2], 2: [3], 3: [4], 4: [0,5], 5: [1] } )
            sage: D.degree(vertices = [0,1,2], labels=True)
            {0: 5, 1: 4, 2: 3}
            sage: D.degree()
            [5, 4, 3, 3, 3, 2]
        """
        return self._nxg.degree(vertices, with_labels=labels)

    def degree_iterator(self, vertices=None, labels=False):
        """
        INPUT:
        labels=False:
            returns an iterator over degrees.
        labels=True:
            returns an iterator over tuples (vertex, degree).
        vertices -- if specified, restrict to this subset.
        
        EXAMPLE:
            sage: D = graphs.Grid2dGraph(2,4).to_directed()
            sage: for i in D.degree_iterator():
            ...    print i
            6
            6
            4
            4
            6
            4
            4
            6
            sage: for i in D.degree_iterator(labels=True):
            ...    print i
            ((0, 1), 6)
            ((1, 2), 6)
            ((0, 0), 4)
            ((0, 3), 4)
            ((0, 2), 6)
            ((1, 3), 4)
            ((1, 0), 4)
            ((1, 1), 6)
        """
        return self._nxg.degree_iter(vertices, with_labels=labels)

    def in_degree(self, vertices=None, labels=False):
        """
        Same as degree, but for in degree.
        
        EXAMPLES:
            sage: D = DiGraph( { 0: [1,2,3], 1: [0,2], 2: [3], 3: [4], 4: [0,5], 5: [1] } )
            sage: D.in_degree(vertices = [0,1,2], labels=True)
            {0: 2, 1: 2, 2: 2}
            sage: D.in_degree()
            [2, 2, 2, 2, 1, 1]
        """
        return self._nxg.in_degree(vertices, with_labels=labels)

    def in_degree_iterator(self, vertices=None, labels=False):
        """
        Same as degree_iterator, but for in degree.
        
        EXAMPLES:
            sage: D = graphs.Grid2dGraph(2,4).to_directed()
            sage: for i in D.in_degree_iterator():
            ...    print i
            3
            3
            2
            2
            3
            2
            2
            3
            sage: for i in D.in_degree_iterator(labels=True):
            ...    print i
            ((0, 1), 3)
            ((1, 2), 3)
            ((0, 0), 2)
            ((0, 3), 2)
            ((0, 2), 3)
            ((1, 3), 2)
            ((1, 0), 2)
            ((1, 1), 3)
        """
        return self._nxg.in_degree_iter(vertices, with_labels=labels)

    def out_degree(self, vertices=None, labels=False):
        """
        Same as degree, but for out degree.
        
        EXAMPLES:
            sage: D = DiGraph( { 0: [1,2,3], 1: [0,2], 2: [3], 3: [4], 4: [0,5], 5: [1] } )
            sage: D.out_degree(vertices = [0,1,2], labels=True)
            {0: 3, 1: 2, 2: 1}
            sage: D.out_degree()
            [3, 2, 1, 1, 2, 1]
        """
        return self._nxg.out_degree(vertices, with_labels=labels)

    def out_degree_iterator(self, vertices=None, labels=False):
        """
        Same as degree_iterator, but for out degree.
        
        EXAMPLES:
            sage: D = graphs.Grid2dGraph(2,4).to_directed()
            sage: for i in D.out_degree_iterator():
            ...    print i
            3
            3
            2
            2
            3
            2
            2
            3
            sage: for i in D.out_degree_iterator(labels=True):
            ...    print i
            ((0, 1), 3)
            ((1, 2), 3)
            ((0, 0), 2)
            ((0, 3), 2)
            ((0, 2), 3)
            ((1, 3), 2)
            ((1, 0), 2)
            ((1, 1), 3)
        """
        return self._nxg.out_degree_iter(vertices, with_labels=labels)

    ### Representations

    def adjacency_matrix(self, sparse=True):
        """
        Returns the adjacency matrix of the digraph. Each vertex is
        represented by its position in the list returned by the vertices()
        function.
        
        EXAMPLE:
            sage: D = DiGraph( { 0: [1,2,3], 1: [0,2], 2: [3], 3: [4], 4: [0,5], 5: [1] } )
            sage: D.adjacency_matrix()
            [0 1 1 1 0 0]
            [1 0 1 0 0 0]
            [0 0 0 1 0 0]
            [0 0 0 0 1 0]
            [1 0 0 0 0 1]
            [0 1 0 0 0 0]
        """
        n = len(self._nxg.adj)
        verts = self.vertices()
        D = {}
        for e in self.arc_iterator():
            i,j,l = e
            i = verts.index(i)
            j = verts.index(j)
            D[(i,j)] = 1
        from sage.rings.integer_mod_ring import IntegerModRing
        from sage.matrix.constructor import matrix
        M = matrix(IntegerModRing(2), n, n, D, sparse=sparse)
        return M

    def incidence_matrix(self, sparse=True):
        """
        Returns an incidence matrix of the graph. Each row is a vertex, and
        each column is an edge.
        
        EXAMPLE:
            sage: D = DiGraph( { 0: [1,2,3], 1: [0,2], 2: [3], 3: [4], 4: [0,5], 5: [1] } )
            sage: D.incidence_matrix()
            [-1 -1 -1  1  0  0  0  1  0  0]
            [ 1  0  0 -1 -1  0  0  0  0  1]
            [ 0  1  0  0  1 -1  0  0  0  0]
            [ 0  0  1  0  0  1 -1  0  0  0]
            [ 0  0  0  0  0  0  1 -1 -1  0]
            [ 0  0  0  0  0  0  0  0  1 -1]
        """
        from sage.matrix.constructor import matrix
        from copy import copy
        n = len(self._nxg.adj)
        verts = self.vertices()
        d = [0]*n
        cols = []
        for i, j, l in self.arc_iterator():
            col = copy(d)
            i = verts.index(i)
            j = verts.index(j)
            col[i] = -1
            col[j] = 1
            cols.append(col)
        return matrix(cols, sparse=sparse).transpose()

    ### Contruction

    def reverse(self):
        """
        Returns a copy of digraph with arcs reversed in direction.
        
        TODO: results in error because of the following NetworkX bug (0.33) - trac #92
        
        EXAMPLES:
            sage: import networkx
            sage: D = networkx.XDiGraph({ 0: [1,2,3], 1: [0,2], 2: [3], 3: [4], 4: [0,5], 5: [1] })
            sage: D.reverse()
            Traceback (most recent call last):
            ...
            ValueError: too many values to unpack
        """
        NXG = self._nxg.reverse()
        G = DiGraph(NXG)
        return G

    def subgraph(self, vertices, inplace=False, create_using=None):
        """
        Returns the subgraph induced by the given vertices.

        INPUT:
        inplace -- Using inplace is True will simply delete the extra vertices
        and edges from the current graph. This will modify the graph, and re-
        turn itself.
        vertices -- Vertices can be a single vertex or an iterable container
        of vertices, e.g. a list, set, graph, file or numeric array.
        create_using -- Can be an existing graph object or a call to a graph
        object, such as create_using=DiGraph().
        
        EXAMPLES:
            sage: D = graphs.CompleteGraph(9).to_directed()
            sage: H = D.subgraph([0,1,2]); H
            Simple directed graph on 3 vertices (no loops, no multiple arcs)
            sage: D
            Simple directed graph on 9 vertices (no loops, no multiple arcs)
            sage: K = D.subgraph([0,1,2], inplace=True); K
            Subgraph of (None): a simple directed graph on 3 vertices (no loops, no multiple arcs)
            sage: D
            Subgraph of (None): a simple directed graph on 3 vertices (no loops, no multiple arcs)
            sage: D is K
            True
        """
        if inplace:
            self._nxg = self._nxg.subgraph(vertices, inplace, create_using)
            return self
        else:
            NXG = self._nxg.subgraph(vertices, inplace, create_using)
            return DiGraph(NXG)

    ### Visualization

    def plot(self, pos=None, layout=None, vertex_labels=True, node_size=200, graph_border=False, color_dict=None):
        """
        Returns a graphics object representing the digraph.
        
        INPUT:
            pos -- an optional positioning dictionary
            layout -- what kind of layout to use, takes precedence over pos
                'circular' -- plots the graph with vertices evenly distributed on a circle
                'spring' -- uses the traditional spring layout, ignores the graphs current positions
            vertex_labels -- whether to print vertex labels
            node_size -- size of vertices displayed
            graph_border -- whether to include a box around the graph
            color_dict -- optional dictionary to specify vertex colors: each key is a color recognizable
                by matplotlib, and each corresponding entry is a list of vertices. If a vertex is not listed,
                it looks invisible on the resulting plot (it doesn't get drawn).
        
        EXAMPLE:
            sage: from math import sin, cos, pi
            sage: P = graphs.PetersenGraph().to_directed()
            sage: P.delete_arcs( [ (1, 0), (2, 1), (3, 2), (4, 3), (0, 4), (5, 0), (6, 1), (7, 2), (8, 3), (9, 4), (8, 5), (5, 7), (7, 9), (9, 6), (6, 8) ] )
            sage: d = {'#FF0000':[0,5], '#FF9900':[1,6], '#FFFF00':[2,7], '#00FF00':[3,8], '#0000FF':[4,9]}
            sage: pos_dict = {}
            sage: for i in range(5):
            ...    x = float(cos(pi/2 + ((2*pi)/5)*i))
            ...    y = float(sin(pi/2 + ((2*pi)/5)*i))
            ...    pos_dict[i] = [x,y]
            ...
            sage: for i in range(10)[5:]:
            ...    x = float(0.5*cos(pi/2 + ((2*pi)/5)*i))
            ...    y = float(0.5*sin(pi/2 + ((2*pi)/5)*i))
            ...    pos_dict[i] = [x,y]
            ...
            sage: pl = P.plot(pos=pos_dict, color_dict=d)
            sage: pl.save('sage.png')
        """
        GG = Graphics()
        if color_dict is None and not self.__boundary is None:
            v = self.vertices()
            b = self.__boundary
            for i in b:
                v.pop(v.index(i))
            color_dict = {'r':v,'b':b}
        if pos is None and layout is None:
            if self.__pos is None:
                NGP = GraphicPrimitive_NetworkXGraph(self._nxg, pos=None, vertex_labels=vertex_labels, node_size=node_size, color_dict=color_dict)
            else:
                NGP = GraphicPrimitive_NetworkXGraph(self._nxg, pos=self.__pos, vertex_labels=vertex_labels, node_size=node_size, color_dict=color_dict)
        elif layout == 'circular':
            from math import sin, cos, pi
            n = self.order()
            verts = self.vertices()
            pos_dict = {}
            for i in range(n):
                x = float(cos((pi/2) + ((2*pi)/n)*i))
                y = float(sin((pi/2) + ((2*pi)/n)*i))
                pos_dict[verts[i]] = [x,y]
            NGP = GraphicPrimitive_NetworkXGraph(self._nxg, pos=pos_dict, vertex_labels=vertex_labels, node_size=node_size)
        elif layout == 'spring':
            NGP = GraphicPrimitive_NetworkXGraph(self._nxg, pos=None, vertex_labels=vertex_labels, node_size=node_size, color_dict=color_dict)
        else:
            NGP = GraphicPrimitive_NetworkXGraph(self._nxg, pos=pos, vertex_labels=vertex_labels, node_size=node_size, color_dict=color_dict)
        GG.append(NGP)
        pos = NGP._GraphicPrimitive_NetworkXGraph__pos
        xmin = NGP._xmin
        xmax = NGP._xmax
        ymin = NGP._ymin
        ymax = NGP._ymax
        GG.range(xmin=xmin, xmax=xmax, ymin=ymin, ymax=ymax)
        GG.axes(False)
        if ( graph_border ):
            from sage.plot.plot import line
            dx = (xmax - xmin)/10
            dy = (ymax - ymin)/10
            border = (line([( xmin - dx, ymin - dy), ( xmin - dx, ymax + dy ), ( xmax + dx, ymax + dy ), ( xmax + dx, ymin - dy ), ( xmin - dx, ymin - dy )], thickness=1.3))
            border.range(xmin = (xmin - dx), xmax = (xmax + dx), ymin = (ymin - dy), ymax = (ymax + dy))
            BGG = GG + border
            BGG.axes(False)
            return BGG
        return GG

    def show(self, pos=None, vertex_labels=True, node_size=200, graph_border=False, color_dict=None, **kwds):
        """
        Shows the digraph.

        INPUT:
            pos -- an optional positioning dictionary
            layout -- what kind of layout to use, takes precedence over pos
                'circular' -- plots the graph with vertices evenly distributed on a circle
                'spring' -- uses the traditional spring layout, ignores the graphs current positions
            vertex_labels -- whether to print vertex labels
            node_size -- size of vertices displayed
            graph_border -- whether to include a box around the graph
            color_dict -- optional dictionary to specify vertex colors: each key is a color recognizable
                by matplotlib, and each corresponding entry is a list of vertices. If a vertex is not listed,
                it looks invisible on the resulting plot (it doesn't get drawn).
        
        EXAMPLE:
            sage: from math import sin, cos, pi
            sage: P = graphs.PetersenGraph().to_directed()
            sage: P.delete_arcs( [ (1, 0), (2, 1), (3, 2), (4, 3), (0, 4), (5, 0), (6, 1), (7, 2), (8, 3), (9, 4), (8, 5), (5, 7), (7, 9), (9, 6), (6, 8) ] )
            sage: d = {'#FF0000':[0,5], '#FF9900':[1,6], '#FFFF00':[2,7], '#00FF00':[3,8], '#0000FF':[4,9]}
            sage: pos_dict = {}
            sage: for i in range(5):
            ...    x = float(cos(pi/2 + ((2*pi)/5)*i))
            ...    y = float(sin(pi/2 + ((2*pi)/5)*i))
            ...    pos_dict[i] = [x,y]
            ...
            sage: for i in range(10)[5:]:
            ...    x = float(0.5*cos(pi/2 + ((2*pi)/5)*i))
            ...    y = float(0.5*sin(pi/2 + ((2*pi)/5)*i))
            ...    pos_dict[i] = [x,y]
            ...
            sage: pl = P.plot(pos=pos_dict, color_dict=d)
            sage: pl.save('sage.png')
        """
        self.plot(pos, vertex_labels, node_size=node_size, color_dict=color_dict, graph_border=graph_border).show(**kwds)








<|MERGE_RESOLUTION|>--- conflicted
+++ resolved
@@ -41,25 +41,6 @@
             1: {2: None} implies it must contain 2: {1: None}. The innermost entry
             of None is related to edge labelling (see section I.3.).
         
-<<<<<<< HEAD
-            sage: N.adj
-            {0: {1: None, 4: None, 5: None},
-             1: {0: None, 2: None, 6: None},
-             2: {1: None, 3: None, 7: None},
-             3: {2: None, 4: None, 8: None},
-             4: {0: None, 3: None, 9: None},
-             5: {0: None, 7: None, 8: None},
-             6: {1: None, 8: None, 9: None},
-             7: {2: None, 5: None, 9: None},
-             8: {3: None, 5: None, 6: None},
-             9: {4: None, 6: None, 7: None}}
-
-        Each dictionary key is a vertex label, and each key in the following
-        dictionary is a neighbor of that vertex. In undirected graphs, there
-        is reduncancy. For example, the dictionary containing the entry
-        1: {2: None} implies it must contain 2: {1: None}. The innermost entry
-        of None is related to edge labelling (see section I.3.).
-=======
             B. Supported formats
             
             SAGE Graphs can be created from a wide range of inputs. A few examples are
@@ -116,7 +97,6 @@
                 sage: G = Graph(M); G
                 Simple graph on 10 vertices (no loops, no multiple edges)
                 sage: G.save('sage.png')
->>>>>>> 8f03a968
         
         2. Databases
         
@@ -147,8 +127,8 @@
 
             sage: S = G.random_subgraph(.7)
             sage: S.plot().save('sage.png')    # or S.show()
-            sage: S.density()
-            ???
+            sage: S.density()         # random output (depends on choice of random graph)
+            0.33333333333333331
         
         3. Labels
         
@@ -452,18 +432,7 @@
         Simple graph on 6 vertices (no loops, no multiple edges)
     """
 
-<<<<<<< HEAD
-        Other examples:
-            sage: G = Graph(name="Null graph")
-            sage: G
-            Null graph: a simple graph on 0 vertices (no loops, no multiple edges)
-            sage: P = Graph({0:[1,4,5],1:[0,2,6],2:[1,3,7],3:[2,4,8],4:[0,3,9],5:[0,7,8],6:[1,8,9],7:[2,5,9],8:[3,5,6],9:[4,6,7]}, name="Petersen graph")
-            sage: P
-            Petersen graph: a simple graph on 10 vertices
-        """
-=======
     def __init__(self, data=None, pos=None, loops=False, format=None, boundary=None, **kwds):
->>>>>>> 8f03a968
         import networkx
         from sage.structure.element import is_Matrix
         if format is None:
