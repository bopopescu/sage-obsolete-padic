--- conflicted
+++ resolved
@@ -48,34 +48,6 @@
 import fraction_field_element
 import sage.rings.polynomial_ring
 
-<<<<<<< HEAD
-=======
-
-class Polynomial_generic_dense(Polynomial):
-    """
-    A generic dense polynomial.
-
-    EXAMPLES:
-        sage: R.<x> = PolynomialRing(PolynomialRing(QQ,'y'))
-        sage: f = x^3 - x + 17
-        sage: type(f)
-        <class 'sage.rings.polynomial_element_generic.Polynomial_generic_dense'>
-        sage: loads(f.dumps()) == f
-        True
-    """
-    def __init__(self, parent, x=None, check=True, is_gen=False, construct=False, absprec=None):
-        Polynomial.__init__(self, parent, is_gen=is_gen)
-        if x is None:
-            self.__coeffs = []
-            return
-        R = parent.base_ring()
-
-        if fraction_field_element.is_FractionFieldElement(x):
-            if x.denominator().degree() >= 1:
-                raise TypeError, "denominator must be constant"
-            else:
-                x = x.numerator() * (~x.denominator()[0])
->>>>>>> a194329e
                 
 class Polynomial_generic_sparse(Polynomial):
     """
@@ -555,8 +527,9 @@
 
 
         if fraction_field_element.is_FractionFieldElement(x):
-            if x.denominator() != 1:
-                raise TypeError, "denominator must be 1"
+            if x.denominator().degree() >= 1:
+                raise TypeError, "denominator must be constant"
+                x = x.numerator() * (~x.denominator()[0])
             else:
                 x = x.numerator()
         
