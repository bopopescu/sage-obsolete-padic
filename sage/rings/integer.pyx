r"""
Elements of the ring $\Z$ of integers

AUTHORS:
    -- William Stein (2005): initial version
    -- Gonzalo Tornaria (2006-03-02): vastly improved python/GMP conversion; hashing
    -- Didier Deshommes <dfdeshom@gmail.com> (2006-03-06): numerous examples and docstrings
    -- William Stein (2006-03-31): changes to reflect GMP bug fixes
    -- William Stein (2006-04-14): added GMP factorial method (since it's
                                   now very fast).
    -- David Harvey (2006-09-15): added nth_root, exact_log
    -- David Harvey (2006-09-16): attempt to optimise Integer constructor
    -- Rishikesh (2007-02-25): changed quo_rem so that the rem is positive

EXAMPLES:
   Add 2 integers:
       sage: a = Integer(3) ; b = Integer(4)
       sage: a + b == 7
       True

   Add an integer and a real number:
       sage: a + 4.0
       7.00000000000000

   Add an integer and a rational number:
       sage: a + Rational(2)/5
       17/5

   Add an integer and a complex number:
       sage: b = ComplexField().0 + 1.5
       sage: loads((a+b).dumps()) == a+b
       True

   sage: z = 32
   sage: -z
   -32
   sage: z = 0; -z
   0
   sage: z = -0; -z
   0
   sage: z = -1; -z
   1

Multiplication:
    sage: a = Integer(3) ; b = Integer(4)
    sage: a * b == 12
    True
    sage: loads((a * 4.0).dumps()) == a*b
    True
    sage: a * Rational(2)/5
    6/5

    sage: list([2,3]) * 4
    [2, 3, 2, 3, 2, 3, 2, 3]

    sage: 'sage'*Integer(3)
    'sagesagesage'

Coercions:
    Returns version of this integer in the multi-precision floating
    real field R.

        sage: n = 9390823
        sage: RR = RealField(200)
        sage: RR(n)
        9390823.0000000000000000000000000000000000000000000000000000

"""

#*****************************************************************************
#       Copyright (C) 2004 William Stein <wstein@gmail.com>
#
#  Distributed under the terms of the GNU General Public License (GPL)
#
#    This code is distributed in the hope that it will be useful,
#    but WITHOUT ANY WARRANTY; without even the implied warranty of
#    MERCHANTABILITY or FITNESS FOR A PARTICULAR PURPOSE.  See the GNU
#    General Public License for more details.
#
#  The full text of the GPL is available at:
#
#                  http://www.gnu.org/licenses/
#*****************************************************************************

doc="""
Integers
"""

import operator

import sys

include "../ext/gmp.pxi"
include "../ext/interrupt.pxi"  # ctrl-c interrupt block support
include "../ext/stdsage.pxi"

cdef extern from "../ext/mpz_pylong.h":
    cdef mpz_get_pylong(mpz_t src)
    cdef int mpz_set_pylong(mpz_t dst, src) except -1
    cdef long mpz_pythonhash(mpz_t src)


from sage.libs.pari.gen cimport gen as pari_gen

cdef class Integer(sage.structure.element.EuclideanDomainElement)

import sage.rings.infinity
import sage.libs.pari.all

cdef mpz_t mpz_tmp
mpz_init(mpz_tmp)

cdef public int set_mpz(Integer self, mpz_t value):
    mpz_set(self.value, value)

cdef set_from_Integer(Integer self, Integer other):
    mpz_set(self.value, other.value)

cdef set_from_int(Integer self, int other):
    mpz_set_si(self.value, other)

cdef public mpz_t* get_value(Integer self):
    return &self.value

MAX_UNSIGNED_LONG = 2 * sys.maxint

# This crashes SAGE:
#  s = 2003^100300000
# The problem is related to realloc moving all the memory
# and returning a pointer to the new block of memory, I think.

from sage.structure.sage_object cimport SageObject
from sage.structure.element cimport EuclideanDomainElement, ModuleElement
from sage.structure.element import  bin_op

import integer_ring
the_integer_ring = integer_ring.ZZ

<<<<<<< HEAD
=======
def is_Integer(x):
    return bool(PY_TYPE_CHECK(x, Integer))

>>>>>>> c7642ea5
cdef class Integer(sage.structure.element.EuclideanDomainElement):
    r"""
    The \class{Integer} class represents arbitrary precision
    integers.  It derives from the \class{Element} class, so
    integers can be used as ring elements anywhere in SAGE.

    \begin{notice}
    The class \class{Integer} is implemented in Pyrex, as a wrapper
    of the GMP \code{mpz_t} integer type.
    \end{notice}
    """

    # todo: It would be really nice if we could avoid the __new__ call.
    # It has python calling conventions, and our timing tests indicate the
    # overhead can be significant. The difficulty is that then we can't
    # guarantee that the initialization will be performed exactly once.

    def __new__(self, x=None, unsigned int base=0):
        mpz_init(self.value)
        self._parent = <SageObject>the_integer_ring
        
    def __pyxdoc__init__(self):
        """
        You can create an integer from an int, long, string literal, or
        integer modulo N.

        EXAMPLES:
            sage: Integer(495)
            495
            sage: Integer('495949209809328523')
            495949209809328523
            sage: Integer(Mod(3,7))
            3
            sage: 2^3
            8
        """
        
    def __init__(self, x=None, unsigned int base=0):
        """
        EXAMPLES:
            sage: a = long(-901824309821093821093812093810928309183091832091)
            sage: b = ZZ(a); b
            -901824309821093821093812093810928309183091832091
            sage: ZZ(b)
            -901824309821093821093812093810928309183091832091
            sage: ZZ('-901824309821093821093812093810928309183091832091')
            -901824309821093821093812093810928309183091832091
            sage: ZZ(int(-93820984323))
            -93820984323
            sage: ZZ(ZZ(-901824309821093821093812093810928309183091832091))
            -901824309821093821093812093810928309183091832091
            sage: ZZ(QQ(-901824309821093821093812093810928309183091832091))
            -901824309821093821093812093810928309183091832091
            sage: ZZ(pari('Mod(-3,7)'))
            4
            sage: ZZ('sage')
            Traceback (most recent call last):
            ...
            TypeError: unable to convert x (=sage) to an integer
            sage: Integer('zz',36).str(36)
            'zz'
            sage: ZZ('0x3b').str(16)
            '3b'
        """

        # TODO: All the code below should somehow be in an external
        # cdef'd function.  Then e.g., if a matrix or vector or
        # polynomial is getting filled by mpz_t's, it can use the
        # rules below to do the fill construction of mpz_t's, but
        # without the overhead of creating any Python objects at all.
        # The cdef's function should be of the form
        #     mpz_init_set_sage(mpz_t y, object x)
        # Then this function becomes the one liner:
        #     mpz_init_set_sage(self.value, x)
        
        if x is None:
            if mpz_sgn(self.value) != 0:
                mpz_set_si(self.value, 0)
            
        else:
            # First do all the type-check versions; these are fast.

            if PY_TYPE_CHECK(x, Integer):
                set_from_Integer(self, <Integer>x)

            elif PyInt_Check(x):
                mpz_set_si(self.value, x)

            elif PyLong_Check(x):
                mpz_set_pylong(self.value, x)

            elif PyString_Check(x):
                if base < 0 or base > 36:
                    raise ValueError, "base (=%s) must be between 2 and 36"%base
                if mpz_set_str(self.value, x, base) != 0:
                    raise TypeError, "unable to convert x (=%s) to an integer"%x
                
            # Similarly for "sage.libs.pari.all.pari_gen"
            elif PY_TYPE_CHECK(x, pari_gen):
                if x.type() == 't_INTMOD':
                    x = x.lift()
                # TODO: figure out how to convert to pari integer in base 16 ?

                # todo: having this "s" variable around here is causing
                # pyrex to play games with refcount for the None object, which
                # seems really stupid.
                
                s = hex(x)
                if mpz_set_str(self.value, s, 16) != 0:
                    raise TypeError, "Unable to coerce PARI %s to an Integer."%x
            elif PyObject_HasAttrString(x, "_integer_"):
                # todo: Note that PyObject_GetAttrString returns NULL if
                # the attribute was not found. If we could test for this,
                # we could skip the double lookup. Unfortunately pyrex doesn't
                # seem to let us do this; it flags an error if the function
                # returns NULL, because it can't construct an "object" object
                # out of the NULL pointer. This really sucks. Perhaps we could
                # make the function prototype have return type void*, but
                # then how do we make Pyrex handle the reference counting?
                set_from_Integer(self, (<object> PyObject_GetAttrString(x, "_integer_"))())

            else:
                raise TypeError, "unable to coerce element to an integer"
    

    def __reduce__(self):
        # This single line below took me HOURS to figure out.
        # It is the *trick* needed to pickle pyrex extension types.
        # The trick is that you must put a pure Python function
        # as the first argument, and that function must return
        # the result of unpickling with the argument in the second
        # tuple as input. All kinds of problems happen
        # if we don't do this.
        return sage.rings.integer.make_integer, (self.str(32),)

    def _reduce_set(self, s):
        mpz_set_str(self.value, s, 32)

    def __index__(self):
        """
        Needed so integers can be used as list indices.

        EXAMPLES:
            sage: v = [1,2,3,4,5]
            sage: v[Integer(3)]
            4
            sage: v[Integer(2):Integer(4)]
            [3, 4]            
        """
        return int(mpz_get_pylong(self.value))

    def _im_gens_(self, codomain, im_gens):
        return codomain._coerce_(self)

    def _xor(Integer self, Integer other):
        cdef Integer x
        x = Integer()
        mpz_xor(x.value, self.value, other.value)
        return x

    def xor(x, y):
        """
        Compute the exclusive or of x and y.

        EXAMPLES:
            sage: n = ZZ(2); m = ZZ(3)
            sage: n.xor(m)
            1        
        """
        if PY_TYPE_CHECK(x, Integer) and PY_TYPE_CHECK(y, Integer):        
            return x._xor(y)
        return bin_op(x, y, operator.xor)
        
    def __xor__(self, right):
        raise RuntimeError, "Use ** for exponentiation, not '^', which means xor\n"+\
              "in Python, and has the wrong precedence.  Use x.xor(y) for the xor of x and y."
        
    def __richcmp__(left, right, int op):
        return (<sage.structure.element.Element>left)._richcmp(right, op)

    cdef int _cmp_c_impl(left, sage.structure.element.Element right) except -2:
        cdef int i
        i = mpz_cmp((<Integer>left).value, (<Integer>right).value)
        if i < 0: return -1
        elif i == 0: return 0
        else: return 1
    
    def __copy__(self):
        """
        Return a copy of the integer.

        EXAMPLES:
            sage: n = 2
            sage: copy(n)
            2        
            sage: copy(n) is n
            False
        """
        cdef Integer z
        z = Integer()
        set_mpz(z,self.value)
        return z


    def list(self):
        """
        Return a list with this integer in it, to be
        compatible with the method for number fields.
        
        EXAMPLES:
            sage: m = 5
            sage: m.list()
            [5]
        """
        return [ self ]


    def  __dealloc__(self):
        mpz_clear(self.value)
        
    def __repr__(self):
        return self.str()

    def _latex_(self):
        return self.str()

    def _mathml_(self):
        return '<mn>%s</mn>'%self

    def __str_malloc(self, int base=10):
        r"""
        Return the string representation of \code{self} in the given
        base.

        However, self.str() below is nice because we know the size of
        the string ahead of time, and can work around a bug in GMP
        nicely.  There seems to be a bug in GMP, where non-2-power
        base conversion for very large integers > 10 million digits
        (?) crashes GMP.
        """
        _sig_on
        cdef char *s
        s = mpz_get_str(NULL, base, self.value)
        t = str(s)
        free(s)
        _sig_off
        return t

    def str(self, int base=10):
        r"""
        Return the string representation of \code{self} in the given
        base.


        EXAMPLES:
            sage: Integer(2^10).str(2)
            '10000000000'
            sage: Integer(2^10).str(17)
            '394'
            
            sage: two=Integer(2)
            sage: two.str(1)
            Traceback (most recent call last):
            ...
            ValueError: base (=1) must be between 2 and 36
            
            sage: two.str(37)
            Traceback (most recent call last):
            ...            
            ValueError: base (=37) must be between 2 and 36

            sage: big = 10^5000000
            sage: s = big.str()                 # long time (> 20 seconds)
            sage: len(s)                        # long time (depends on above defn of s)
            5000001
            sage: s[:10]                        # long time (depends on above defn of s)
            '1000000000'
        """
        if base < 2 or base > 36:
            raise ValueError, "base (=%s) must be between 2 and 36"%base
        cdef size_t n
        cdef char *s
        n = mpz_sizeinbase(self.value, base) + 2
        s = <char *>PyMem_Malloc(n)
        if s == NULL:
            raise MemoryError, "Unable to allocate enough memory for the string representation of an integer."
        _sig_on
        mpz_get_str(s, base, self.value)
        _sig_off
        k = <object> PyString_FromString(s)
        PyMem_Free(s)
        return k

    def __hex__(self):
        r"""
        Return the hexadecimal digits of self in lower case.

        \note{'0x' is \emph{not} prepended to the result like is done
        by the corresponding Python function on int or long.  This is
        for efficiency sake---adding and stripping the string wastes
        time; since this function is used for conversions from
        integers to other C-library structures, it is important that
        it be fast.}

        EXAMPLES:
            sage: print hex(Integer(15))
            f
            sage: print hex(Integer(16))
            10
            sage: print hex(Integer(16938402384092843092843098243))
            36bb1e3929d1a8fe2802f083
            sage: print hex(long(16938402384092843092843098243))
            0x36bb1e3929d1a8fe2802f083L
        """
        return self.str(16)

    def binary(self):
        """
        Return the binary digits of self as a string.

        EXAMPLES:
            sage: print Integer(15).binary()
            1111
            sage: print Integer(16).binary()
            10000
            sage: print Integer(16938402384092843092843098243).binary()
            1101101011101100011110001110010010100111010001101010001111111000101000000000101111000010000011
        """
        return self.str(2)

    def set_si(self, signed long int n):
        """
        Coerces $n$ to a C signed integer if possible, and sets self
        equal to $n$.

        EXAMPLES:
            sage: n= ZZ(54)
            sage: n.set_si(-43344);n
            -43344
            sage: n.set_si(43344);n
            43344

        Note that an error occurs when we are not dealing with
        integers anymore
            sage: n.set_si(2^32);n
            Traceback (most recent call last):      # 32-bit
            ...                                     # 32-bit
            OverflowError: long int too large to convert to int   # 32-bit
            4294967296       # 64-bit
            sage: n.set_si(-2^32);n
            Traceback (most recent call last):      # 32-bit
            ...                                     # 32-bit
            OverflowError: long int too large to convert to int     # 32-bit
            -4294967296      # 64-bit
        """
        mpz_set_si(self.value, n)

    def set_str(self, s, base=10):
        """
        Set self equal to the number defined by the string $s$ in the
        given base.

        EXAMPLES:
            sage: n=100
            sage: n.set_str('100000',2)
            sage: n
            32

        If the number begins with '0X' or '0x', it is converted
        to an hex number:
            sage: n.set_str('0x13',0)
            sage: n
            19
            sage: n.set_str('0X13',0)
            sage: n
            19

        If the number begins with a '0', it is converted to an octal
        number:
            sage: n.set_str('013',0)
            sage: n
            11

        '13' is not a valid binary number so the following raises
        an exception:
            sage: n.set_str('13',2)
            Traceback (most recent call last):
            ...
            TypeError: unable to convert x (=13) to an integer in base 2
        """
        valid = mpz_set_str(self.value, s, base)
        if valid != 0:
            raise TypeError, "unable to convert x (=%s) to an integer in base %s"%(s, base)

    cdef void set_from_mpz(Integer self, mpz_t value):
        mpz_set(self.value, value)

    cdef mpz_t* get_value(Integer self):
        return &self.value

    cdef ModuleElement _add_c_impl(self, ModuleElement right):
        # self and right are guaranteed to be Integers
        cdef Integer x
        x = PY_NEW(Integer)
        mpz_add(x.value, self.value, (<Integer>right).value)
        return x

##     def _unsafe_add_in_place(self,  ModuleElement right):
##         """
##         Do *not* use this...  unless you really know what you
##         are doing.
##         """
##         if not (right._parent is self._parent):
##             raise TypeError
##         mpz_add(self.value, self.value, (<Integer>right).value)
##     cdef _unsafe_add_in_place_c(self,  ModuleElement right):
##         """
##         Do *not* use this...  unless you really know what you
##         are doing.
##         """
##         if not (right._parent is self._parent):
##             raise TypeError
##         mpz_add(self.value, self.value, (<Integer>right).value)

    cdef ModuleElement _sub_c_impl(self, ModuleElement right):
        # self and right are guaranteed to be Integers
        cdef Integer x
        x = PY_NEW(Integer)
        mpz_sub(x.value, self.value, (<Integer>right).value)
        return x

    cdef ModuleElement _neg_c_impl(self):
        cdef Integer x
        x = PY_NEW(Integer)
        mpz_neg(x.value, self.value)
        return x

    def _r_action(self, s):
        if isinstance(s, (str, list)):
            return s*int(self)
        raise TypeError
    
    cdef RingElement _mul_c_impl(self, RingElement right):
        # self and right are guaranteed to be Integers
        cdef Integer x
        x = PY_NEW(Integer)
        if mpz_size(self.value) + mpz_size((<Integer>right).value) > 100000:
            # We only use the signal handler (to enable ctrl-c out) when the
            # product might take a while to compute
            _sig_on
            mpz_mul(x.value, self.value, (<Integer>right).value)
            _sig_off
        else:
            mpz_mul(x.value, self.value, (<Integer>right).value)
        return x

    cdef RingElement _div_c_impl(self, RingElement right):
        r"""
        Computes \frac{a}{b}
        
        EXAMPLES:
            sage: a = Integer(3) ; b = Integer(4)
            sage: a / b == Rational(3) / 4
            True
            sage: Integer(32) / Integer(32)
            1
        """
        # this is vastly faster than doing it here, since here
        # we can't cimport rationals.
        return the_integer_ring._div(self, right)

    def __floordiv(Integer self, Integer other):
        cdef Integer x
        x = Integer()
        

        _sig_on
        mpz_fdiv_q(x.value, self.value, other.value)
        _sig_off

        return x


    def __floordiv__(x, y):
        r"""
        Computes the whole part of \frac{self}{other}
        
        EXAMPLES:
            sage: a = Integer(321) ; b = Integer(10)
            sage: a // b
            32
        """
        if PY_TYPE_CHECK(x, Integer) and PY_TYPE_CHECK(y, Integer):
            return x.__floordiv(y)
        return bin_op(x, y, operator.floordiv)


    def __pow__(self, n, dummy):
        r"""
        Computes $\text{self}^n$
        
        EXAMPLES:
            sage: 2^-6
            1/64
            sage: 2^6
            64
            sage: 2^0
            1
            sage: 2^-0
            1
            sage: (-1)^(1/3)
            Traceback (most recent call last):
            ...
            TypeError: exponent (=1/3) must be an integer.
            Coerce your numbers to real or complex numbers first.

        The base need not be an integer (it can be a builtin
        Python type).
            sage: int(2)^10
            1024
            sage: float(2.5)^10
            9536.7431640625
            sage: 'sage'^3     
            'sagesagesage'


        The exponent must first in an unsigned long.
            sage: x = 2^1000000000000000
            Traceback (most recent call last):
            ...
            RuntimeError: exponent must be at most 4294967294
        """
        cdef Integer _n
        cdef unsigned int _nval
        if not PY_TYPE_CHECK(self, Integer):
            if isinstance(self, str):
                return self * n
            else:
                return self.__pow__(int(n))

        try:
            # todo: should add a fast pathway to deal with n being
            # an Integer or python int
            _n = Integer(n)
        except TypeError:
            raise TypeError, "exponent (=%s) must be an integer.\nCoerce your numbers to real or complex numbers first."%n

        if _n < 0:
            return Integer(1)/(self**(-_n))
        if _n > MAX_UNSIGNED_LONG:
            raise RuntimeError, "exponent must be at most %s"%MAX_UNSIGNED_LONG
        _self = self
        cdef Integer x
        x = PY_NEW(Integer)
        _nval = _n

        _sig_on
        mpz_pow_ui(x.value, (<Integer>self).value, _nval)
        _sig_off

        return x

    def nth_root(self, int n, int report_exact=0):
        r"""
        Returns the truncated nth root of self.

        INPUT:
            n -- integer >= 1 (must fit in C int type)
            report_exact -- boolean, whether to report if the root extraction
                          was exact

        OUTPUT:
           If report_exact is 0 (default), then returns the truncation of the
           nth root of self (i.e. rounded towards zero).

           If report_exact is 1, then returns the nth root and a boolean
           indicating whether the root extraction was exact.

        AUTHOR:
           -- David Harvey (2006-09-15)

        EXAMPLES:
          sage: Integer(125).nth_root(3)
          5
          sage: Integer(124).nth_root(3)
          4
          sage: Integer(126).nth_root(3)
          5

          sage: Integer(-125).nth_root(3)
          -5
          sage: Integer(-124).nth_root(3)
          -4
          sage: Integer(-126).nth_root(3)
          -5

          sage: Integer(125).nth_root(2, True)
          (11, False)
          sage: Integer(125).nth_root(3, True)
          (5, True)

          sage: Integer(125).nth_root(-5)
          Traceback (most recent call last):
          ...
          ValueError: n (=-5) must be positive

          sage: Integer(-25).nth_root(2)
          Traceback (most recent call last):
          ...
          ValueError: cannot take even root of negative number
          
        """
        if n < 1:
            raise ValueError, "n (=%s) must be positive" % n
        if (self < 0) and not (n & 1):
            raise ValueError, "cannot take even root of negative number"
        cdef Integer x
        cdef int is_exact
        x = Integer()
        _sig_on
        is_exact = mpz_root(x.value, self.value, n)
        _sig_off

        if report_exact:
            return x, bool(is_exact)
        else:
            return x

    def exact_log(self, m):
        r"""
        Returns the largest integer $k$ such that $m^k \leq \text{self}$, i.e.,
        the floor of $\log_m(\text{self})$. 

        This is guaranteed to return the correct answer even when the usual
        log function doesn't have sufficient precision.

        INPUT:
            m -- integer >= 2

        AUTHOR:
           -- David Harvey (2006-09-15)

        TODO:
           -- Currently this is extremely stupid code (although it should
           always work). Someone needs to think about doing this properly
           by estimating errors in the log function etc.

        EXAMPLES:
           sage: Integer(125).exact_log(5)
           3
           sage: Integer(124).exact_log(5)
           2
           sage: Integer(126).exact_log(5)
           3
           sage: Integer(3).exact_log(5)
           0
           sage: Integer(1).exact_log(5)
           0


           sage: x = 3^100000
           sage: log(RR(x), 3)
           100000.000000000
           sage: log(RR(x + 100000), 3)
           100000.000000000

           sage: x.exact_log(3)
           100000
           sage: (x+1).exact_log(3)
           100000
           sage: (x-1).exact_log(3)
           99999

           sage: x.exact_log(2.5)
           Traceback (most recent call last):
           ...
           ValueError: base of log must be an integer
        """
        _m = int(m)
        if _m != m:
            raise ValueError, "base of log must be an integer"
        m = _m
        if self <= 0:
            raise ValueError, "self must be positive"
        if m < 2:
            raise ValueError, "m must be at least 2"
        import real_mpfr        
        R = real_mpfr.RealField(53)
        guess = R(self).log(base = m).floor()
        power = m ** guess

        while power > self:
            power = power / m
            guess = guess - 1

        if power == self:
            return guess

        while power < self:
            power = power * m
            guess = guess + 1

        if power == self:
            return guess
        else:
            return guess - 1
        

    def __pos__(self):
        """
        EXAMPLES:
            sage: z=43434
            sage: z.__pos__()
            43434
        """
        return self

    def __abs__(self):
        """
        Computes $|self|$
        
        EXAMPLES:
            sage: z = -1
            sage: abs(z)
            1
            sage: abs(z) == abs(1)
            True
        """
        cdef Integer x
        x = Integer()
        mpz_abs(x.value, self.value)
        return x

    def __mod__(self, modulus):
        r"""
        Returns \code{self % modulus}.
        
        EXAMPLES:
            sage: z = 43
            sage: z % 2
            1
            sage: z % 0
            Traceback (most recent call last):
            ...
            ZeroDivisionError: Integer modulo by zero
        """
        cdef Integer _modulus, _self
        _modulus = integer(modulus)
        if not _modulus:
            raise ZeroDivisionError, "Integer modulo by zero"            
        _self = integer(self)
        
        cdef Integer x
        x = Integer()

        _sig_on
        mpz_mod(x.value, _self.value, _modulus.value)
        _sig_off
        
        return x


    def quo_rem(self, other):
        """
        Returns the quotient and the remainder of
        self divided by other.

        INPUT:
            other -- the integer the divisor

        OUTPUT:
            q   -- the quotient of self/other
            r   -- the remainder of self/other
        
        EXAMPLES:
            sage: z = Integer(231)
            sage: z.quo_rem(2)
            (115, 1)
            sage: z.quo_rem(-2)
            (-115, 1)
            sage: z.quo_rem(0)
            Traceback (most recent call last):
            ...
            ZeroDivisionError: other (=0) must be nonzero
        """
        cdef Integer _other, _self
        _other = integer(other)
        if not _other:
            raise ZeroDivisionError, "other (=%s) must be nonzero"%other
        _self = integer(self)

        cdef Integer q, r
        q = Integer()
        r = Integer()

        _sig_on
        if mpz_sgn(_other.value) == 1:
            mpz_fdiv_qr(q.value, r.value, _self.value, _other.value)
        else:
            mpz_cdiv_qr(q.value, r.value, _self.value, _other.value)
        _sig_off
        
        return q, r

    def div(self, other):
        """
        Returns the quotient of self divided by other.

        INPUT:
            other -- the integer the divisor

        OUTPUT:
            q   -- the quotient of self/other
        
        EXAMPLES:
            sage: z = Integer(231)
            sage: z.div(2)
            115
            sage: z.div(-2)
            -115
            sage: z.div(0)
            Traceback (most recent call last):
            ...
            ZeroDivisionError: other (=0) must be nonzero
        """
        cdef Integer _other, _self
        _other = integer(other)
        if not _other:
            raise ZeroDivisionError, "other (=%s) must be nonzero"%other
        _self = integer(self)

        cdef Integer q, r
        q = Integer()
        r = Integer()

        _sig_on
        mpz_tdiv_qr(q.value, r.value, _self.value, _other.value)
        _sig_off
        
        return q
        

    def powermod(self, exp, mod):
        """
        Compute self**exp modulo mod.

        EXAMPLES:
            sage: z = 2
            sage: z.powermod(31,31)
            2
            sage: z.powermod(0,31)
            1
            sage: z.powermod(-31,31) == 2^-31 % 31
            True

            As expected, the following is invalid:
            sage: z.powermod(31,0)
            Traceback (most recent call last):
            ...
            ZeroDivisionError: cannot raise to a power modulo 0
        """
        cdef Integer x, _exp, _mod
        _exp = Integer(exp); _mod = Integer(mod)
        if mpz_cmp_si(_mod.value,0) == 0:
            raise ZeroDivisionError, "cannot raise to a power modulo 0"
        
        x = Integer()

        _sig_on
        mpz_powm(x.value, self.value, _exp.value, _mod.value)
        _sig_off
        
        return x

    def rational_reconstruction(self, Integer m):
        import rational
        return rational.pyrex_rational_reconstruction(self, m)

    def powermodm_ui(self, exp, mod):
        r"""
        Computes self**exp modulo mod, where exp is an unsigned
        long integer.
                
        EXAMPLES:
            sage: z = 32
            sage: z.powermodm_ui(2, 4)
            0
            sage: z.powermodm_ui(2, 14)
            2
            sage: z.powermodm_ui(2^32-2, 14)
            2
            sage: z.powermodm_ui(2^32-1, 14)
            Traceback (most recent call last):                              # 32-bit
            ...                                                             # 32-bit
            OverflowError: exp (=4294967295) must be <= 4294967294          # 32-bit
            8              # 64-bit
            sage: z.powermodm_ui(2^65, 14)
            Traceback (most recent call last):                              
            ...                                                             
            OverflowError: exp (=36893488147419103232) must be <= 4294967294  # 32-bit
            OverflowError: exp (=9223372036854775808) must be <= 18446744065119617024  # 64-bit
        """
        if exp < 0:
            raise ValueError, "exp (=%s) must be nonnegative"%exp
        elif exp > MAX_UNSIGNED_LONG:
            raise OverflowError, "exp (=%s) must be <= %s"%(exp, MAX_UNSIGNED_LONG)
        cdef Integer x, _mod
        _mod = Integer(mod)
        x = Integer()

        _sig_on
        mpz_powm_ui(x.value, self.value, exp, _mod.value)
        _sig_off
        
        return x

    def __int__(self):
        return int(mpz_get_pylong(self.value))

    def __long__(self):
        return mpz_get_pylong(self.value)

    def __nonzero__(self):
        return not self.is_zero()

    def __float__(self):
        return mpz_get_d(self.value)

    def __hash__(self):
        return mpz_pythonhash(self.value)

    def factor(self, algorithm='pari'):
        """
        Return the prime factorization of the integer as a list of
        pairs $(p,e)$, where $p$ is prime and $e$ is a positive integer.

        INPUT:
            algorithm -- string
                 * 'pari' -- (default)  use the PARI c library
                 * 'kash' -- use KASH computer algebra system (requires
                             the optional kash package be installed)
        """
        import sage.rings.integer_ring
        return sage.rings.integer_ring.factor(self, algorithm=algorithm)

    def coprime_integers(self, m):
        """
        Return the positive integers $< m$ that are coprime to self.

        EXAMPLES:
            sage: n = 8
            sage: n.coprime_integers(8)
            [1, 3, 5, 7]
            sage: n.coprime_integers(11)
            [1, 3, 5, 7, 9]
            sage: n = 5; n.coprime_integers(10)
            [1, 2, 3, 4, 6, 7, 8, 9]
            sage: n.coprime_integers(5)
            [1, 2, 3, 4]
            sage: n = 99; n.coprime_integers(99)
            [1, 2, 4, 5, 7, 8, 10, 13, 14, 16, 17, 19, 20, 23, 25, 26, 28, 29, 31, 32, 34, 35, 37, 38, 40, 41, 43, 46, 47, 49, 50, 52, 53, 56, 58, 59, 61, 62, 64, 65, 67, 68, 70, 71, 73, 74, 76, 79, 80, 82, 83, 85, 86, 89, 91, 92, 94, 95, 97, 98]

        AUTHORS:
            -- Naqi Jaffery (2006-01-24): examples

        ALGORITHM: Naive -- compute lots of GCD's.  If this isn't good
        enough for you, please code something better and submit a
        patch.
        """
        # TODO -- make VASTLY faster
        v = []
        for n in range(1,m):
            if self.gcd(n) == 1:
                v.append(Integer(n))
        return v

    def divides(self, n):
        """
        Return True if self divides n.

        EXAMPLES:
            sage: Z = IntegerRing()
            sage: Z(5).divides(Z(10))
            True
            sage: Z(0).divides(Z(5))
            False
            sage: Z(10).divides(Z(5))
            False
        """
        cdef int t
        cdef Integer _n
        _n = Integer(n)
        if mpz_cmp_si(self.value, 0) == 0:
            return bool(mpz_cmp_si(_n.value, 0) == 0)
        _sig_on
        t = mpz_divisible_p(_n.value, self.value)
        _sig_off
        return bool(t)
    
    
    def valuation(self, p):
        """
        Return the p-adic valuation of self.

        INPUT:
            p -- an integer at least 2.

        EXAMPLE:
            sage: n = 60
            sage: n.valuation(2)
            2
            sage: n.valuation(3)
            1
            sage: n.valuation(7)
            0
            sage: n.valuation(1)
            Traceback (most recent call last):
            ...
            ValueError: You can only compute the valuation with respect to a integer larger than 1.

        We do not require that p is a prime:
            sage: (2^11).valuation(4)
            5
        """
        if self == 0:
            return sage.rings.infinity.infinity
        cdef Integer _p
        _p = Integer(p)
        if mpz_cmp_ui(_p.value,2) < 0:
            raise ValueError, "You can only compute the valuation with respect to a integer larger than 1."
        cdef int k
        k = 0
        while self % _p == 0:
            k = k + 1
            self = self.__floordiv__(_p)
        return Integer(k)

    def ord(self, p=None):
        """Synonym for valuation

        EXAMPLES:
        sage: n=12
        sage: n.ord(3)
        1
        """
        return self.valuation(p)

    def _lcm(self, Integer n):
        """
        Returns the least common multiple of self and $n$.

        EXAMPLES:
            sage: n = 60
            sage: n._lcm(150)
            300        
        """
        cdef mpz_t x

        mpz_init(x)

        _sig_on
        mpz_lcm(x, self.value, n.value)
        _sig_off

        
        cdef Integer z
        z = Integer()
        mpz_set(z.value,x)
        mpz_clear(x)
        return z
        
    def denominator(self):
        """
        Return the denominator of this integer.

        EXAMPLES:
            sage: x = 5
            sage: x.denominator()
            1
            sage: x = 0
            sage: x.denominator()
            1
        """
        return ONE

    def numerator(self):
        """
        Return the numerator of this integer.

        EXAMPLE:
            sage: x = 5
            sage: x.numerator()
            5

            sage: x = 0
            sage: x.numerator()
            0
        """
        return self

    def factorial(self):
        """
        Return the factorial $n!=1 \\cdot 2 \\cdot 3 \\cdots n$. 
        Self must fit in an \\code{unsigned long int}.

        EXAMPLES:
            sage: for n in srange(7):
            ...    print n, n.factorial()
            0 1
            1 1
            2 2
            3 6
            4 24
            5 120
            6 720        
        """
        if self < 0:
            raise ValueError, "factorial -- self = (%s) must be nonnegative"%self

        if mpz_cmp_ui(self.value,4294967295) > 0:
            raise ValueError, "factorial not implemented for n >= 2^32.\nThis is probably OK, since the answer would have billions of digits."

        cdef unsigned int n
        n = self

        cdef mpz_t x
        cdef Integer z

        mpz_init(x)

        _sig_on
        mpz_fac_ui(x, n)
        _sig_off

        z = Integer()
        set_mpz(z, x)
        mpz_clear(x)
        return z

    def floor(self):
        """
        Return the floor of self, which is just self since self is an integer.

        EXAMPLES:
            sage: n = 6
            sage: n.floor()
            6        
        """
        return self

    def ceil(self):
        """
        Return the ceiling of self, which is self since self is an integer.

        EXAMPLES:
            sage: n = 6
            sage: n.ceil()
            6        
        """
        return self

    def is_one(self):
        r"""
        Returns \code{True} if the integers is $1$, otherwise \code{False}.

        EXAMPLES:
            sage: Integer(1).is_one()
            True
            sage: Integer(0).is_one()
            False
        """
        return bool(mpz_cmp_si(self.value, 1) == 0)

    def is_zero(self):
        r"""
        Returns \code{True} if the integers is $0$, otherwise \code{False}.

        EXAMPLES:
            sage: Integer(1).is_zero()
            False
            sage: Integer(0).is_zero()
            True
        """
        return bool(mpz_cmp_si(self.value, 0) == 0)

    def is_unit(self):
        r"""
        Returns \code{true} if this integer is a unit, i.e., 1 or $-1$.

        EXAMPLES:
            sage: for n in srange(-2,3):
            ...    print n, n.is_unit()
            -2 False
            -1 True
            0 False
            1 True
            2 False        
        """
        return bool(mpz_cmp_si(self.value, -1) == 0 or mpz_cmp_si(self.value, 1) == 0)

    def is_square(self):
        r"""
        Returns \code{True} if self is a perfect square

        EXAMPLES:
            sage: Integer(4).is_square()
            True
            sage: Integer(41).is_square()
            False
        """
        return bool(self._pari_().issquare())

    def is_prime(self):
        r"""
        Retuns \code{True} if self is prime

        EXAMPLES:
            sage: z = 2^31 - 1
            sage: z.is_prime()
            True
            sage: z = 2^31
            sage: z.is_prime()
            False
        """
        return bool(self._pari_().isprime())

    def is_pseudoprime(self):
        r"""
        Retuns \code{True} if self is a pseudoprime

        EXAMPLES:
            sage: z = 2^31 - 1
            sage: z.is_pseudoprime()
            True
            sage: z = 2^31
            sage: z.is_pseudoprime()
            False
        """
        return bool(self._pari_().ispseudoprime())

    def square_free_part(self):
        """
        Return the square free part of $x$, i.e., a divisor z such that $x = z y^2$,
        for a perfect square $y^2$.

        EXAMPLES:
            sage: square_free_part(100)
            1
            sage: square_free_part(12)
            3
            sage: square_free_part(17*37*37)
            17
            sage: square_free_part(-17*32)
            -34
            sage: square_free_part(1)
            1
            sage: square_free_part(-1)
            -1
            sage: square_free_part(-2)
            -2
            sage: square_free_part(-4)
            -1
        """
        if self.is_zero():
            return self
        F = self.factor()
        n = Integer(1)
        for p, e in F:
            if e % 2 != 0:
                n = n * p
        return n * F.unit()

    def next_prime(self):
        r"""
        Returns the next prime after self

        EXAMPLES:
            sage: Integer(100).next_prime()
            101
            sage: Integer(0).next_prime()
            2
            sage: Integer(1001).next_prime()
            1009
        """
        return Integer( (self._pari_()+1).nextprime())

    def additive_order(self):
        """
        Return the additive order of self.

        EXAMPLES:
            sage: ZZ(0).additive_order()
            1
            sage: ZZ(1).additive_order()
            +Infinity
        """
        import sage.rings.infinity
        if self.is_zero():
            return Integer(1)
        else:
            return sage.rings.infinity.infinity

    def multiplicative_order(self):
        r"""
        Return the multiplicative order of self, if self is a unit, or raise
        \code{ArithmeticError} otherwise.

        EXAMPLES:
            sage: ZZ(1).multiplicative_order()
            1
            sage: ZZ(-1).multiplicative_order()
            2
            sage: ZZ(0).multiplicative_order()
            Traceback (most recent call last):
            ...
            ArithmeticError: no power of 0 is a unit
            sage: ZZ(2).multiplicative_order()
            Traceback (most recent call last):
            ...
            ArithmeticError: no power of 2 is a unit
        """
        if mpz_cmp_si(self.value, 1) == 0:
            return Integer(1)
        elif mpz_cmp_si(self.value, -1) == 0:
            return Integer(2)
        else:
            raise ArithmeticError, "no power of %s is a unit"%self

    def is_squarefree(self):
        """
        Returns True if this integer is not divisible by the square of
        any prime and False otherwise.

        EXAMPLES:
            sage: Integer(100).is_squarefree()
            False
            sage: Integer(102).is_squarefree()
            True
        """
        return self._pari_().issquarefree()

    def _pari_(self):
        """
        Returns the PARI version of this integer.

        EXAMPLES:
            sage: n = 9390823
            sage: m = n._pari_(); m
            9390823
            sage: type(m)
            <type 'sage.libs.pari.gen.gen'>        

        ALGORITHM: Use base 10 Python string conversion, hence very
        very slow for large integers. If you can figure out how to
        input a number into PARI in hex, or otherwise optimize this,
        please implement it and send me a patch.
        """
        #if self._pari is None:
            # better to do in hex, but I can't figure out
            # how to input/output a number in hex in PARI!!
            # TODO: (I could just think carefully about raw bytes and make this all much faster...)
            #self._pari = sage.libs.pari.all.pari(str(self))
        #return self._pari
        return sage.libs.pari.all.pari(str(self))

    def _interface_init_(self):
        """
        Return canonical string to coerce this integer to any other math
        software, i.e., just the string representation of this integer
        in base 10.

        EXAMPLES:
            sage: n = 9390823
            sage: n._interface_init_()
            '9390823'        
        """
        return str(self)

    def isqrt(self):
        r"""
        Returns the integer floor of the square root of self, or raises
        an \exception{ValueError} if self is negative.
        
        EXAMPLE:
            sage: a = Integer(5)
            sage: a.isqrt()
            2

            sage: Integer(-102).isqrt()
            Traceback (most recent call last):
            ...
            ValueError: square root of negative number not defined.
        """
        if self < 0:
            raise ValueError, "square root of negative number not defined."
        cdef Integer x
        x = Integer()

        _sig_on
        mpz_sqrt(x.value, self.value)
        _sig_off
        
        return x

    
    def sqrt(self, bits=None):
        r"""
        Returns the positive square root of self, possibly as a
        \emph{a real or complex number} if self is not a perfect
        integer square.

        INPUT:
            bits -- number of bits of precision.
                    If bits is not specified, the number of
                    bits of precision is at least twice the
                    number of bits of self (the precision
                    is always at least 53 bits if not specified).
        OUTPUT:
            integer, real number, or complex number.

        For the guaranteed integer square root of a perfect square
        (with error checking), use \code{self.square_root()}.
        
        EXAMPLE:
            sage: Z = IntegerRing()
            sage: Z(4).sqrt()
            2
            sage: Z(4).sqrt(53)
            2.00000000000000
            sage: Z(2).sqrt(53)
            1.41421356237310
            sage: Z(2).sqrt(100)
            1.4142135623730950488016887242
            sage: n = 39188072418583779289; n.square_root()
            6260037733
            sage: (100^100).sqrt()
            10000000000000000000000000000000000000000000000000000000000000000000000000000000000000000000000000000
            sage: (-1).sqrt()
            1.00000000000000*I
            sage: sqrt(-2)
            1.41421356237310*I
            sage: sqrt(97)
            9.84885780179610
            sage: n = 97; n.sqrt(200)
            9.8488578017961047217462114149176244816961362874427641717232
        """
        if bits is None:
            try:
                return self.square_root()
            except ValueError:
                pass
            bits = max(53, 2*(mpz_sizeinbase(self.value, 2)+2))
            
        if self < 0:
            import sage.rings.complex_field
            x = sage.rings.complex_field.ComplexField(bits)(self)
            return x.sqrt()
        else:
            import real_mpfr            
            R = real_mpfr.RealField(bits)
            return R(self).sqrt()

    def square_root(self):
        """
        Return the positive integer square root of self, or raises a ValueError
        if self is not a perfect square.

        EXAMPLES:
            sage: Integer(144).square_root()
            12
            sage: Integer(102).square_root()
            Traceback (most recent call last):
            ...
            ValueError: self (=102) is not a perfect square
        """
        n = self.isqrt()
        if n * n == self:
            return n
        raise ValueError, "self (=%s) is not a perfect square"%self
            

    def _xgcd(self, Integer n):
        r"""
        Return a triple $g, s, t \in\Z$ such that
        $$
           g = s \cdot \mbox{\rm self} + t \cdot n.
        $$

        EXAMPLES:
            sage: n = 6
            sage: g, s, t = n._xgcd(8)
            sage: s*6 + 8*t
            2
            sage: g
            2        
        """
        cdef mpz_t g, s, t
        cdef object g0, s0, t0
        
        mpz_init(g)
        mpz_init(s)
        mpz_init(t)

        _sig_on
        mpz_gcdext(g, s, t, self.value, n.value)
        _sig_off
        
        g0 = Integer()
        s0 = Integer()
        t0 = Integer()
        set_mpz(g0,g)
        set_mpz(s0,s)
        set_mpz(t0,t)
        mpz_clear(g)
        mpz_clear(s)
        mpz_clear(t)
        return g0, s0, t0

    cdef _lshift(self, long int n):
        """
        Shift self n bits to the left, i.e., quickly multiply by $2^n$.
        """
        cdef Integer x
        x = <Integer> PY_NEW(Integer)

        _sig_on
        if n < 0:
            mpz_fdiv_q_2exp(x.value, self.value, -n)
        else:
            mpz_mul_2exp(x.value, self.value, n)
        _sig_off
        return x
        
    def __lshift__(x,y):
        """
        Shift x y bits to the left.
        
        EXAMPLES:
            sage: 32 << 2
            128
            sage: 32 << int(2)
            128
            sage: int(32) << 2
            128
        """
        if PY_TYPE_CHECK(x, Integer) and isinstance(y, (Integer, int, long)):
            return (<Integer>x)._lshift(long(y)) 
        return bin_op(x, y, operator.lshift)
    
    cdef _rshift(Integer self, long int n):
        cdef Integer x
        x = <Integer> PY_NEW(Integer)
        
        _sig_on
        if n < 0:
            mpz_mul_2exp(x.value, self.value, -n)
        else:
            mpz_fdiv_q_2exp(x.value, self.value, n)
        _sig_off
        return x
    
    def __rshift__(x, y):
        """
        EXAMPLES:
            sage: 32 >> 2
            8
            sage: 32 >> int(2)
            8
            sage: int(32) >> 2
            8
        """
        if PY_TYPE_CHECK(x, Integer) and isinstance(y, (Integer, int, long)):
            return (<Integer>x)._rshift(long(y))
        return bin_op(x, y, operator.rshift)
        
    cdef _and(Integer self, Integer other):
        cdef Integer x
        x = Integer()
        mpz_and(x.value, self.value, other.value)
        return x

    def __and__(x, y):
        if PY_TYPE_CHECK(x, Integer) and PY_TYPE_CHECK(y, Integer):
            return (<Integer>x)._and(y)
        return bin_op(x, y, operator.and_)


    cdef _or(Integer self, Integer other):
        cdef Integer x
        x = Integer()
        mpz_ior(x.value, self.value, other.value)
        return x

    def __or__(x, y):
        """
        Return the bitwise or of the integers x and y.

        EXAMPLES:
            sage: n = 8; m = 4
            sage: n.__or__(m)
            12
        """
        if PY_TYPE_CHECK(x, Integer) and PY_TYPE_CHECK(y, Integer):
            return (<Integer>x)._or(y)
        return bin_op(x, y, operator.or_)


    def __invert__(self):
        """
        Return the multiplicative interse of self, as a rational number.

        EXAMPLE:
            sage: n = 10
            sage: 1/n
            1/10
            sage: n.__invert__()
            1/10        
        """
        return Integer(1)/self    # todo: optimize
        

    def inverse_mod(self, n):
        """
        Returns the inverse of self modulo $n$, if this inverse exists.
        Otherwise, raises a \exception{ZeroDivisionError} exception.
        
        INPUT:
           self -- Integer
           n -- Integer
        OUTPUT:
           x -- Integer such that x*self = 1 (mod m), or
                raises ZeroDivisionError.
        IMPLEMENTATION:
           Call the mpz_invert GMP library function.

        EXAMPLES:
            sage: a = Integer(189)
            sage: a.inverse_mod(10000)
            4709
            sage: a.inverse_mod(-10000)
            4709
            sage: a.inverse_mod(1890)
            Traceback (most recent call last):
            ...
            ZeroDivisionError: Inverse does not exist.
            sage: a = Integer(19)**100000
            sage: b = a*a
            sage: c = a.inverse_mod(b)
            Traceback (most recent call last):
            ...
            ZeroDivisionError: Inverse does not exist.
        """
        cdef mpz_t x
        cdef object ans
        cdef int r
        cdef Integer m
        m = Integer(n)

        if m == 1:
            return Integer(0)

        mpz_init(x)

        _sig_on
        r = mpz_invert(x, self.value, m.value)
        _sig_off
        
        if r == 0:
            raise ZeroDivisionError, "Inverse does not exist."
        ans = Integer()
        set_mpz(ans,x)
        mpz_clear(x)
        return ans
        
    def _gcd(self, Integer n):
        """
        Return the greatest common divisor of self and $n$.

        EXAMPLE:
            sage: gcd(-1,1)
            1
            sage: gcd(0,1)
            1
            sage: gcd(0,0)
            0
            sage: gcd(2,2^6)
            2
            sage: gcd(21,2^6)
            1
        """
        cdef mpz_t g
        cdef object g0

        mpz_init(g)
        

        _sig_on
        mpz_gcd(g, self.value, n.value)
        _sig_off

        g0 = Integer()
        set_mpz(g0,g)
        mpz_clear(g)
        return g0

    def crt(self, y, m, n):
        """
        Return the unique integer between $0$ and $mn$ that is
        congruent to the integer modulo $m$ and to $y$ modulo $n$.  We
        assume that~$m$ and~$n$ are coprime.
        """
        cdef object g, s, t
        cdef Integer _y, _m, _n
        _y = Integer(y); _m = Integer(m); _n = Integer(n)
        g, s, t = _m.xgcd(_n)
        if not g.is_one():
            raise ArithmeticError, "CRT requires that gcd of moduli is 1."
        # Now s*m + t*n = 1, so the answer is x + (y-x)*s*m, where x=self.
        return (self + (_y-self)*s*_m) % (_m*_n)

    def test_bit(self, index):
        r"""
        Return the bit at \code{index}.

        EXAMPLES:
            sage: w = 6
            sage: w.str(2)
            '110'
            sage: w.test_bit(2)
            1
            sage: w.test_bit(-1)
            0
        """
        cdef unsigned long int i
        i = index
        cdef Integer x
        x = Integer(self)
        return mpz_tstbit(x.value, i)


ONE = Integer(1)


def LCM_list(v):
    cdef int i, n
    cdef mpz_t z
    cdef Integer w
    
    n = len(v)

    if n == 0:
        return Integer(1)

    try:
        w = v[0]
        mpz_init_set(z, w.value)

        _sig_on
        for i from 1 <= i < n:
            w = v[i]
            mpz_lcm(z, z, w.value)
        _sig_off
    except TypeError:
        w = Integer(v[0])
        mpz_init_set(z, w.value)

        _sig_on
        for i from 1 <= i < n:
            w = Integer(v[i])
            mpz_lcm(z, z, w.value)
        _sig_off
        
    
    w = Integer()
    mpz_set(w.value, z)
    mpz_clear(z)
    return w



def GCD_list(v):
    cdef int i, n
    cdef mpz_t z
    cdef Integer w
    
    n = len(v)

    if n == 0:
        return Integer(1)

    try:
        w = v[0]
        mpz_init_set(z, w.value)

        _sig_on
        for i from 1 <= i < n:
            w = v[i]
            mpz_gcd(z, z, w.value)
            if mpz_cmp_si(z, 1) == 0:
                _sig_off
                return Integer(1)
        _sig_off
    except TypeError:
        w = Integer(v[0])
        mpz_init_set(z, w.value)

        _sig_on
        for i from 1 <= i < n:
            w = Integer(v[i])
            mpz_gcd(z, z, w.value)
            if mpz_cmp_si(z, 1) == 0:
                _sig_off
                return Integer(1)
        _sig_off

    
    w = Integer()
    mpz_set(w.value, z)
    mpz_clear(z)
    return w

def make_integer(s):
    cdef Integer r
    r = PY_NEW(Integer)
    r._reduce_set(s)
    return r


from random import randint
def random_integer(min=-2, max=2):
    cdef Integer x
    cdef int _min, _max, r
    try:
        _min = min
        _max = max
        x = PY_NEW(Integer)
        r = random() % (_max - _min + 1) + _min
        mpz_set_si(x.value, r)
        return x
    except OverflowError:
        return Integer(randint(min,max))


############### INTEGER CREATION CODE #####################
######## There is nothing to see here, move along   #######
    
cdef extern from *:
    
    ctypedef struct RichPyObject "PyObject"
 
    # We need a PyTypeObject with elements so we can
    # get and set tp_new, tp_dealloc, tp_flags, and tp_basicsize
    ctypedef struct RichPyTypeObject "PyTypeObject":

        # We replace this one
        PyObject*      (*    tp_new) ( RichPyTypeObject*, PyObject*, PyObject*)

        # Not used, may be useful to determine correct memory management function
        RichPyObject *(*   tp_alloc) ( RichPyTypeObject*, size_t )

        # We replace this one
        void           (*tp_dealloc) ( PyObject*)

        # Not used, may be useful to determine correct memory management function
        void          (*    tp_free) ( PyObject* )

        # sizeof(Object)
        size_t tp_basicsize

        # We set a flag here to circumvent the memory manager
        long tp_flags 

    cdef long Py_TPFLAGS_HAVE_GC

    # We need a PyObject where we can get/set the refcnt directly
    # and access the type.
    ctypedef struct RichPyObject "PyObject":
        int ob_refcnt
        RichPyTypeObject* ob_type
         
    # Allocation 
    RichPyObject* PyObject_MALLOC(int)

    # Useful for debugging, see below
    void PyObject_INIT(RichPyObject *, RichPyTypeObject *)

    # Free
    void PyObject_FREE(PyObject*)


# We need a couple of internal GMP datatypes. 

# This may be potentialy very dangerous as it reaches
# deeply into the internal structure of GMP which may not
# be consistant across future versions of GMP.
# See extensive note in the fast_tp_new() function below. 

cdef extern from "gmp.h":
    ctypedef void* mp_ptr #"mp_ptr"

    # We allocate _mp_d directly (mpz_t is typedef of this in GMP) 
    ctypedef struct __mpz_struct "__mpz_struct":
        mp_ptr _mp_d
        size_t _mp_alloc
        size_t _mp_size

    # sets the three free, alloc, and realloc function pointers to the
    # memory management functions set in GMP. Accepts NULL pointer.
    # Potentially dangerous if changed by calling
    # mp_set_memory_functions again after we initialized this module.
    void mp_get_memory_functions (void *(**alloc) (size_t), void *(**realloc)(void *, size_t, size_t), void (**free) (void *, size_t))

    # GMP's configuration of how many Bits are stuffed into a limb
    cdef int __GMP_BITS_PER_MP_LIMB

# This variable holds the size of any Integer object in bytes.
cdef int sizeof_Integer

# We use a global Integer element to steal all the references
# from.  DO NOT INITIALIZE IT AGAIN and DO NOT REFERENCE IT!
cdef Integer global_dummy_Integer
global_dummy_Integer = Integer()

# Accessing the .value attribute of an Integer object causes Pyrex to
# refcount it. This is problematic, because that causes overhead and
# more importantly an infinite loop in the destructor. If you refcount
# in the destructor and the refcount reaches zero (which is true
# everytime) the destructor is called.
#
# To avoid this we calculate the byte offset of the value member and
# remember it in this variable.
#
# Eventually this may be rendered obsolete by a change in SageX allowing 
# non-reference counted extension types. 
cdef long mpz_t_offset


# stores the GMP alloc function 
cdef void * (* mpz_alloc)(size_t)

# stores the GMP free function
cdef void (* mpz_free)(void *, size_t)

# A global  pool for performance when integers are rapidly created and destroyed. 
# It operates on the following principles:
#
# - The pool starts out empty. 
# - When an new integer is needed, one from the pool is returned 
#   if available, otherwise a new Integer object is created
# - When an integer is collected, it will add it to the pool 
#   if there is room, otherwise it will be deallocated. 
    
cdef enum:
    integer_pool_size = 100 # Pyrex has no way of defining constants
    
cdef PyObject* integer_pool[integer_pool_size]
cdef int integer_pool_count = 0

# used for profiling the pool
cdef int total_alloc = 0
cdef int use_pool = 0

# The signature of tp_new is 
# PyObject* tp_new(RichPyTypeObject *t, PyObject *a, PyObject *k). 
# However we only use t in this implementation.
#
# t in this case is the Integer TypeObject.

cdef PyObject* fast_tp_new(RichPyTypeObject *t, PyObject *a, PyObject *k):

    global integer_pool, integer_pool_count, total_alloc, use_pool

    cdef RichPyObject* new

    # for profiling pool usage
    # total_alloc += 1
<<<<<<< HEAD
    
    # If there is a ready integer in the pool, we will 
    # decrement the counter and return that. 

    if integer_pool_count > 0:
    
        # for profiling pool usage
        # use_pool += 1
        
        integer_pool_count -= 1
        new = <RichPyObject *> integer_pool[integer_pool_count]
      
    # Otherwise, we have to create one.  

    else:

        # allocate enough room for the Integer, sizeof_Integer is
        # sizeof(Integer). The use of PyObject_MALLOC directly
        # assumes that Integers are not garbage collected, i.e. 
        # they do not pocess references to other Python
        # objects (Aas indicated by the Py_TPFLAGS_HAVE_GC flag). 
        # See below for a more detailed description.

        new = PyObject_MALLOC( sizeof_Integer )

        # Now set every member as set in z, the global dummy Integer
        # created before this tp_new started to operate.

        memcpy(new, (<void*>global_dummy_Integer), sizeof_Integer )

        # This line is only needed if Python is compiled in debugging
        # mode './configure --with-pydebug'. If that is the case a Python
        # object has a bunch of debugging fields which are initialized
        # with this macro. For speed reasons, we don't call it if Python
        # is not compiled in debug mode. So uncomment the following line
        # if you are debugging Python.

        #PyObject_INIT(new, (<RichPyObject*>global_dummy_Integer).ob_type)

        # We take the address 'new' and move mpz_t_offset bytes (chars)
        # to the address of 'value'. We treat that address as a pointer
        # to a mpz_t struct and allocate memory for the _mp_d element of
        # that struct. We allocate one limb.
        #
        # What is done here is potentialy very dangerous as it reaches
        # deeply into the internal structure of GMP. Consequently things
        # may break if a new release of GMP changes some internals. To
        # emphazise this, this is what the GMP manual has to say about
        # the documentation for the struct we are using:
        #
        #  "This chapter is provided only for informational purposes and the
        #  various internals described here may change in future GMP releases.
        #  Applications expecting to be compatible with future releases should use
        #  only the documented interfaces described in previous chapters."
        #
        # If this line is used SAGE is not such an application.
        #
        # The clean version of the following line is:
        #
        #  mpz_init(( <mpz_t>(<char *>new + mpz_t_offset) ) 
        #
        # We save time both by avoiding an extra function call and 
        # because the rest of the mpz struct was already initalized 
        # fully using the memcpy above.

        (<__mpz_struct *>( <char *>new + mpz_t_offset) )._mp_d = <mp_ptr>mpz_alloc(__GMP_BITS_PER_MP_LIMB >> 3)

    # The global_dummy_Integer may have a reference count larger than
    # one, but it is expected that newly created objects have a
    # reference count of one. This is potentially unneeded if
    # everybody plays nice, because the gobal_dummy_Integer has only
    # one reference in that case.
    
=======
    
    # If there is a ready integer in the pool, we will 
    # decrement the counter and return that. 

    if integer_pool_count > 0:
    
        # for profiling pool usage
        # use_pool += 1
        
        integer_pool_count -= 1
        new = <RichPyObject *> integer_pool[integer_pool_count]
      
    # Otherwise, we have to create one.  

    else:

        # allocate enough room for the Integer, sizeof_Integer is
        # sizeof(Integer). The use of PyObject_MALLOC directly
        # assumes that Integers are not garbage collected, i.e. 
        # they do not pocess references to other Python
        # objects (Aas indicated by the Py_TPFLAGS_HAVE_GC flag). 
        # See below for a more detailed description.

        new = PyObject_MALLOC( sizeof_Integer )

        # Now set every member as set in z, the global dummy Integer
        # created before this tp_new started to operate.

        memcpy(new, (<void*>global_dummy_Integer), sizeof_Integer )

        # This line is only needed if Python is compiled in debugging
        # mode './configure --with-pydebug'. If that is the case a Python
        # object has a bunch of debugging fields which are initialized
        # with this macro. For speed reasons, we don't call it if Python
        # is not compiled in debug mode. So uncomment the following line
        # if you are debugging Python.

        #PyObject_INIT(new, (<RichPyObject*>global_dummy_Integer).ob_type)

        # We take the address 'new' and move mpz_t_offset bytes (chars)
        # to the address of 'value'. We treat that address as a pointer
        # to a mpz_t struct and allocate memory for the _mp_d element of
        # that struct. We allocate one limb.
        #
        # What is done here is potentialy very dangerous as it reaches
        # deeply into the internal structure of GMP. Consequently things
        # may break if a new release of GMP changes some internals. To
        # emphazise this, this is what the GMP manual has to say about
        # the documentation for the struct we are using:
        #
        #  "This chapter is provided only for informational purposes and the
        #  various internals described here may change in future GMP releases.
        #  Applications expecting to be compatible with future releases should use
        #  only the documented interfaces described in previous chapters."
        #
        # If this line is used SAGE is not such an application.
        #
        # The clean version of the following line is:
        #
        #  mpz_init(( <mpz_t>(<char *>new + mpz_t_offset) ) 
        #
        # We save time both by avoiding an extra function call and 
        # because the rest of the mpz struct was already initalized 
        # fully using the memcpy above.

        (<__mpz_struct *>( <char *>new + mpz_t_offset) )._mp_d = <mp_ptr>mpz_alloc(__GMP_BITS_PER_MP_LIMB >> 3)

    # The global_dummy_Integer may have a reference count larger than
    # one, but it is expected that newly created objects have a
    # reference count of one. This is potentially unneeded if
    # everybody plays nice, because the gobal_dummy_Integer has only
    # one reference in that case.
    
>>>>>>> c7642ea5
    # Objects from the pool have reference count zero, so this
    # needs to be set in this case. 

    new.ob_refcnt = 1

    return new

cdef void fast_tp_dealloc(PyObject* o):

    # If there is room in the pool for a used integer object, 
    # then put it in rather than deallocating it. 

    global integer_pool, integer_pool_count
    
    if integer_pool_count < integer_pool_size:
    
        # Here we free any extra memory used by the mpz_t by
        # setting it to a single limb. 
        if (<__mpz_struct *>( <char *>o + mpz_t_offset))._mp_alloc > 1:
            _mpz_realloc(<mpz_t *>( <char *>o + mpz_t_offset), 1)
            
        # It's cheap to zero out an integer, so do it here. 
        (<__mpz_struct *>( <char *>o + mpz_t_offset))._mp_size = 0
        
        # And add it to the pool. 
        integer_pool[integer_pool_count] = o
        integer_pool_count += 1
        return

    # Again, we move to the mpz_t and clear it. See above, why this is evil.
    # The clean version of this line would be:
    #   mpz_clear(<mpz_t>(<char *>o + mpz_t_offset))

    mpz_free((<__mpz_struct *>( <char *>o + mpz_t_offset) )._mp_d, 0)

    # Free the object. This assumes that Py_TPFLAGS_HAVE_GC is not
    # set. If it was set another free function would need to be
    # called.

    PyObject_FREE(o)

#hook_fast_tp_functions()

def hook_fast_tp_functions():
    """
    """
    global global_dummy_Integer, mpz_t_offset, sizeof_Integer

    cdef long flag

    cdef RichPyObject* o
    o = <RichPyObject*>global_dummy_Integer

    # By default every object created in Pyrex is garbage
    # collected. This means it may have references to other objects
    # the Garbage collector has to look out for. We remove this flag
    # as the only reference an Integer has is to the global Integer
    # ring. As this object is unique we don't need to garbage collect
    # it as we always have a module level reference to it. If another
    # attribute is added to the Integer class this flag removal so as
    # the alloc and free functions may not be used anymore.
    # This object will still be reference counted. 
    flag = Py_TPFLAGS_HAVE_GC
    o.ob_type.tp_flags = <long>(o.ob_type.tp_flags & (~flag))

    # calculate the offset of the GMP mpz_t to avoid casting to/from
    # an Integer which includes reference counting. Reference counting
    # is bad in constructors and destructors as it potentially calls
    # the destructor.
    # Eventually this may be rendered obsolete by a change in SageX allowing 
    # non-reference counted extension types. 
    mpz_t_offset = <char *>(&global_dummy_Integer.value) - <char *>o

    # store how much memory needs to be allocated for an Integer.
    sizeof_Integer = o.ob_type.tp_basicsize

    # get the functions to do memory management for the GMP elements
    # WARNING: if the memory management functions are changed after
    # this initialisation, we are/you are doomed.

    mp_get_memory_functions(&mpz_alloc, NULL, &mpz_free)

    # Finally replace the functions called when an Integer needs
    # to be constructed/destructed.
    o.ob_type.tp_new = &fast_tp_new
    o.ob_type.tp_dealloc = &fast_tp_dealloc

def time_alloc_list(n):
    cdef int i
    l = []
    for i from 0 <= i < n:
        l.append(PY_NEW(Integer))

    return l

def time_alloc(n):
    cdef int i
    for i from 0 <= i < n:
        z = PY_NEW(Integer)

def pool_stats():
    print "Used pool %s / %s times" % (use_pool, total_alloc)
<<<<<<< HEAD
    print "Pool contains %s / %s items" % (integer_pool_count, integer_pool_size)
=======
    print "Pool contains %s / %s items" % (integer_pool_count, integer_pool_size)

cdef integer(x):
    if PY_TYPE_CHECK(x, Integer):
        return x
    return Integer(x)
>>>>>>> c7642ea5
<|MERGE_RESOLUTION|>--- conflicted
+++ resolved
@@ -136,12 +136,9 @@
 import integer_ring
 the_integer_ring = integer_ring.ZZ
 
-<<<<<<< HEAD
-=======
 def is_Integer(x):
     return bool(PY_TYPE_CHECK(x, Integer))
 
->>>>>>> c7642ea5
 cdef class Integer(sage.structure.element.EuclideanDomainElement):
     r"""
     The \class{Integer} class represents arbitrary precision
@@ -2118,7 +2115,6 @@
 
     # for profiling pool usage
     # total_alloc += 1
-<<<<<<< HEAD
     
     # If there is a ready integer in the pool, we will 
     # decrement the counter and return that. 
@@ -2192,81 +2188,6 @@
     # everybody plays nice, because the gobal_dummy_Integer has only
     # one reference in that case.
     
-=======
-    
-    # If there is a ready integer in the pool, we will 
-    # decrement the counter and return that. 
-
-    if integer_pool_count > 0:
-    
-        # for profiling pool usage
-        # use_pool += 1
-        
-        integer_pool_count -= 1
-        new = <RichPyObject *> integer_pool[integer_pool_count]
-      
-    # Otherwise, we have to create one.  
-
-    else:
-
-        # allocate enough room for the Integer, sizeof_Integer is
-        # sizeof(Integer). The use of PyObject_MALLOC directly
-        # assumes that Integers are not garbage collected, i.e. 
-        # they do not pocess references to other Python
-        # objects (Aas indicated by the Py_TPFLAGS_HAVE_GC flag). 
-        # See below for a more detailed description.
-
-        new = PyObject_MALLOC( sizeof_Integer )
-
-        # Now set every member as set in z, the global dummy Integer
-        # created before this tp_new started to operate.
-
-        memcpy(new, (<void*>global_dummy_Integer), sizeof_Integer )
-
-        # This line is only needed if Python is compiled in debugging
-        # mode './configure --with-pydebug'. If that is the case a Python
-        # object has a bunch of debugging fields which are initialized
-        # with this macro. For speed reasons, we don't call it if Python
-        # is not compiled in debug mode. So uncomment the following line
-        # if you are debugging Python.
-
-        #PyObject_INIT(new, (<RichPyObject*>global_dummy_Integer).ob_type)
-
-        # We take the address 'new' and move mpz_t_offset bytes (chars)
-        # to the address of 'value'. We treat that address as a pointer
-        # to a mpz_t struct and allocate memory for the _mp_d element of
-        # that struct. We allocate one limb.
-        #
-        # What is done here is potentialy very dangerous as it reaches
-        # deeply into the internal structure of GMP. Consequently things
-        # may break if a new release of GMP changes some internals. To
-        # emphazise this, this is what the GMP manual has to say about
-        # the documentation for the struct we are using:
-        #
-        #  "This chapter is provided only for informational purposes and the
-        #  various internals described here may change in future GMP releases.
-        #  Applications expecting to be compatible with future releases should use
-        #  only the documented interfaces described in previous chapters."
-        #
-        # If this line is used SAGE is not such an application.
-        #
-        # The clean version of the following line is:
-        #
-        #  mpz_init(( <mpz_t>(<char *>new + mpz_t_offset) ) 
-        #
-        # We save time both by avoiding an extra function call and 
-        # because the rest of the mpz struct was already initalized 
-        # fully using the memcpy above.
-
-        (<__mpz_struct *>( <char *>new + mpz_t_offset) )._mp_d = <mp_ptr>mpz_alloc(__GMP_BITS_PER_MP_LIMB >> 3)
-
-    # The global_dummy_Integer may have a reference count larger than
-    # one, but it is expected that newly created objects have a
-    # reference count of one. This is potentially unneeded if
-    # everybody plays nice, because the gobal_dummy_Integer has only
-    # one reference in that case.
-    
->>>>>>> c7642ea5
     # Objects from the pool have reference count zero, so this
     # needs to be set in this case. 
 
@@ -2369,13 +2290,9 @@
 
 def pool_stats():
     print "Used pool %s / %s times" % (use_pool, total_alloc)
-<<<<<<< HEAD
-    print "Pool contains %s / %s items" % (integer_pool_count, integer_pool_size)
-=======
     print "Pool contains %s / %s items" % (integer_pool_count, integer_pool_size)
 
 cdef integer(x):
     if PY_TYPE_CHECK(x, Integer):
         return x
-    return Integer(x)
->>>>>>> c7642ea5
+    return Integer(x)