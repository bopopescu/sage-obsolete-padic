r"""
Elements of the ring $\Z$ of integers

AUTHORS:
    -- William Stein (2005): initial version
    -- Gonzalo Tornaria (2006-03-02): vastly improved python/GMP conversion; hashing
    -- Didier Deshommes <dfdeshom@gmail.com> (2006-03-06): numerous examples and docstrings
    -- William Stein (2006-03-31): changes to reflect GMP bug fixes
    -- William Stein (2006-04-14): added GMP factorial method (since it's
                                   now very fast).
    -- David Harvey (2006-09-15): added nth_root, exact_log
    -- David Harvey (2006-09-16): attempt to optimise Integer constructor
    -- Rishikesh (2007-02-25): changed quo_rem so that the rem is positive
    -- David Harvey, Martin Albrecht, Robert Bradshaw (2007-03-01): optimized Integer constructor and pool

EXAMPLES:
   Add 2 integers:
       sage: a = Integer(3) ; b = Integer(4)
       sage: a + b == 7
       True

   Add an integer and a real number:
       sage: a + 4.0
       7.00000000000000

   Add an integer and a rational number:
       sage: a + Rational(2)/5
       17/5

   Add an integer and a complex number:
       sage: b = ComplexField().0 + 1.5
       sage: loads((a+b).dumps()) == a+b
       True

   sage: z = 32
   sage: -z
   -32
   sage: z = 0; -z
   0
   sage: z = -0; -z
   0
   sage: z = -1; -z
   1

Multiplication:
    sage: a = Integer(3) ; b = Integer(4)
    sage: a * b == 12
    True
    sage: loads((a * 4.0).dumps()) == a*b
    True
    sage: a * Rational(2)/5
    6/5

    sage: list([2,3]) * 4
    [2, 3, 2, 3, 2, 3, 2, 3]

    sage: 'sage'*Integer(3)
    'sagesagesage'

Coercions:
    Returns version of this integer in the multi-precision floating
    real field R.

        sage: n = 9390823
        sage: RR = RealField(200)
        sage: RR(n)
        9390823.0000000000000000000000000000000000000000000000000000

"""

#*****************************************************************************
#       Copyright (C) 2004 William Stein <wstein@gmail.com>
#
#  Distributed under the terms of the GNU General Public License (GPL)
#
#    This code is distributed in the hope that it will be useful,
#    but WITHOUT ANY WARRANTY; without even the implied warranty of
#    MERCHANTABILITY or FITNESS FOR A PARTICULAR PURPOSE.  See the GNU
#    General Public License for more details.
#
#  The full text of the GPL is available at:
#
#                  http://www.gnu.org/licenses/
#*****************************************************************************

doc="""
Integers
"""

import operator

import sys

include "../ext/gmp.pxi"
include "../ext/interrupt.pxi"  # ctrl-c interrupt block support
include "../ext/stdsage.pxi"

cdef extern from "../ext/mpz_pylong.h":
    cdef mpz_get_pylong(mpz_t src)
    cdef int mpz_set_pylong(mpz_t dst, src) except -1
    cdef long mpz_pythonhash(mpz_t src)


from sage.libs.pari.gen cimport gen as pari_gen

cdef class Integer(sage.structure.element.EuclideanDomainElement)

import sage.rings.infinity
import sage.libs.pari.all

cdef mpz_t mpz_tmp
mpz_init(mpz_tmp)

cdef public int set_mpz(Integer self, mpz_t value):
    mpz_set(self.value, value)

cdef set_from_Integer(Integer self, Integer other):
    mpz_set(self.value, other.value)

cdef set_from_int(Integer self, int other):
    mpz_set_si(self.value, other)

cdef public mpz_t* get_value(Integer self):
    return &self.value

MAX_UNSIGNED_LONG = 2 * sys.maxint

# This crashes SAGE:
#  s = 2003^100300000
# The problem is related to realloc moving all the memory
# and returning a pointer to the new block of memory, I think.

from sage.structure.sage_object cimport SageObject
from sage.structure.element cimport EuclideanDomainElement, ModuleElement
from sage.structure.element import  bin_op

import integer_ring
the_integer_ring = integer_ring.ZZ

def is_Integer(x):
    return bool(PY_TYPE_CHECK(x, Integer))

cdef class Integer(sage.structure.element.EuclideanDomainElement):
    r"""
    The \class{Integer} class represents arbitrary precision
    integers.  It derives from the \class{Element} class, so
    integers can be used as ring elements anywhere in SAGE.

    \begin{notice}
    The class \class{Integer} is implemented in Pyrex, as a wrapper
    of the GMP \code{mpz_t} integer type.
    \end{notice}
    """

    # todo: It would be really nice if we could avoid the __new__ call.
    # It has python calling conventions, and our timing tests indicate the
    # overhead can be significant. The difficulty is that then we can't
    # guarantee that the initialization will be performed exactly once.

    def __new__(self, x=None, unsigned int base=0):
        mpz_init(self.value)
        self._parent = <SageObject>the_integer_ring
        
    def __pyxdoc__init__(self):
        """
        You can create an integer from an int, long, string literal, or
        integer modulo N.

        EXAMPLES:
            sage: Integer(495)
            495
            sage: Integer('495949209809328523')
            495949209809328523
            sage: Integer(Mod(3,7))
            3
            sage: 2^3
            8
        """
        
    def __init__(self, x=None, unsigned int base=0):
        """
        EXAMPLES:
            sage: a = long(-901824309821093821093812093810928309183091832091)
            sage: b = ZZ(a); b
            -901824309821093821093812093810928309183091832091
            sage: ZZ(b)
            -901824309821093821093812093810928309183091832091
            sage: ZZ('-901824309821093821093812093810928309183091832091')
            -901824309821093821093812093810928309183091832091
            sage: ZZ(int(-93820984323))
            -93820984323
            sage: ZZ(ZZ(-901824309821093821093812093810928309183091832091))
            -901824309821093821093812093810928309183091832091
            sage: ZZ(QQ(-901824309821093821093812093810928309183091832091))
            -901824309821093821093812093810928309183091832091
            sage: ZZ(pari('Mod(-3,7)'))
            4
            sage: ZZ('sage')
            Traceback (most recent call last):
            ...
            TypeError: unable to convert x (=sage) to an integer
            sage: Integer('zz',36).str(36)
            'zz'
            sage: ZZ('0x3b').str(16)
            '3b'
        """

        # TODO: All the code below should somehow be in an external
        # cdef'd function.  Then e.g., if a matrix or vector or
        # polynomial is getting filled by mpz_t's, it can use the
        # rules below to do the fill construction of mpz_t's, but
        # without the overhead of creating any Python objects at all.
        # The cdef's function should be of the form
        #     mpz_init_set_sage(mpz_t y, object x)
        # Then this function becomes the one liner:
        #     mpz_init_set_sage(self.value, x)
        
        if x is None:
            if mpz_sgn(self.value) != 0:
                mpz_set_si(self.value, 0)
            
        else:
            # First do all the type-check versions; these are fast.

            if PY_TYPE_CHECK(x, Integer):
                set_from_Integer(self, <Integer>x)

            elif PyInt_Check(x):
                mpz_set_si(self.value, x)

            elif PyLong_Check(x):
                mpz_set_pylong(self.value, x)

            elif PyString_Check(x):
                if base < 0 or base > 36:
                    raise ValueError, "base (=%s) must be between 2 and 36"%base
                if mpz_set_str(self.value, x, base) != 0:
                    raise TypeError, "unable to convert x (=%s) to an integer"%x
                
            # Similarly for "sage.libs.pari.all.pari_gen"
            elif PY_TYPE_CHECK(x, pari_gen):
                if x.type() == 't_INTMOD':
                    x = x.lift()
                # TODO: figure out how to convert to pari integer in base 16 ?

                # todo: having this "s" variable around here is causing
                # pyrex to play games with refcount for the None object, which
                # seems really stupid.
                
                s = hex(x)
                if mpz_set_str(self.value, s, 16) != 0:
                    raise TypeError, "Unable to coerce PARI %s to an Integer."%x
            elif PyObject_HasAttrString(x, "_integer_"):
                # todo: Note that PyObject_GetAttrString returns NULL if
                # the attribute was not found. If we could test for this,
                # we could skip the double lookup. Unfortunately pyrex doesn't
                # seem to let us do this; it flags an error if the function
                # returns NULL, because it can't construct an "object" object
                # out of the NULL pointer. This really sucks. Perhaps we could
                # make the function prototype have return type void*, but
                # then how do we make Pyrex handle the reference counting?
                set_from_Integer(self, (<object> PyObject_GetAttrString(x, "_integer_"))())

            else:
                raise TypeError, "unable to coerce element to an integer"
    

    def __reduce__(self):
        # This single line below took me HOURS to figure out.
        # It is the *trick* needed to pickle pyrex extension types.
        # The trick is that you must put a pure Python function
        # as the first argument, and that function must return
        # the result of unpickling with the argument in the second
        # tuple as input. All kinds of problems happen
        # if we don't do this.
        return sage.rings.integer.make_integer, (self.str(32),)

    def _reduce_set(self, s):
        mpz_set_str(self.value, s, 32)

    def __index__(self):
        """
        Needed so integers can be used as list indices.

        EXAMPLES:
            sage: v = [1,2,3,4,5]
            sage: v[Integer(3)]
            4
            sage: v[Integer(2):Integer(4)]
            [3, 4]            
        """
        return int(mpz_get_pylong(self.value))

    def _im_gens_(self, codomain, im_gens):
        return codomain._coerce_(self)

    def _xor(Integer self, Integer other):
        cdef Integer x
        x = Integer()
        mpz_xor(x.value, self.value, other.value)
        return x

    def __xor__(x, y):
        """
        Compute the exclusive or of x and y.

        EXAMPLES:
            sage: n = ZZ(2); m = ZZ(3)
            sage: n.__xor__(m)
            1        
        """
        if PY_TYPE_CHECK(x, Integer) and PY_TYPE_CHECK(y, Integer):        
            return x._xor(y)
        return bin_op(x, y, operator.xor)
        
        
    def __richcmp__(left, right, int op):
        return (<sage.structure.element.Element>left)._richcmp(right, op)

    cdef int _cmp_c_impl(left, sage.structure.element.Element right) except -2:
        cdef int i
        i = mpz_cmp((<Integer>left).value, (<Integer>right).value)
        if i < 0: return -1
        elif i == 0: return 0
        else: return 1
    
    def __copy__(self):
        """
        Return a copy of the integer.

        EXAMPLES:
            sage: n = 2
            sage: copy(n)
            2        
            sage: copy(n) is n
            False
        """
        cdef Integer z
        z = Integer()
        set_mpz(z,self.value)
        return z


    def list(self):
        """
        Return a list with this integer in it, to be
        compatible with the method for number fields.
        
        EXAMPLES:
            sage: m = 5
            sage: m.list()
            [5]
        """
        return [ self ]


    def  __dealloc__(self):
        mpz_clear(self.value)

    def __repr__(self):
        return self.str()

    def _latex_(self):
        return self.str()

    def _mathml_(self):
        return '<mn>%s</mn>'%self

    def __str_malloc(self, int base=10):
        r"""
        Return the string representation of \code{self} in the given
        base.

        However, self.str() below is nice because we know the size of
        the string ahead of time, and can work around a bug in GMP
        nicely.  There seems to be a bug in GMP, where non-2-power
        base conversion for very large integers > 10 million digits
        (?) crashes GMP.
        """
        _sig_on
        cdef char *s
        s = mpz_get_str(NULL, base, self.value)
        t = str(s)
        free(s)
        _sig_off
        return t

    def str(self, int base=10):
        r"""
        Return the string representation of \code{self} in the given
        base.


        EXAMPLES:
            sage: Integer(2^10).str(2)
            '10000000000'
            sage: Integer(2^10).str(17)
            '394'
            
            sage: two=Integer(2)
            sage: two.str(1)
            Traceback (most recent call last):
            ...
            ValueError: base (=1) must be between 2 and 36
            
            sage: two.str(37)
            Traceback (most recent call last):
            ...            
            ValueError: base (=37) must be between 2 and 36

            sage: big = 10^5000000
            sage: s = big.str()                 # long time (> 20 seconds)
            sage: len(s)                        # long time (depends on above defn of s)
            5000001
            sage: s[:10]                        # long time (depends on above defn of s)
            '1000000000'
        """
        if base < 2 or base > 36:
            raise ValueError, "base (=%s) must be between 2 and 36"%base
        cdef size_t n
        cdef char *s
        n = mpz_sizeinbase(self.value, base) + 2
        s = <char *>PyMem_Malloc(n)
        if s == NULL:
            raise MemoryError, "Unable to allocate enough memory for the string representation of an integer."
        _sig_on
        mpz_get_str(s, base, self.value)
        _sig_off
        k = <object> PyString_FromString(s)
        PyMem_Free(s)
        return k

    def __hex__(self):
        r"""
        Return the hexadecimal digits of self in lower case.

        \note{'0x' is \emph{not} prepended to the result like is done
        by the corresponding Python function on int or long.  This is
        for efficiency sake---adding and stripping the string wastes
        time; since this function is used for conversions from
        integers to other C-library structures, it is important that
        it be fast.}

        EXAMPLES:
            sage: print hex(Integer(15))
            f
            sage: print hex(Integer(16))
            10
            sage: print hex(Integer(16938402384092843092843098243))
            36bb1e3929d1a8fe2802f083
            sage: print hex(long(16938402384092843092843098243))
            0x36bb1e3929d1a8fe2802f083L
        """
        return self.str(16)

    def binary(self):
        """
        Return the binary digits of self as a string.

        EXAMPLES:
            sage: print Integer(15).binary()
            1111
            sage: print Integer(16).binary()
            10000
            sage: print Integer(16938402384092843092843098243).binary()
            1101101011101100011110001110010010100111010001101010001111111000101000000000101111000010000011
        """
        return self.str(2)

    def set_si(self, signed long int n):
        """
        Coerces $n$ to a C signed integer if possible, and sets self
        equal to $n$.

        EXAMPLES:
            sage: n= ZZ(54)
            sage: n.set_si(-43344);n
            -43344
            sage: n.set_si(43344);n
            43344

        Note that an error occurs when we are not dealing with
        integers anymore
            sage: n.set_si(2^32);n
            Traceback (most recent call last):      # 32-bit
            ...                                     # 32-bit
            OverflowError: long int too large to convert to int   # 32-bit
            4294967296       # 64-bit
            sage: n.set_si(-2^32);n
            Traceback (most recent call last):      # 32-bit
            ...                                     # 32-bit
            OverflowError: long int too large to convert to int     # 32-bit
            -4294967296      # 64-bit
        """
        mpz_set_si(self.value, n)

    def set_str(self, s, base=10):
        """
        Set self equal to the number defined by the string $s$ in the
        given base.

        EXAMPLES:
            sage: n=100
            sage: n.set_str('100000',2)
            sage: n
            32

        If the number begins with '0X' or '0x', it is converted
        to an hex number:
            sage: n.set_str('0x13',0)
            sage: n
            19
            sage: n.set_str('0X13',0)
            sage: n
            19

        If the number begins with a '0', it is converted to an octal
        number:
            sage: n.set_str('013',0)
            sage: n
            11

        '13' is not a valid binary number so the following raises
        an exception:
            sage: n.set_str('13',2)
            Traceback (most recent call last):
            ...
            TypeError: unable to convert x (=13) to an integer in base 2
        """
        valid = mpz_set_str(self.value, s, base)
        if valid != 0:
            raise TypeError, "unable to convert x (=%s) to an integer in base %s"%(s, base)

    cdef void set_from_mpz(Integer self, mpz_t value):
        mpz_set(self.value, value)

    cdef mpz_t* get_value(Integer self):
        return &self.value

    cdef void _to_ZZ(self, ntl_c_ZZ *z):
        _sig_on
        mpz_to_ZZ(z, &self.value)
        _sig_off

    cdef ModuleElement _add_c_impl(self, ModuleElement right):
        # self and right are guaranteed to be Integers
        cdef Integer x
        x = PY_NEW(Integer)
        mpz_add(x.value, self.value, (<Integer>right).value)
        return x

##     def _unsafe_add_in_place(self,  ModuleElement right):
##         """
##         Do *not* use this...  unless you really know what you
##         are doing.
##         """
##         if not (right._parent is self._parent):
##             raise TypeError
##         mpz_add(self.value, self.value, (<Integer>right).value)
##     cdef _unsafe_add_in_place_c(self,  ModuleElement right):
##         """
##         Do *not* use this...  unless you really know what you
##         are doing.
##         """
##         if not (right._parent is self._parent):
##             raise TypeError
##         mpz_add(self.value, self.value, (<Integer>right).value)

    cdef ModuleElement _sub_c_impl(self, ModuleElement right):
        # self and right are guaranteed to be Integers
        cdef Integer x
        x = PY_NEW(Integer)
        mpz_sub(x.value, self.value, (<Integer>right).value)
        return x

    cdef ModuleElement _neg_c_impl(self):
        cdef Integer x
        x = PY_NEW(Integer)
        mpz_neg(x.value, self.value)
        return x

    def _r_action(self, s):
        if isinstance(s, (str, list)):
            return s*int(self)
        raise TypeError
    
    cdef RingElement _mul_c_impl(self, RingElement right):
        # self and right are guaranteed to be Integers
        cdef Integer x
        x = PY_NEW(Integer)
        if mpz_size(self.value) + mpz_size((<Integer>right).value) > 100000:
            # We only use the signal handler (to enable ctrl-c out) when the
            # product might take a while to compute
            _sig_on
            mpz_mul(x.value, self.value, (<Integer>right).value)
            _sig_off
        else:
            mpz_mul(x.value, self.value, (<Integer>right).value)
        return x

    cdef RingElement _div_c_impl(self, RingElement right):
        r"""
        Computes \frac{a}{b}
        
        EXAMPLES:
            sage: a = Integer(3) ; b = Integer(4)
            sage: a / b == Rational(3) / 4
            True
            sage: Integer(32) / Integer(32)
            1
        """
        # this is vastly faster than doing it here, since here
        # we can't cimport rationals.
        return the_integer_ring._div(self, right)

    def __floordiv(Integer self, Integer other):
        cdef Integer x
        x = Integer()
        

        _sig_on
        mpz_fdiv_q(x.value, self.value, other.value)
        _sig_off

        return x


    def __floordiv__(x, y):
        r"""
        Computes the whole part of \frac{self}{other}
        
        EXAMPLES:
            sage: a = Integer(321) ; b = Integer(10)
            sage: a // b
            32
        """
        if PY_TYPE_CHECK(x, Integer) and PY_TYPE_CHECK(y, Integer):
            return x.__floordiv(y)
        return bin_op(x, y, operator.floordiv)


    def __pow__(self, n, dummy):
        r"""
        Computes $\text{self}^n$
        
        EXAMPLES:
            sage: 2^-6
            1/64
            sage: 2^6
            64
            sage: 2^0
            1
            sage: 2^-0
            1
            sage: (-1)^(1/3)
            Traceback (most recent call last):
            ...
            TypeError: exponent (=1/3) must be an integer.
            Coerce your numbers to real or complex numbers first.

        The base need not be an integer (it can be a builtin
        Python type).
            sage: int(2)^10
            1024
            sage: float(2.5)^10
            9536.7431640625
            sage: 'sage'^3     
            'sagesagesage'


        The exponent must fit in an unsigned long.
            sage: x = 2^100000000000000000000000
            Traceback (most recent call last):
            ...
            RuntimeError: exponent must be at most 4294967294  # 32-bit
            RuntimeError: exponent must be at most 18446744073709551614 # 64-bit
        """
        cdef Integer _n
        cdef unsigned int _nval
        if not PY_TYPE_CHECK(self, Integer):
            if isinstance(self, str):
                return self * n
            else:
                return self.__pow__(int(n))

        try:
            # todo: should add a fast pathway to deal with n being
            # an Integer or python int
            _n = Integer(n)
        except TypeError:
            raise TypeError, "exponent (=%s) must be an integer.\nCoerce your numbers to real or complex numbers first."%n

        if _n < 0:
            return Integer(1)/(self**(-_n))
        if _n > MAX_UNSIGNED_LONG:
            raise RuntimeError, "exponent must be at most %s"%MAX_UNSIGNED_LONG
        _self = self
        cdef Integer x
        x = PY_NEW(Integer)
        _nval = _n

        _sig_on
        mpz_pow_ui(x.value, (<Integer>self).value, _nval)
        _sig_off

        return x

    def nth_root(self, int n, int report_exact=0):
        r"""
        Returns the truncated nth root of self.

        INPUT:
            n -- integer >= 1 (must fit in C int type)
            report_exact -- boolean, whether to report if the root extraction
                          was exact

        OUTPUT:
           If report_exact is 0 (default), then returns the truncation of the
           nth root of self (i.e. rounded towards zero).

           If report_exact is 1, then returns the nth root and a boolean
           indicating whether the root extraction was exact.

        AUTHOR:
           -- David Harvey (2006-09-15)

        EXAMPLES:
          sage: Integer(125).nth_root(3)
          5
          sage: Integer(124).nth_root(3)
          4
          sage: Integer(126).nth_root(3)
          5

          sage: Integer(-125).nth_root(3)
          -5
          sage: Integer(-124).nth_root(3)
          -4
          sage: Integer(-126).nth_root(3)
          -5

          sage: Integer(125).nth_root(2, True)
          (11, False)
          sage: Integer(125).nth_root(3, True)
          (5, True)

          sage: Integer(125).nth_root(-5)
          Traceback (most recent call last):
          ...
          ValueError: n (=-5) must be positive

          sage: Integer(-25).nth_root(2)
          Traceback (most recent call last):
          ...
          ValueError: cannot take even root of negative number
          
        """
        if n < 1:
            raise ValueError, "n (=%s) must be positive" % n
        if (self < 0) and not (n & 1):
            raise ValueError, "cannot take even root of negative number"
        cdef Integer x
        cdef int is_exact
        x = Integer()
        _sig_on
        is_exact = mpz_root(x.value, self.value, n)
        _sig_off

        if report_exact:
            return x, bool(is_exact)
        else:
            return x

    def exact_log(self, m):
        r"""
        Returns the largest integer $k$ such that $m^k \leq \text{self}$, i.e.,
        the floor of $\log_m(\text{self})$. 

        This is guaranteed to return the correct answer even when the usual
        log function doesn't have sufficient precision.

        INPUT:
            m -- integer >= 2

        AUTHOR:
           -- David Harvey (2006-09-15)

        TODO:
           -- Currently this is extremely stupid code (although it should
           always work). Someone needs to think about doing this properly
           by estimating errors in the log function etc.

        EXAMPLES:
           sage: Integer(125).exact_log(5)
           3
           sage: Integer(124).exact_log(5)
           2
           sage: Integer(126).exact_log(5)
           3
           sage: Integer(3).exact_log(5)
           0
           sage: Integer(1).exact_log(5)
           0


           sage: x = 3^100000
           sage: RR(log(RR(x), 3))
           100000.000000000
           sage: RR(log(RR(x + 100000), 3))
           100000.000000000

           sage: x.exact_log(3)
           100000
           sage: (x+1).exact_log(3)
           100000
           sage: (x-1).exact_log(3)
           99999

           sage: x.exact_log(2.5)
           Traceback (most recent call last):
           ...
           ValueError: base of log must be an integer
        """
        _m = int(m)
        if _m != m:
            raise ValueError, "base of log must be an integer"
        m = _m
        if self <= 0:
            raise ValueError, "self must be positive"
        if m < 2:
            raise ValueError, "m must be at least 2"
        import real_mpfr        
        R = real_mpfr.RealField(53)
        guess = R(self).log(base = m).floor()
        power = m ** guess

        while power > self:
            power = power / m
            guess = guess - 1

        if power == self:
            return guess

        while power < self:
            power = power * m
            guess = guess + 1

        if power == self:
            return guess
        else:
            return guess - 1
        

    def __pos__(self):
        """
        EXAMPLES:
            sage: z=43434
            sage: z.__pos__()
            43434
        """
        return self

    def __abs__(self):
        """
        Computes $|self|$
        
        EXAMPLES:
            sage: z = -1
            sage: abs(z)
            1
            sage: abs(z) == abs(1)
            True
        """
        cdef Integer x
        x = Integer()
        mpz_abs(x.value, self.value)
        return x

    def __mod__(self, modulus):
        r"""
        Returns \code{self % modulus}.
        
        EXAMPLES:
            sage: z = 43
            sage: z % 2
            1
            sage: z % 0
            Traceback (most recent call last):
            ...
            ZeroDivisionError: Integer modulo by zero
        """
        cdef Integer _modulus, _self
        _modulus = integer(modulus)
        if not _modulus:
            raise ZeroDivisionError, "Integer modulo by zero"            
        _self = integer(self)
        
        cdef Integer x
        x = Integer()

        _sig_on
        mpz_mod(x.value, _self.value, _modulus.value)
        _sig_off
        
        return x


    def quo_rem(self, other):
        """
        Returns the quotient and the remainder of
        self divided by other.

        INPUT:
            other -- the integer the divisor

        OUTPUT:
            q   -- the quotient of self/other
            r   -- the remainder of self/other
        
        EXAMPLES:
            sage: z = Integer(231)
            sage: z.quo_rem(2)
            (115, 1)
            sage: z.quo_rem(-2)
            (-115, 1)
            sage: z.quo_rem(0)
            Traceback (most recent call last):
            ...
            ZeroDivisionError: other (=0) must be nonzero
        """
        cdef Integer _other, _self
        _other = integer(other)
        if not _other:
            raise ZeroDivisionError, "other (=%s) must be nonzero"%other
        _self = integer(self)

        cdef Integer q, r
        q = Integer()
        r = Integer()

        _sig_on
        if mpz_sgn(_other.value) == 1:
            mpz_fdiv_qr(q.value, r.value, _self.value, _other.value)
        else:
            mpz_cdiv_qr(q.value, r.value, _self.value, _other.value)
        _sig_off
        
        return q, r

    def div(self, other):
        """
        Returns the quotient of self divided by other.

        INPUT:
            other -- the integer the divisor

        OUTPUT:
            q   -- the quotient of self/other
        
        EXAMPLES:
            sage: z = Integer(231)
            sage: z.div(2)
            115
            sage: z.div(-2)
            -115
            sage: z.div(0)
            Traceback (most recent call last):
            ...
            ZeroDivisionError: other (=0) must be nonzero
        """
        cdef Integer _other, _self
        _other = integer(other)
        if not _other:
            raise ZeroDivisionError, "other (=%s) must be nonzero"%other
        _self = integer(self)

        cdef Integer q, r
        q = Integer()
        r = Integer()

        _sig_on
        mpz_tdiv_qr(q.value, r.value, _self.value, _other.value)
        _sig_off
        
        return q
        

    def powermod(self, exp, mod):
        """
        Compute self**exp modulo mod.

        EXAMPLES:
            sage: z = 2
            sage: z.powermod(31,31)
            2
            sage: z.powermod(0,31)
            1
            sage: z.powermod(-31,31) == 2^-31 % 31
            True

            As expected, the following is invalid:
            sage: z.powermod(31,0)
            Traceback (most recent call last):
            ...
            ZeroDivisionError: cannot raise to a power modulo 0
        """
        cdef Integer x, _exp, _mod
        _exp = Integer(exp); _mod = Integer(mod)
        if mpz_cmp_si(_mod.value,0) == 0:
            raise ZeroDivisionError, "cannot raise to a power modulo 0"
        
        x = Integer()

        _sig_on
        mpz_powm(x.value, self.value, _exp.value, _mod.value)
        _sig_off
        
        return x

    def rational_reconstruction(self, Integer m):
        import rational
        return rational.pyrex_rational_reconstruction(self, m)

    def powermodm_ui(self, exp, mod):
        r"""
        Computes self**exp modulo mod, where exp is an unsigned
        long integer.
                
        EXAMPLES:
            sage: z = 32
            sage: z.powermodm_ui(2, 4)
            0
            sage: z.powermodm_ui(2, 14)
            2
            sage: z.powermodm_ui(2^32-2, 14)
            2
            sage: z.powermodm_ui(2^32-1, 14)
            Traceback (most recent call last):                              # 32-bit
            ...                                                             # 32-bit
            OverflowError: exp (=4294967295) must be <= 4294967294          # 32-bit
            8              # 64-bit
            sage: z.powermodm_ui(2^65, 14)
            Traceback (most recent call last):                              
            ...                                                             
            OverflowError: exp (=36893488147419103232) must be <= 4294967294  # 32-bit
            OverflowError: exp (=36893488147419103232) must be <= 18446744073709551614     # 64-bit
        """
        if exp < 0:
            raise ValueError, "exp (=%s) must be nonnegative"%exp
        elif exp > MAX_UNSIGNED_LONG:
            raise OverflowError, "exp (=%s) must be <= %s"%(exp, MAX_UNSIGNED_LONG)
        cdef Integer x, _mod
        _mod = Integer(mod)
        x = Integer()

        _sig_on
        mpz_powm_ui(x.value, self.value, exp, _mod.value)
        _sig_off
        
        return x

    def __int__(self):
        return int(mpz_get_pylong(self.value))

    def __long__(self):
        return mpz_get_pylong(self.value)

    def __nonzero__(self):
        return not self.is_zero()

    def __float__(self):
        return mpz_get_d(self.value)

    def __hash__(self):
        return mpz_pythonhash(self.value)

    def factor(self, algorithm='pari'):
        """
        Return the prime factorization of the integer as a list of
        pairs $(p,e)$, where $p$ is prime and $e$ is a positive integer.

        INPUT:
            algorithm -- string
                 * 'pari' -- (default)  use the PARI c library
                 * 'kash' -- use KASH computer algebra system (requires
                             the optional kash package be installed)
        """
        import sage.rings.integer_ring
        return sage.rings.integer_ring.factor(self, algorithm=algorithm)

    def coprime_integers(self, m):
        """
        Return the positive integers $< m$ that are coprime to self.

        EXAMPLES:
            sage: n = 8
            sage: n.coprime_integers(8)
            [1, 3, 5, 7]
            sage: n.coprime_integers(11)
            [1, 3, 5, 7, 9]
            sage: n = 5; n.coprime_integers(10)
            [1, 2, 3, 4, 6, 7, 8, 9]
            sage: n.coprime_integers(5)
            [1, 2, 3, 4]
            sage: n = 99; n.coprime_integers(99)
            [1, 2, 4, 5, 7, 8, 10, 13, 14, 16, 17, 19, 20, 23, 25, 26, 28, 29, 31, 32, 34, 35, 37, 38, 40, 41, 43, 46, 47, 49, 50, 52, 53, 56, 58, 59, 61, 62, 64, 65, 67, 68, 70, 71, 73, 74, 76, 79, 80, 82, 83, 85, 86, 89, 91, 92, 94, 95, 97, 98]

        AUTHORS:
            -- Naqi Jaffery (2006-01-24): examples

        ALGORITHM: Naive -- compute lots of GCD's.  If this isn't good
        enough for you, please code something better and submit a
        patch.
        """
        # TODO -- make VASTLY faster
        v = []
        for n in range(1,m):
            if self.gcd(n) == 1:
                v.append(Integer(n))
        return v

    def divides(self, n):
        """
        Return True if self divides n.

        EXAMPLES:
            sage: Z = IntegerRing()
            sage: Z(5).divides(Z(10))
            True
            sage: Z(0).divides(Z(5))
            False
            sage: Z(10).divides(Z(5))
            False
        """
        cdef int t
        cdef Integer _n
        _n = Integer(n)
        if mpz_cmp_si(self.value, 0) == 0:
            return bool(mpz_cmp_si(_n.value, 0) == 0)
        _sig_on
        t = mpz_divisible_p(_n.value, self.value)
        _sig_off
        return bool(t)
    
    
    def valuation(self, p):
        """
        Return the p-adic valuation of self.

        INPUT:
            p -- an integer at least 2.

        EXAMPLE:
            sage: n = 60
            sage: n.valuation(2)
            2
            sage: n.valuation(3)
            1
            sage: n.valuation(7)
            0
            sage: n.valuation(1)
            Traceback (most recent call last):
            ...
            ValueError: You can only compute the valuation with respect to a integer larger than 1.

        We do not require that p is a prime:
            sage: (2^11).valuation(4)
            5
        """
        if self == 0:
            return sage.rings.infinity.infinity
        cdef Integer _p
        _p = Integer(p)
        if mpz_cmp_ui(_p.value,2) < 0:
            raise ValueError, "You can only compute the valuation with respect to a integer larger than 1."
        cdef int k
        k = 0
        while self % _p == 0:
            k = k + 1
            self = self.__floordiv__(_p)
        return Integer(k)

    def ord(self, p=None):
        """Synonym for valuation

        EXAMPLES:
        sage: n=12
        sage: n.ord(3)
        1
        """
        return self.valuation(p)

    def _lcm(self, Integer n):
        """
        Returns the least common multiple of self and $n$.

        EXAMPLES:
            sage: n = 60
            sage: n._lcm(150)
            300        
        """
        cdef mpz_t x

        mpz_init(x)

        _sig_on
        mpz_lcm(x, self.value, n.value)
        _sig_off

        
        cdef Integer z
        z = Integer()
        mpz_set(z.value,x)
        mpz_clear(x)
        return z
        
    def denominator(self):
        """
        Return the denominator of this integer.

        EXAMPLES:
            sage: x = 5
            sage: x.denominator()
            1
            sage: x = 0
            sage: x.denominator()
            1
        """
        return ONE

    def numerator(self):
        """
        Return the numerator of this integer.

        EXAMPLE:
            sage: x = 5
            sage: x.numerator()
            5

            sage: x = 0
            sage: x.numerator()
            0
        """
        return self

    def factorial(self):
        """
        Return the factorial $n!=1 \\cdot 2 \\cdot 3 \\cdots n$. 
        Self must fit in an \\code{unsigned long int}.

        EXAMPLES:
            sage: for n in srange(7):
            ...    print n, n.factorial()
            0 1
            1 1
            2 2
            3 6
            4 24
            5 120
            6 720        
        """
        if self < 0:
            raise ValueError, "factorial -- self = (%s) must be nonnegative"%self

        if mpz_cmp_ui(self.value,4294967295) > 0:
            raise ValueError, "factorial not implemented for n >= 2^32.\nThis is probably OK, since the answer would have billions of digits."

        cdef unsigned int n
        n = self

        cdef mpz_t x
        cdef Integer z

        mpz_init(x)

        _sig_on
        mpz_fac_ui(x, n)
        _sig_off

        z = Integer()
        set_mpz(z, x)
        mpz_clear(x)
        return z

    def floor(self):
        """
        Return the floor of self, which is just self since self is an integer.

        EXAMPLES:
            sage: n = 6
            sage: n.floor()
            6        
        """
        return self

    def ceil(self):
        """
        Return the ceiling of self, which is self since self is an integer.

        EXAMPLES:
            sage: n = 6
            sage: n.ceil()
            6        
        """
        return self

    def is_one(self):
        r"""
        Returns \code{True} if the integers is $1$, otherwise \code{False}.

        EXAMPLES:
            sage: Integer(1).is_one()
            True
            sage: Integer(0).is_one()
            False
        """
        return bool(mpz_cmp_si(self.value, 1) == 0)

    def is_zero(self):
        r"""
        Returns \code{True} if the integers is $0$, otherwise \code{False}.

        EXAMPLES:
            sage: Integer(1).is_zero()
            False
            sage: Integer(0).is_zero()
            True
        """
        return bool(mpz_cmp_si(self.value, 0) == 0)

    def is_unit(self):
        r"""
        Returns \code{true} if this integer is a unit, i.e., 1 or $-1$.

        EXAMPLES:
            sage: for n in srange(-2,3):
            ...    print n, n.is_unit()
            -2 False
            -1 True
            0 False
            1 True
            2 False        
        """
        return bool(mpz_cmp_si(self.value, -1) == 0 or mpz_cmp_si(self.value, 1) == 0)

    def is_square(self):
        r"""
        Returns \code{True} if self is a perfect square

        EXAMPLES:
            sage: Integer(4).is_square()
            True
            sage: Integer(41).is_square()
            False
        """
        return bool(self._pari_().issquare())

    def is_prime(self):
        r"""
        Retuns \code{True} if self is prime

        EXAMPLES:
            sage: z = 2^31 - 1
            sage: z.is_prime()
            True
            sage: z = 2^31
            sage: z.is_prime()
            False
        """
        return bool(self._pari_().isprime())

    def is_pseudoprime(self):
        r"""
        Retuns \code{True} if self is a pseudoprime

        EXAMPLES:
            sage: z = 2^31 - 1
            sage: z.is_pseudoprime()
            True
            sage: z = 2^31
            sage: z.is_pseudoprime()
            False
        """
        return bool(self._pari_().ispseudoprime())

    def square_free_part(self):
        """
        Return the square free part of $x$, i.e., a divisor z such that $x = z y^2$,
        for a perfect square $y^2$.

        EXAMPLES:
            sage: square_free_part(100)
            1
            sage: square_free_part(12)
            3
            sage: square_free_part(17*37*37)
            17
            sage: square_free_part(-17*32)
            -34
            sage: square_free_part(1)
            1
            sage: square_free_part(-1)
            -1
            sage: square_free_part(-2)
            -2
            sage: square_free_part(-4)
            -1
        """
        if self.is_zero():
            return self
        F = self.factor()
        n = Integer(1)
        for p, e in F:
            if e % 2 != 0:
                n = n * p
        return n * F.unit()

    def next_prime(self):
        r"""
        Returns the next prime after self

        EXAMPLES:
            sage: Integer(100).next_prime()
            101
            sage: Integer(0).next_prime()
            2
            sage: Integer(1001).next_prime()
            1009
        """
        return Integer( (self._pari_()+1).nextprime())

    def additive_order(self):
        """
        Return the additive order of self.

        EXAMPLES:
            sage: ZZ(0).additive_order()
            1
            sage: ZZ(1).additive_order()
            +Infinity
        """
        import sage.rings.infinity
        if self.is_zero():
            return Integer(1)
        else:
            return sage.rings.infinity.infinity

    def multiplicative_order(self):
        r"""
        Return the multiplicative order of self, if self is a unit, or raise
        \code{ArithmeticError} otherwise.

        EXAMPLES:
            sage: ZZ(1).multiplicative_order()
            1
            sage: ZZ(-1).multiplicative_order()
            2
            sage: ZZ(0).multiplicative_order()
            Traceback (most recent call last):
            ...
            ArithmeticError: no power of 0 is a unit
            sage: ZZ(2).multiplicative_order()
            Traceback (most recent call last):
            ...
            ArithmeticError: no power of 2 is a unit
        """
        if mpz_cmp_si(self.value, 1) == 0:
            return Integer(1)
        elif mpz_cmp_si(self.value, -1) == 0:
            return Integer(2)
        else:
            raise ArithmeticError, "no power of %s is a unit"%self

    def is_squarefree(self):
        """
        Returns True if this integer is not divisible by the square of
        any prime and False otherwise.

        EXAMPLES:
            sage: Integer(100).is_squarefree()
            False
            sage: Integer(102).is_squarefree()
            True
        """
        return self._pari_().issquarefree()

    def _pari_(self):
        """
        Returns the PARI version of this integer.

        EXAMPLES:
            sage: n = 9390823
            sage: m = n._pari_(); m
            9390823
            sage: type(m)
            <type 'sage.libs.pari.gen.gen'>        

        ALGORITHM: Use base 10 Python string conversion, hence very
        very slow for large integers. If you can figure out how to
        input a number into PARI in hex, or otherwise optimize this,
        please implement it and send me a patch.
        """
        #if self._pari is None:
            # better to do in hex, but I can't figure out
            # how to input/output a number in hex in PARI!!
            # TODO: (I could just think carefully about raw bytes and make this all much faster...)
            #self._pari = sage.libs.pari.all.pari(str(self))
        #return self._pari
        return sage.libs.pari.all.pari(str(self))

    def _interface_init_(self):
        """
        Return canonical string to coerce this integer to any other math
        software, i.e., just the string representation of this integer
        in base 10.

        EXAMPLES:
            sage: n = 9390823
            sage: n._interface_init_()
            '9390823'        
        """
        return str(self)

    def isqrt(self):
        r"""
        Returns the integer floor of the square root of self, or raises
        an \exception{ValueError} if self is negative.
        
        EXAMPLE:
            sage: a = Integer(5)
            sage: a.isqrt()
            2

            sage: Integer(-102).isqrt()
            Traceback (most recent call last):
            ...
            ValueError: square root of negative number not defined.
        """
        if self < 0:
            raise ValueError, "square root of negative number not defined."
        cdef Integer x
        x = Integer()

        _sig_on
        mpz_sqrt(x.value, self.value)
        _sig_off
        
        return x

    
    def sqrt(self, bits=None):
        r"""
        Returns the positive square root of self, possibly as a
        \emph{a real or complex number} if self is not a perfect
        integer square.

        INPUT:
            bits -- number of bits of precision.
                    If bits is not specified, the number of
                    bits of precision is at least twice the
                    number of bits of self (the precision
                    is always at least 53 bits if not specified).
        OUTPUT:
            integer, real number, or complex number.

        For the guaranteed integer square root of a perfect square
        (with error checking), use \code{self.square_root()}.
        
        EXAMPLE:
            sage: Z = IntegerRing()
            sage: Z(4).sqrt()
            2
            sage: Z(4).sqrt(53)
            2.00000000000000
            sage: Z(2).sqrt(53)
            1.41421356237310
            sage: Z(2).sqrt(100)
            1.4142135623730950488016887242
            sage: n = 39188072418583779289; n.square_root()
            6260037733
            sage: (100^100).sqrt()
            10000000000000000000000000000000000000000000000000000000000000000000000000000000000000000000000000000
            sage: (-1).sqrt()
            1.00000000000000*I
            sage: sqrt(-2)
			sqrt(2)*1.00000000000000*I
            sage: sqrt(-2.0)
			1.41421356237310*I
            sage: sqrt(97)
			sqrt(97)
            sage: n = 97; n.sqrt(200)
            9.8488578017961047217462114149176244816961362874427641717232
        """
        if bits is None:
            try:
                return self.square_root()
            except ValueError:
                pass
            bits = max(53, 2*(mpz_sizeinbase(self.value, 2)+2))
            
        if self < 0:
            import sage.rings.complex_field
            x = sage.rings.complex_field.ComplexField(bits)(self)
            return x.sqrt()
        else:
            import real_mpfr            
            R = real_mpfr.RealField(bits)
            return R(self).sqrt()

    def square_root(self):
        """
        Return the positive integer square root of self, or raises a ValueError
        if self is not a perfect square.

        EXAMPLES:
            sage: Integer(144).square_root()
            12
            sage: Integer(102).square_root()
            Traceback (most recent call last):
            ...
            ValueError: self (=102) is not a perfect square
        """
        n = self.isqrt()
        if n * n == self:
            return n
        raise ValueError, "self (=%s) is not a perfect square"%self
            

    def _xgcd(self, Integer n):
        r"""
        Return a triple $g, s, t \in\Z$ such that
        $$
           g = s \cdot \mbox{\rm self} + t \cdot n.
        $$

        EXAMPLES:
            sage: n = 6
            sage: g, s, t = n._xgcd(8)
            sage: s*6 + 8*t
            2
            sage: g
            2        
        """
        cdef mpz_t g, s, t
        cdef object g0, s0, t0
        
        mpz_init(g)
        mpz_init(s)
        mpz_init(t)

        _sig_on
        mpz_gcdext(g, s, t, self.value, n.value)
        _sig_off
        
        g0 = Integer()
        s0 = Integer()
        t0 = Integer()
        set_mpz(g0,g)
        set_mpz(s0,s)
        set_mpz(t0,t)
        mpz_clear(g)
        mpz_clear(s)
        mpz_clear(t)
        return g0, s0, t0

    cdef _lshift(self, long int n):
        """
        Shift self n bits to the left, i.e., quickly multiply by $2^n$.
        """
        cdef Integer x
        x = <Integer> PY_NEW(Integer)

        _sig_on
        if n < 0:
            mpz_fdiv_q_2exp(x.value, self.value, -n)
        else:
            mpz_mul_2exp(x.value, self.value, n)
        _sig_off
        return x
        
    def __lshift__(x,y):
        """
        Shift x y bits to the left.
        
        EXAMPLES:
            sage: 32 << 2
            128
            sage: 32 << int(2)
            128
            sage: int(32) << 2
            128
            sage: 1 >> 2.5
            Traceback (most recent call last):
            ...
            TypeError: unsupported operands for >>            
        """
        try:
            if not PY_TYPE_CHECK(x, Integer):
                x = Integer(x)
            elif not PY_TYPE_CHECK(y, Integer):
                y = Integer(y)
            return (<Integer>x)._lshift(long(y))
        except TypeError:
            raise TypeError, "unsupported operands for <<"
        if PY_TYPE_CHECK(x, Integer) and isinstance(y, (Integer, int, long)):
            return (<Integer>x)._lshift(long(y))
        return bin_op(x, y, operator.lshift)
    
    cdef _rshift(Integer self, long int n):
        cdef Integer x
        x = <Integer> PY_NEW(Integer)
        
        _sig_on
        if n < 0:
            mpz_mul_2exp(x.value, self.value, -n)
        else:
            mpz_fdiv_q_2exp(x.value, self.value, n)
        _sig_off
        return x
    
    def __rshift__(x, y):
        """
        EXAMPLES:
            sage: 32 >> 2
            8
            sage: 32 >> int(2)
            8
            sage: int(32) >> 2
            8
            sage: 1<< 2.5
            Traceback (most recent call last):
            ...
            TypeError: unsupported operands for <<
        """
        try:
            if not PY_TYPE_CHECK(x, Integer):
                x = Integer(x)
            elif not PY_TYPE_CHECK(y, Integer):
                y = Integer(y)
            return (<Integer>x)._rshift(long(y))
        except TypeError:
            raise TypeError, "unsupported operands for >>"
    
        #if PY_TYPE_CHECK(x, Integer) and isinstance(y, (Integer, int, long)):
        #    return (<Integer>x)._rshift(long(y))
        #return bin_op(x, y, operator.rshift)
        
    cdef _and(Integer self, Integer other):
        cdef Integer x
        x = Integer()
        mpz_and(x.value, self.value, other.value)
        return x

    def __and__(x, y):
        if PY_TYPE_CHECK(x, Integer) and PY_TYPE_CHECK(y, Integer):
            return (<Integer>x)._and(y)
        return bin_op(x, y, operator.and_)


    cdef _or(Integer self, Integer other):
        cdef Integer x
        x = Integer()
        mpz_ior(x.value, self.value, other.value)
        return x

    def __or__(x, y):
        """
        Return the bitwise or of the integers x and y.

        EXAMPLES:
            sage: n = 8; m = 4
            sage: n.__or__(m)
            12
        """
        if PY_TYPE_CHECK(x, Integer) and PY_TYPE_CHECK(y, Integer):
            return (<Integer>x)._or(y)
        return bin_op(x, y, operator.or_)


    def __invert__(self):
        """
        Return the multiplicative interse of self, as a rational number.

        EXAMPLE:
            sage: n = 10
            sage: 1/n
            1/10
            sage: n.__invert__()
            1/10        
        """
        return Integer(1)/self    # todo: optimize
        

    def inverse_mod(self, n):
        """
        Returns the inverse of self modulo $n$, if this inverse exists.
        Otherwise, raises a \exception{ZeroDivisionError} exception.
        
        INPUT:
           self -- Integer
           n -- Integer
        OUTPUT:
           x -- Integer such that x*self = 1 (mod m), or
                raises ZeroDivisionError.
        IMPLEMENTATION:
           Call the mpz_invert GMP library function.

        EXAMPLES:
            sage: a = Integer(189)
            sage: a.inverse_mod(10000)
            4709
            sage: a.inverse_mod(-10000)
            4709
            sage: a.inverse_mod(1890)
            Traceback (most recent call last):
            ...
            ZeroDivisionError: Inverse does not exist.
            sage: a = Integer(19)**100000
            sage: b = a*a
            sage: c = a.inverse_mod(b)
            Traceback (most recent call last):
            ...
            ZeroDivisionError: Inverse does not exist.
        """
        cdef mpz_t x
        cdef object ans
        cdef int r
        cdef Integer m
        m = Integer(n)

        if m == 1:
            return Integer(0)

        mpz_init(x)

        _sig_on
        r = mpz_invert(x, self.value, m.value)
        _sig_off
        
        if r == 0:
            raise ZeroDivisionError, "Inverse does not exist."
        ans = Integer()
        set_mpz(ans,x)
        mpz_clear(x)
        return ans
        
<<<<<<< HEAD
    def gcd(self, Integer n):
=======
    def gcd(self, n):
>>>>>>> 93fc516e
        """
        Return the greatest common divisor of self and $n$.

        EXAMPLE:
            sage: gcd(-1,1)
            1
            sage: gcd(0,1)
            1
            sage: gcd(0,0)
            0
            sage: gcd(2,2^6)
            2
            sage: gcd(21,2^6)
            1
        """
        cdef mpz_t g
        cdef object g0
        cdef Integer _n = Integer(n)

        mpz_init(g)
        

        _sig_on
        mpz_gcd(g, self.value, _n.value)
        _sig_off

        g0 = Integer()
        set_mpz(g0,g)
        mpz_clear(g)
        return g0

    def crt(self, y, m, n):
        """
        Return the unique integer between $0$ and $mn$ that is
        congruent to the integer modulo $m$ and to $y$ modulo $n$.  We
        assume that~$m$ and~$n$ are coprime.
        """
        cdef object g, s, t
        cdef Integer _y, _m, _n
        _y = Integer(y); _m = Integer(m); _n = Integer(n)
        g, s, t = _m.xgcd(_n)
        if not g.is_one():
            raise ArithmeticError, "CRT requires that gcd of moduli is 1."
        # Now s*m + t*n = 1, so the answer is x + (y-x)*s*m, where x=self.
        return (self + (_y-self)*s*_m) % (_m*_n)

    def test_bit(self, index):
        r"""
        Return the bit at \code{index}.

        EXAMPLES:
            sage: w = 6
            sage: w.str(2)
            '110'
            sage: w.test_bit(2)
            1
            sage: w.test_bit(-1)
            0
        """
        cdef unsigned long int i
        i = index
        cdef Integer x
        x = Integer(self)
        return mpz_tstbit(x.value, i)


ONE = Integer(1)


def LCM_list(v):
    cdef int i, n
    cdef mpz_t z
    cdef Integer w
    
    n = len(v)

    if n == 0:
        return Integer(1)

    try:
        w = v[0]
        mpz_init_set(z, w.value)

        _sig_on
        for i from 1 <= i < n:
            w = v[i]
            mpz_lcm(z, z, w.value)
        _sig_off
    except TypeError:
        w = Integer(v[0])
        mpz_init_set(z, w.value)

        _sig_on
        for i from 1 <= i < n:
            w = Integer(v[i])
            mpz_lcm(z, z, w.value)
        _sig_off
        
    
    w = Integer()
    mpz_set(w.value, z)
    mpz_clear(z)
    return w



def GCD_list(v):
    cdef int i, n
    cdef mpz_t z
    cdef Integer w
    
    n = len(v)

    if n == 0:
        return Integer(1)

    try:
        w = v[0]
        mpz_init_set(z, w.value)

        _sig_on
        for i from 1 <= i < n:
            w = v[i]
            mpz_gcd(z, z, w.value)
            if mpz_cmp_si(z, 1) == 0:
                _sig_off
                return Integer(1)
        _sig_off
    except TypeError:
        w = Integer(v[0])
        mpz_init_set(z, w.value)

        _sig_on
        for i from 1 <= i < n:
            w = Integer(v[i])
            mpz_gcd(z, z, w.value)
            if mpz_cmp_si(z, 1) == 0:
                _sig_off
                return Integer(1)
        _sig_off

    
    w = Integer()
    mpz_set(w.value, z)
    mpz_clear(z)
    return w

def make_integer(s):
    cdef Integer r
    r = PY_NEW(Integer)
    r._reduce_set(s)
    return r


from random import randint
def random_integer(min=-2, max=2):
    cdef Integer x
    cdef int _min, _max, r
    try:
        _min = min
        _max = max
        x = PY_NEW(Integer)
        r = random() % (_max - _min + 1) + _min
        mpz_set_si(x.value, r)
        return x
    except OverflowError:
        return Integer(randint(min,max))


############### INTEGER CREATION CODE #####################
######## There is nothing to see here, move along   #######
    
cdef extern from *:
    
    ctypedef struct RichPyObject "PyObject"
 
    # We need a PyTypeObject with elements so we can
    # get and set tp_new, tp_dealloc, tp_flags, and tp_basicsize
    ctypedef struct RichPyTypeObject "PyTypeObject":

        # We replace this one
        PyObject*      (*    tp_new) ( RichPyTypeObject*, PyObject*, PyObject*)

        # Not used, may be useful to determine correct memory management function
        RichPyObject *(*   tp_alloc) ( RichPyTypeObject*, size_t )

        # We replace this one
        void           (*tp_dealloc) ( PyObject*)

        # Not used, may be useful to determine correct memory management function
        void          (*    tp_free) ( PyObject* )

        # sizeof(Object)
        size_t tp_basicsize

        # We set a flag here to circumvent the memory manager
        long tp_flags 

    cdef long Py_TPFLAGS_HAVE_GC

    # We need a PyObject where we can get/set the refcnt directly
    # and access the type.
    ctypedef struct RichPyObject "PyObject":
        int ob_refcnt
        RichPyTypeObject* ob_type
         
    # Allocation 
    RichPyObject* PyObject_MALLOC(int)

    # Useful for debugging, see below
    void PyObject_INIT(RichPyObject *, RichPyTypeObject *)

    # Free
    void PyObject_FREE(PyObject*)


# We need a couple of internal GMP datatypes. 

# This may be potentialy very dangerous as it reaches
# deeply into the internal structure of GMP which may not
# be consistant across future versions of GMP.
# See extensive note in the fast_tp_new() function below. 

cdef extern from "gmp.h":
    ctypedef void* mp_ptr #"mp_ptr"

    # We allocate _mp_d directly (mpz_t is typedef of this in GMP) 
    ctypedef struct __mpz_struct "__mpz_struct":
        mp_ptr _mp_d
        size_t _mp_alloc
        size_t _mp_size

    # sets the three free, alloc, and realloc function pointers to the
    # memory management functions set in GMP. Accepts NULL pointer.
    # Potentially dangerous if changed by calling
    # mp_set_memory_functions again after we initialized this module.
    void mp_get_memory_functions (void *(**alloc) (size_t), void *(**realloc)(void *, size_t, size_t), void (**free) (void *, size_t))

    # GMP's configuration of how many Bits are stuffed into a limb
    cdef int __GMP_BITS_PER_MP_LIMB

# This variable holds the size of any Integer object in bytes.
cdef int sizeof_Integer

# We use a global Integer element to steal all the references
# from.  DO NOT INITIALIZE IT AGAIN and DO NOT REFERENCE IT!
cdef Integer global_dummy_Integer
global_dummy_Integer = Integer()

# Accessing the .value attribute of an Integer object causes Pyrex to
# refcount it. This is problematic, because that causes overhead and
# more importantly an infinite loop in the destructor. If you refcount
# in the destructor and the refcount reaches zero (which is true
# everytime) the destructor is called.
#
# To avoid this we calculate the byte offset of the value member and
# remember it in this variable.
#
# Eventually this may be rendered obsolete by a change in SageX allowing 
# non-reference counted extension types. 
cdef long mpz_t_offset


# stores the GMP alloc function 
cdef void * (* mpz_alloc)(size_t)

# stores the GMP free function
cdef void (* mpz_free)(void *, size_t)

# A global  pool for performance when integers are rapidly created and destroyed. 
# It operates on the following principles:
#
# - The pool starts out empty. 
# - When an new integer is needed, one from the pool is returned 
#   if available, otherwise a new Integer object is created
# - When an integer is collected, it will add it to the pool 
#   if there is room, otherwise it will be deallocated. 
    
cdef enum:
    integer_pool_size = 100 # Pyrex has no way of defining constants
    
cdef PyObject* integer_pool[integer_pool_size]
cdef int integer_pool_count = 0

# used for profiling the pool
cdef int total_alloc = 0
cdef int use_pool = 0

# The signature of tp_new is 
# PyObject* tp_new(RichPyTypeObject *t, PyObject *a, PyObject *k). 
# However we only use t in this implementation.
#
# t in this case is the Integer TypeObject.

cdef PyObject* fast_tp_new(RichPyTypeObject *t, PyObject *a, PyObject *k):

    global integer_pool, integer_pool_count, total_alloc, use_pool

    cdef RichPyObject* new

    # for profiling pool usage
    # total_alloc += 1
    
    # If there is a ready integer in the pool, we will 
    # decrement the counter and return that. 

    if integer_pool_count > 0:
    
        # for profiling pool usage
        # use_pool += 1
        
        integer_pool_count -= 1
        new = <RichPyObject *> integer_pool[integer_pool_count]
      
    # Otherwise, we have to create one.  

    else:

        # allocate enough room for the Integer, sizeof_Integer is
        # sizeof(Integer). The use of PyObject_MALLOC directly
        # assumes that Integers are not garbage collected, i.e. 
        # they do not pocess references to other Python
        # objects (Aas indicated by the Py_TPFLAGS_HAVE_GC flag). 
        # See below for a more detailed description.

        new = PyObject_MALLOC( sizeof_Integer )

        # Now set every member as set in z, the global dummy Integer
        # created before this tp_new started to operate.

        memcpy(new, (<void*>global_dummy_Integer), sizeof_Integer )

        # This line is only needed if Python is compiled in debugging
        # mode './configure --with-pydebug'. If that is the case a Python
        # object has a bunch of debugging fields which are initialized
        # with this macro. For speed reasons, we don't call it if Python
        # is not compiled in debug mode. So uncomment the following line
        # if you are debugging Python.

        #PyObject_INIT(new, (<RichPyObject*>global_dummy_Integer).ob_type)

        # We take the address 'new' and move mpz_t_offset bytes (chars)
        # to the address of 'value'. We treat that address as a pointer
        # to a mpz_t struct and allocate memory for the _mp_d element of
        # that struct. We allocate one limb.
        #
        # What is done here is potentialy very dangerous as it reaches
        # deeply into the internal structure of GMP. Consequently things
        # may break if a new release of GMP changes some internals. To
        # emphazise this, this is what the GMP manual has to say about
        # the documentation for the struct we are using:
        #
        #  "This chapter is provided only for informational purposes and the
        #  various internals described here may change in future GMP releases.
        #  Applications expecting to be compatible with future releases should use
        #  only the documented interfaces described in previous chapters."
        #
        # If this line is used SAGE is not such an application.
        #
        # The clean version of the following line is:
        #
        #  mpz_init(( <mpz_t>(<char *>new + mpz_t_offset) ) 
        #
        # We save time both by avoiding an extra function call and 
        # because the rest of the mpz struct was already initalized 
        # fully using the memcpy above.

        (<__mpz_struct *>( <char *>new + mpz_t_offset) )._mp_d = <mp_ptr>mpz_alloc(__GMP_BITS_PER_MP_LIMB >> 3)

    # The global_dummy_Integer may have a reference count larger than
    # one, but it is expected that newly created objects have a
    # reference count of one. This is potentially unneeded if
    # everybody plays nice, because the gobal_dummy_Integer has only
    # one reference in that case.
    
    # Objects from the pool have reference count zero, so this
    # needs to be set in this case. 

    new.ob_refcnt = 1

    return new

cdef void fast_tp_dealloc(PyObject* o):

    # If there is room in the pool for a used integer object, 
    # then put it in rather than deallocating it. 

    global integer_pool, integer_pool_count
    
    if integer_pool_count < integer_pool_size:
    
        # Here we free any extra memory used by the mpz_t by
        # setting it to a single limb. 
        if (<__mpz_struct *>( <char *>o + mpz_t_offset))._mp_alloc > 1:
            _mpz_realloc(<mpz_t *>( <char *>o + mpz_t_offset), 1)
            
        # It's cheap to zero out an integer, so do it here. 
        (<__mpz_struct *>( <char *>o + mpz_t_offset))._mp_size = 0
        
        # And add it to the pool. 
        integer_pool[integer_pool_count] = o
        integer_pool_count += 1
        return

    # Again, we move to the mpz_t and clear it. See above, why this is evil.
    # The clean version of this line would be:
    #   mpz_clear(<mpz_t>(<char *>o + mpz_t_offset))

    mpz_free((<__mpz_struct *>( <char *>o + mpz_t_offset) )._mp_d, 0)

    # Free the object. This assumes that Py_TPFLAGS_HAVE_GC is not
    # set. If it was set another free function would need to be
    # called.

    PyObject_FREE(o)

#hook_fast_tp_functions()

def hook_fast_tp_functions():
    """
    """
    global global_dummy_Integer, mpz_t_offset, sizeof_Integer

    cdef long flag

    cdef RichPyObject* o
    o = <RichPyObject*>global_dummy_Integer

    # By default every object created in Pyrex is garbage
    # collected. This means it may have references to other objects
    # the Garbage collector has to look out for. We remove this flag
    # as the only reference an Integer has is to the global Integer
    # ring. As this object is unique we don't need to garbage collect
    # it as we always have a module level reference to it. If another
    # attribute is added to the Integer class this flag removal so as
    # the alloc and free functions may not be used anymore.
    # This object will still be reference counted. 
    flag = Py_TPFLAGS_HAVE_GC
    o.ob_type.tp_flags = <long>(o.ob_type.tp_flags & (~flag))

    # calculate the offset of the GMP mpz_t to avoid casting to/from
    # an Integer which includes reference counting. Reference counting
    # is bad in constructors and destructors as it potentially calls
    # the destructor.
    # Eventually this may be rendered obsolete by a change in SageX allowing 
    # non-reference counted extension types. 
    mpz_t_offset = <char *>(&global_dummy_Integer.value) - <char *>o

    # store how much memory needs to be allocated for an Integer.
    sizeof_Integer = o.ob_type.tp_basicsize

    # get the functions to do memory management for the GMP elements
    # WARNING: if the memory management functions are changed after
    # this initialisation, we are/you are doomed.

    mp_get_memory_functions(&mpz_alloc, NULL, &mpz_free)

    # Finally replace the functions called when an Integer needs
    # to be constructed/destructed.
    o.ob_type.tp_new = &fast_tp_new
    o.ob_type.tp_dealloc = &fast_tp_dealloc

def time_alloc_list(n):
    cdef int i
    l = []
    for i from 0 <= i < n:
        l.append(PY_NEW(Integer))

    return l

def time_alloc(n):
    cdef int i
    for i from 0 <= i < n:
        z = PY_NEW(Integer)

def pool_stats():
    print "Used pool %s / %s times" % (use_pool, total_alloc)
    print "Pool contains %s / %s items" % (integer_pool_count, integer_pool_size)

cdef integer(x):
    if PY_TYPE_CHECK(x, Integer):
        return x
    return Integer(x)<|MERGE_RESOLUTION|>--- conflicted
+++ resolved
@@ -1844,11 +1844,7 @@
         mpz_clear(x)
         return ans
         
-<<<<<<< HEAD
-    def gcd(self, Integer n):
-=======
     def gcd(self, n):
->>>>>>> 93fc516e
         """
         Return the greatest common divisor of self and $n$.
 
