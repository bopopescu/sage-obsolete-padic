--- conflicted
+++ resolved
@@ -1847,11 +1847,7 @@
         mpz_clear(x)
         return ans
         
-<<<<<<< HEAD
-    def gcd(self, Integer n):
-=======
     def gcd(self, n):
->>>>>>> af7c864e
         """
         Return the greatest common divisor of self and $n$.
 
