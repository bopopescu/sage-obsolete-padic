"""
Rings
"""

#*****************************************************************************
#       Copyright (C) 2005 William Stein <wstein@gmail.com>
#
#  Distributed under the terms of the GNU General Public License (GPL)
#
#    This code is distributed in the hope that it will be useful,
#    but WITHOUT ANY WARRANTY; without even the implied warranty of
#    MERCHANTABILITY or FITNESS FOR A PARTICULAR PURPOSE.  See the GNU
#    General Public License for more details.
#
#  The full text of the GPL is available at:
#
#                  http://www.gnu.org/licenses/
#*****************************************************************************

# Ring base classes
from ring import Ring, is_Ring
from commutative_ring import CommutativeRing, is_CommutativeRing
from integral_domain import IntegralDomain, is_IntegralDomain
from dedekind_domain import DedekindDomain, is_DedekindDomain
from principal_ideal_domain import PrincipalIdealDomain, is_PrincipalIdealDomain
from euclidean_domain import EuclideanDomain, is_EuclideanDomain
from field import Field, is_Field, is_PrimeField

from commutative_algebra_element import CommutativeAlgebraElement, is_CommutativeAlgebraElement

# Ring element base classes
from ring_element import RingElement, is_RingElement
from commutative_ring_element import CommutativeRingElement, is_CommutativeRingElement
from integral_domain_element import IntegralDomainElement, is_IntegralDomainElement
from dedekind_domain_element import DedekindDomainElement, is_DedekindDomainElement
from principal_ideal_domain_element import PrincipalIdealDomainElement, is_PrincipalIdealDomainElement
from euclidean_domain_element import EuclideanDomainElement, is_EuclideanDomainElement
from field_element import FieldElement, is_FieldElement


# Ideals
from ideal import Ideal, is_Ideal

# Quotient
from quotient_ring import QuotientRing

# Infinities
from infinity import infinity, Infinity, is_Infinite, InfinityRing, unsigned_infinity, UnsignedInfinityRing
from extended_rational_field import ExtendedRationalField
from extended_integer_ring import ExtendedIntegerRing

# Rational integers.
from integer_ring import IntegerRing, ZZ, crt_basis
from integer import Integer, is_Integer

# Rational numbers
from rational_field import RationalField, QQ, is_RationalField
from rational import Rational
Rationals = RationalField

# Integers modulo n.
from integer_mod_ring import IntegerModRing, Zmod, is_IntegerModRing
from integer_mod import IntegerMod, Mod, mod, is_IntegerMod
Integers = IntegerModRing

# Finite fields
from finite_field import (FiniteField, is_FiniteField, GF, 
                          conway_polynomial, exists_conway_polynomial)
from finite_field_element import FiniteFieldElement, is_FiniteFieldElement

# Number field
from number_field.all import *

# Quotient of polynomial ring
from polynomial_quotient_ring import PolynomialQuotientRing, is_PolynomialQuotientRing
from polynomial_quotient_ring_element import PolynomialQuotientRingElement

# p-adic field
<<<<<<< HEAD
#from padic_field import pAdicField, Qp, is_pAdicField
#from padic import pAdic
# To turn on the new p-adics, comment out the above two lines and uncomment the two below.
from padics.zp import Zp, Zq, Zp as pAdicRing
from padics.qp import Qp, Qq, Qp as pAdicField

from padics.padic_ring_extension import pAdicRingExtension
=======

from padics.all import *
>>>>>>> 3c8132b9

# Real numbers
from real_mpfr import (RealField, is_RealField, is_RealNumber, RR,
                       create_RealNumber as RealNumber)   # this is used by the preparser to wrap real literals -- very important. 
Reals = RealField

from real_double import RealDoubleField, RDF, RealDoubleElement, is_RealDoubleElement

# Quad double
#from real_qdrf import RealQuadDoubleField, RQDF

# Intervals
from real_mpfi import (RealIntervalField, is_RealIntervalField,
                       is_RealIntervalFieldElement, RIF,
                       RealInterval)

# Complex numbers
from complex_field import ComplexField, is_ComplexField
from complex_number import ComplexNumber, is_ComplexNumber
Complexes = ComplexField

from complex_double import ComplexDoubleField, ComplexDoubleElement, CDF, is_ComplexDoubleElement

# Univariate Polynomial Rings
from polynomial_ring import PolynomialRing, polygen, polygens, is_PolynomialRing
from polynomial_element import is_Polynomial

# Multivariate Polynomial Rings
from multi_polynomial_ring import MPolynomialRing, is_MPolynomialRing, TermOrder
from multi_polynomial_element import degree_lowest_rational_function, is_MPolynomial

# Power series ring in one variable
from power_series_ring import PowerSeriesRing, is_PowerSeriesRing
from power_series_ring_element import PowerSeries, is_PowerSeries

# Laurent series ring in one variable
from laurent_series_ring import LaurentSeriesRing, is_LaurentSeriesRing
from laurent_series_ring_element import LaurentSeries

# Float interval arithmetic
# (deprecated)
# from interval import IntervalRing, Interval

# Pseudo-ring of PARI objects.
from pari_ring import PariRing, Pari

# Big-oh notation
from big_oh import O

# Fraction field
from fraction_field import FractionField, is_FractionField
Frac = FractionField
from fraction_field_element import is_FractionFieldElement

# continued fractions
from contfrac import continued_fraction, CFF, ContinuedFractionField

# Arithmetic
from arith import *                   

from bernoulli_mod_p import bernoulli_mod_p

from morphism import is_RingHomomorphism

from homset import is_RingHomset

#from fast_polynomial.compiled_polynomial import compiled_polynomial

CC = ComplexField()
I = CC.gen()
<|MERGE_RESOLUTION|>--- conflicted
+++ resolved
@@ -76,18 +76,8 @@
 from polynomial_quotient_ring_element import PolynomialQuotientRingElement
 
 # p-adic field
-<<<<<<< HEAD
-#from padic_field import pAdicField, Qp, is_pAdicField
-#from padic import pAdic
-# To turn on the new p-adics, comment out the above two lines and uncomment the two below.
-from padics.zp import Zp, Zq, Zp as pAdicRing
-from padics.qp import Qp, Qq, Qp as pAdicField
-
-from padics.padic_ring_extension import pAdicRingExtension
-=======
 
 from padics.all import *
->>>>>>> 3c8132b9
 
 # Real numbers
 from real_mpfr import (RealField, is_RealField, is_RealNumber, RR,
