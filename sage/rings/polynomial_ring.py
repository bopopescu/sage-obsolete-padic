--- conflicted
+++ resolved
@@ -472,11 +472,7 @@
         """
         return 1
         
-<<<<<<< HEAD
-    def random_element(self, degree, bound=None):
-=======
     def random_element(self, degree, *args, **kwds):
->>>>>>> 7bf1090f
         """
         Return a random polynomial.
         
