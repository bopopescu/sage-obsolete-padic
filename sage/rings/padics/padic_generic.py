--- conflicted
+++ resolved
@@ -31,11 +31,8 @@
 from sage.rings.ring import PrincipalIdealDomain
 from sage.rings.integer import Integer
 from sage.rings.padics.padic_printing import pAdicPrinter
-<<<<<<< HEAD
 from sage.rings.padics.precision_error import PrecisionError
-=======
 from sage.misc.cachefunc import cached_method
->>>>>>> b5d0c9a0
 
 class pAdicGeneric(PrincipalIdealDomain, LocalGeneric):
     def __init__(self, base, p, prec, print_mode, names, element_class, category=None):
@@ -495,7 +492,6 @@
                         print_mode[option] = self._printer.dict()[option]
         return ExtensionFactory(base=self, premodulus=modulus, prec=prec, halt=halt, names=names, check = True, **print_mode)
 
-<<<<<<< HEAD
     def _test_add(self, **options):
         """
         Test addition of elements of this ring.
@@ -706,7 +702,7 @@
             tester.assertEqual(x.precision_relative(),y.precision_relative())
             tester.assertEqual(x.is_zero(),y.is_zero())
             tester.assertEqual(x.is_unit(),y.is_unit())
-=======
+
     @cached_method
     def _log_unit_part_p(self):
         """
@@ -771,7 +767,6 @@
             # exponential of 4 instead.
             p = 4
         return self(p)._exp(self.precision_cap())
->>>>>>> b5d0c9a0
 
 def local_print_mode(obj, print_options, pos = None, ram_name = None):
     r"""
