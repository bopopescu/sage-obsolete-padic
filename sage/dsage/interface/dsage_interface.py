--- conflicted
+++ resolved
@@ -33,13 +33,8 @@
 from twisted.cred import credentials
 from twisted.conch.ssh import keys
 
-<<<<<<< HEAD
-from sage.dsage.database.job import Job
-from sage.dsage.twisted.pb import ClientPBClientFactory
-=======
 from sage.dsage.database.job import Job, expand_job
 from sage.dsage.twisted.pb import PBClientFactory
->>>>>>> 4bde9891
 from sage.dsage.twisted.misc import blocking_call_from_thread
 from sage.dsage.errors.exceptions import NoJobException, NotConnectedException
 
@@ -186,13 +181,8 @@
             return [JobWrapper(self.remoteobj, job) 
                     for job in jobs if job.name == job_name]
 
-<<<<<<< HEAD
-    def _killed_job(self, jobID):
-        if jobID:
-=======
     def _killed_job(self, job_id):
         if job_id:
->>>>>>> 4bde9891
             if self.LOG_LEVEL > 2:
                 print str(job_id) + ' was successfully killed.'
     
@@ -247,13 +237,8 @@
         
         type_ = 'sage'
 
-<<<<<<< HEAD
-        job = Job(id=None, file=cmd, name=job_name,
-                  author=self.username, type_=type_)
-=======
         job = Job(id_=None, code=cmd, name=job_name,
                   user_id=self.username, type_=type_)
->>>>>>> 4bde9891
 
         wrapped_job = JobWrapper(self.remoteobj, job)
         if globals_ is not None:
@@ -275,13 +260,8 @@
 
         type_ = 'file'
         cmd = open(fname).read()
-<<<<<<< HEAD
-        job = Job(id=None, file=cmd, name=job_name,
-                  author=self.username, type_=type_)
-=======
         job = Job(id_=None, code=cmd, name=job_name,
                   user_id=self.username, type_=type_)
->>>>>>> 4bde9891
         
         wrapped_job = JobWrapper(self.remoteobj, job)
         
@@ -335,11 +315,7 @@
 
         """
         
-<<<<<<< HEAD
-        d = self.remoteobj.callRemote('kill_job', jobID)
-=======
         d = self.remoteobj.callRemote('kill_job', job_id)
->>>>>>> 4bde9891
         d.addCallback(self._killed_job)
         d.addErrback(self._catch_failure)
     
@@ -357,11 +333,7 @@
 
         self.check_connected()
 
-<<<<<<< HEAD
-        d = self.remoteobj.callRemote('get_jobs_by_author', 
-=======
         d = self.remoteobj.callRemote('get_jobs_by_user_id', 
->>>>>>> 4bde9891
                                       self.username,
                                       is_active,
                                       job_name)
@@ -459,11 +431,7 @@
 
         # TODO: Send a useful 'mind' object with the login request!
         # factory = pb.PBClientFactory()
-<<<<<<< HEAD
-        self.factory = ClientPBClientFactory()
-=======
         self.factory = PBClientFactory()
->>>>>>> 4bde9891
 
         if self.SSL == 1:
             from twisted.internet import ssl
@@ -500,13 +468,8 @@
 
         type_ = 'sage'
 
-<<<<<<< HEAD
-        job = Job(id=None, file=cmd, name=job_name,
-                  author=self.username, type_=type_)
-=======
         job = Job(id_=None, code=cmd, name=job_name,
                   user_id=self.username, type_=type_)
->>>>>>> 4bde9891
 
         if globals_ is not None:
             for k, v in globals_.iteritems():
@@ -578,11 +541,7 @@
         self.check_connected()
         
         return blocking_call_from_thread(self.remoteobj.callRemote,
-<<<<<<< HEAD
-                                      'get_worker_list')
-=======
                                       'get_monitor_list')
->>>>>>> 4bde9891
     
     def list_clients(self):
         r"""
@@ -612,22 +571,11 @@
         self._update_job(job)
         self.worker_info = self._job.worker_info
 
-<<<<<<< HEAD
-        d = self.remoteobj.callRemote('get_next_job_id')
-        d.addCallback(self._got_id)
-        d.addErrback(self._catch_failure)
-        
-        # hack to try and fetch a result after submitting the job
-        # self.sync_job_task = task.LoopingCall(self.sync_job)
-        # self.sync_job_task.start(2.0, now=True)
-        
-=======
         # d = self.remoteobj.callRemote('get_next_job_id')
         d = self.remoteobj.callRemote('submit_job', job.reduce())
         d.addCallback(self._got_jdict)
         d.addErrback(self._catch_failure)
 
->>>>>>> 4bde9891
     def __repr__(self):
         if self._job.status == 'completed' and not self._job.output:
             return 'No output.'
@@ -681,18 +629,9 @@
         self._job = expand_job(job)
         self._update_job(self._job)
 
-<<<<<<< HEAD
-    def _got_id(self, id_):
-        self._job.id = id_
-        self.id = id_
-        pickled_job = self._job.pickle()
-        d = self.remoteobj.callRemote('submit_job', pickled_job)
-        d.addErrback(self._catch_failure)
-=======
     def _got_jdict(self, jdict):
         self._job = expand_job(jdict)
         self.id = jdict['job_id']
->>>>>>> 4bde9891
 
     def get_job(self):
         if self.remoteobj is None:
@@ -772,19 +711,11 @@
         d.addErrback(self._catch_failure)
         return d
         
-<<<<<<< HEAD
-    def _killed_job(self, jobID):
-        return
-        # if jobID:
-        #     if self.LOG_LEVEL > 2:
-        #         print str(jobID) + ' was successfully killed.\r'
-=======
     def _killed_job(self, job_id):
         return
         # if job_id:
         #     if self.LOG_LEVEL > 2:
         #         print str(job_id) + ' was successfully killed.\r'
->>>>>>> 4bde9891
 
 class blockingJobWrapper(JobWrapper):
     r"""
@@ -800,23 +731,9 @@
         self._update_job(job)
         self.worker_info = self._job.worker_info
 
-<<<<<<< HEAD
-
-        # This is kind of stupid, why not just set the job ID when 
-        # submitting the job?
-        
-        jobID = blocking_call_from_thread(self.remoteobj.callRemote,
-                                          'get_next_job_id')
-                                           
-        self._job.id = jobID
-        pickled_job = self._job.pickle()
-        d = blocking_call_from_thread(self.remoteobj.callRemote,
-                                   'submit_job', pickled_job)
-=======
         jdict = blocking_call_from_thread(self.remoteobj.callRemote,
                                           'submit_job', job.reduce())
         self._job = expand_job(jdict)
->>>>>>> 4bde9891
 
     def __repr__(self):
         self.get_job()
@@ -832,15 +749,9 @@
            raise NotConnectedException
         if self.status == 'completed':
             return
-<<<<<<< HEAD
-            
+        
         job = blocking_call_from_thread(self.remoteobj.callRemote,
                                      'get_job_by_id', self._job.id)
-=======
->>>>>>> 4bde9891
-        
-        job = blocking_call_from_thread(self.remoteobj.callRemote,
-                                     'get_job_by_id', self._job.id)
         
         self._update_job(expand_job(job))
     
@@ -853,15 +764,9 @@
 
         """
 
-<<<<<<< HEAD
-        jobID = blocking_call_from_thread(self.remoteobj.callRemote,
-                                   'kill_job', self._job.id)
-        return jobID
-=======
         job_id = blocking_call_from_thread(self.remoteobj.callRemote,
                                    'kill_job', self._job.id)
         return job_id
->>>>>>> 4bde9891
     
     def async_kill(self):
         r"""
