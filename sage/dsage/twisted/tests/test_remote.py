############################################################################
#                                                                     
#   DSAGE: Distributed SAGE                     
#                                                                             
#       Copyright (C) 2006, 2007 Yi Qiang <yqiang@gmail.com>               
#                                                                            
#  Distributed under the terms of the GNU General Public License (GPL)        
#
#    This code is distributed in the hope that it will be useful,
#    but WITHOUT ANY WARRANTY; without even the implied warranty of
#    MERCHANTABILITY or FITNESS FOR A PARTICULAR PURPOSE.  See the GNU
#    General Public License for more details.
#
#  The full text of the GPL is available at:
#
#                  http://www.gnu.org/licenses/
############################################################################

import ConfigParser
import os
import random
from glob import glob 
import cPickle
import zlib
import uuid

from twisted.trial import unittest
from twisted.spread import pb
from twisted.internet import reactor
from twisted.cred import portal, credentials
from twisted.conch.ssh import keys

from sage.dsage.twisted.pb import Realm
from sage.dsage.server.server import DSageServer
from sage.dsage.twisted.pb import _SSHKeyPortalRoot
from sage.dsage.twisted.pb import PBClientFactory
from sage.dsage.twisted.pubkeyauth import PublicKeyCredentialsCheckerDB
from sage.dsage.database.jobdb import JobDatabaseSQLite
from sage.dsage.database.monitordb import MonitorDatabase
from sage.dsage.database.clientdb import ClientDatabase
from sage.dsage.database.job import Job
from sage.dsage.errors.exceptions import BadJobError
from sage.dsage.misc.hostinfo import ClassicHostInfo

DSAGE_DIR = os.path.join(os.getenv('DOT_SAGE'), 'dsage')
# Begin reading configuration
try:
    conf_file = os.path.join(DSAGE_DIR, 'server.conf')
    config = ConfigParser.ConfigParser()
    config.read(conf_file)

    LOG_FILE = config.get('server_log', 'log_file')
    SSL = config.getint('ssl', 'ssl')
    WORKER_PORT = config.getint('server', 'worker_port')
    CLIENT_PORT = config.getint('server', 'client_port')
    PUBKEY_DATABASE = os.path.expanduser(config.get('auth',
                                                    'pubkey_database'))

    conf_file = os.path.join(DSAGE_DIR, 'client.conf')
    config = ConfigParser.ConfigParser()
    config.read(conf_file)

    LOG_FILE = config.get('log', 'log_file')
    SSL = config.getint('ssl', 'ssl')
    USERNAME = config.get('auth', 'username')
    PRIVKEY_FILE = os.path.expanduser(config.get('auth', 'privkey_file'))
    PUBKEY_FILE = os.path.expanduser(config.get('auth', 'pubkey_file'))
    
    conf_file = os.path.join(DSAGE_DIR, 'worker.conf')
    config = ConfigParser.ConfigParser()
    config.read(conf_file)
    if len(config.get('uuid', 'id')) != 36:
        config.set('uuid', 'id', str(uuid.uuid1()))
        f = open(conf_file, 'w')
        config.write(f)
    UUID = config.get('uuid', 'id')
    WORKERS = config.getint('general', 'workers')
    
except Exception, msg:
    print msg
    raise 
# End reading configuration
hf = ClassicHostInfo().host_info
hf['uuid'] = UUID
hf['workers'] = WORKERS

Data =  ''.join([chr(i) for i in [random.randint(65, 123) for n in
                range(500)]])

class ClientRemoteCallsTest(unittest.TestCase):
    r"""
    Tests of remote procedure calls go here.
    
    """
    
    def unpickle(self, pickled_job):
        return cPickle.loads(zlib.decompress(pickled_job))
    
    def setUp(self):
        self.jobdb = JobDatabaseSQLite(test=True)
        self.monitordb = MonitorDatabase(test=True)
        self.clientdb = ClientDatabase(test=True)
        self.dsage_server = DSageServer(self.jobdb, 
                                        self.monitordb, 
                                        self.clientdb,
                                        log_level=5)
        self.realm = Realm(self.dsage_server)
        self.p = _SSHKeyPortalRoot(portal.Portal(self.realm))
        self.clientdb = ClientDatabase(test=True)
        self.p.portal.registerChecker(
        PublicKeyCredentialsCheckerDB(self.clientdb))
        self.client_factory = pb.PBServerFactory(self.p)
        self.hostname = 'localhost'
        self.port = CLIENT_PORT
        self.server = reactor.listenTCP(CLIENT_PORT, self.client_factory)

        # public key authentication information
        self.username = USERNAME
        self.pubkey_file = PUBKEY_FILE
        self.privkey_file = PRIVKEY_FILE
        self.public_key_string = keys.getPublicKeyString(
                                 filename=self.pubkey_file)
        self.private_key = keys.getPrivateKeyObject(filename=self.privkey_file)
        self.public_key = keys.getPublicKeyObject(self.public_key_string)
        self.alg_name = 'rsa'
        self.blob = keys.makePublicKeyBlob(self.public_key)
        self.data = Data
        self.signature = keys.signData(self.private_key, self.data)
        self.creds = credentials.SSHPrivateKey(self.username,
                                               self.alg_name,
                                               self.blob, 
                                               self.data,
                                               self.signature)
        c = ConfigParser.ConfigParser()
        c.read(os.path.join(DSAGE_DIR, 'client.conf'))
        username = c.get('auth', 'username')
        pubkey_file = c.get('auth', 'pubkey_file')
        self.clientdb.add_user(username, pubkey_file)
        
    def tearDown(self):
        self.connection.disconnect()
        self.jobdb._shutdown()
        files = glob('*.db*')
        for file in files:
            os.remove(file)
<<<<<<< HEAD
        return self.r.stopListening()

    def testremoteGetJobEmptyQueue(self):
        """Tests perspective_get_job on an empty database"""
        factory = ClientPBClientFactory()
        self.connection = reactor.connectTCP(self.hostname, self.port,
                                             factory)

        d = factory.login(self.creds, None)
        d.addCallback(self._LoginConnected)
        return d

    def _LoginConnected(self, remoteobj):
        d = remoteobj.callRemote('get_job')
        d.addCallback(self._gotNoJob)
        return d

    def _gotNoJob(self, job):
        self.assertEquals(job, None)

    def testremoteGetJob(self):
        """Tests perspective_get_job"""
        jobs = self.create_jobs(10)
        for job in jobs:
            self.jobdb.new_job(job)

        factory = ClientPBClientFactory()
        self.connection = reactor.connectTCP(self.hostname, self.port, 
                                             factory)

        d = factory.login(self.creds, None)
        d.addCallback(self._LoginConnected1)
        return d

    def _LoginConnected1(self, remoteobj):
        d = remoteobj.callRemote('get_job')
        d.addCallback(self._got_job)
        return d

    def _got_job(self, job):
        self.assert_(isinstance(job, str))
        import cPickle, zlib
        job = self.unpickle(job)
        self.assert_(isinstance(job, Job))
=======
        return self.server.stopListening()
>>>>>>> 4b2fe7fd

    def testremoteSubmitJob(self):
        """tests perspective_submit_job"""
        jobs = self.create_jobs(1)

        factory = PBClientFactory()
        self.connection = reactor.connectTCP(self.hostname, 
                                             self.port, 
                                             factory)

        d = factory.login(self.creds, None)
        d.addCallback(self._LoginConnected2, jobs)
        return d

    def _LoginConnected2(self, remoteobj, jobs):
        job = jobs[0]
<<<<<<< HEAD
        job.file = ""
        d = remoteobj.callRemote('submit_job', job.pickle())
        d.addCallback(self._got_job_id)
        return d

    def _got_job_id(self, jobID):
        self.assertEquals(type(jobID), str)
=======
        job.code = "2+2"
        d = remoteobj.callRemote('submit_job', job.reduce())
        d.addCallback(self._got_jdict)
        return d

    def _got_jdict(self, jdict):
        self.assertEquals(type(jdict), dict)
        self.assertEquals(type(jdict['job_id']), str)
>>>>>>> 4b2fe7fd

    def testremoteSubmitBadJob(self):
        """tests perspective_submit_job"""

        factory = PBClientFactory()
        self.connection = reactor.connectTCP(self.hostname, 
                                             self.port, 
                                             factory)

        d = factory.login(self.creds, None)
        d.addCallback(self._LoginConnected3)
        return d

    def _LoginConnected3(self, remoteobj):
        d = remoteobj.callRemote('submit_job', None)
        d.addErrback(self._gotNoJobID)
        return d

    def _gotNoJobID(self, failure):
        self.assertEquals(BadJobError, failure.check(BadJobError))

    def create_jobs(self, n):
        """This method creates n jobs. """

        jobs = []
        for i in range(n):
            jobs.append(Job(name='unittest', user_id='Yi Qiang'))

        return jobs

class MonitorRemoteCallsTest(unittest.TestCase):
    r"""
    Tests remote calls for monitors.
    
    """
    
    def setUp(self):
        self.jobdb = JobDatabaseSQLite(test=True)
        self.monitordb = MonitorDatabase(test=True)
        self.clientdb = ClientDatabase(test=True)
        self.dsage_server = DSageServer(self.jobdb, 
                                        self.monitordb,
                                        self.clientdb,
                                        log_level=5)
        self.realm = Realm(self.dsage_server)
        self.p = _SSHKeyPortalRoot(portal.Portal(self.realm))
        self.p.portal.registerChecker(
        PublicKeyCredentialsCheckerDB(self.clientdb))
        self.client_factory = pb.PBServerFactory(self.p)
        self.hostname = 'localhost'
        self.port = CLIENT_PORT
        self.server = reactor.listenTCP(CLIENT_PORT, self.client_factory)

        # public key authentication information
        self.username = USERNAME
        self.pubkey_file = PUBKEY_FILE
        self.privkey_file = PRIVKEY_FILE
        self.public_key_string = keys.getPublicKeyString(
                                 filename=self.pubkey_file)
        self.private_key = keys.getPrivateKeyObject(filename=self.privkey_file)
        self.public_key = keys.getPublicKeyObject(self.public_key_string)
        self.alg_name = 'rsa'
        self.blob = keys.makePublicKeyBlob(self.public_key)
        self.data = Data
        self.signature = keys.signData(self.private_key, self.data)
        self.creds = credentials.SSHPrivateKey(self.username,
                                               self.alg_name,
                                               self.blob, 
                                               self.data,
                                               self.signature)
        c = ConfigParser.ConfigParser()
        c.read(os.path.join(DSAGE_DIR, 'client.conf'))
        username = c.get('auth', 'username')
        pubkey_file = c.get('auth', 'pubkey_file')
        self.clientdb.add_user(username, pubkey_file)  
        
    def tearDown(self):
        self.connection.disconnect()
        self.jobdb._shutdown()
        files = glob('*.db*')
        for file in files:
            os.remove(file)
        return self.server.stopListening() 
    
    def testremote_get_job(self):
        job = Job()
        job.code = "2+2"
        self.dsage_server.submit_job(job.reduce())
        factory = PBClientFactory()
        self.connection = reactor.connectTCP(self.hostname, 
                                             self.port, 
                                             factory)                                        
        d = factory.login(self.creds, (pb.Referenceable(), hf))
        d.addCallback(self._logged_in)
        d.addCallback(self._get_job)
        
        return d
    
    def _logged_in(self, remoteobj):
        self.assert_(remoteobj is not None)
        
        return remoteobj
        
    def _get_job(self, remoteobj):
        d = remoteobj.callRemote('get_job')
        d.addCallback(self._got_job)
        
        return d
        
    def _got_job(self, jdict):
        self.assertEquals(type(jdict), dict)
    
    def testremote_job_done(self):
        factory = PBClientFactory()
        self.connection = reactor.connectTCP(self.hostname, 
                                             self.port, 
                                             factory)                                       
        d = factory.login(self.creds, (pb.Referenceable(), hf))
        job = Job()
        job.code = "2+2"
        jdict = self.dsage_server.submit_job(job.reduce())
        d.addCallback(self._logged_in)
        d.addCallback(self._job_done, jdict)
        
        return d
    
    def _job_done(self, remoteobj, jdict):
        job_id = jdict['job_id']
        result = jdict['result']
        d = remoteobj.callRemote('job_done', 
                                 job_id, 
                                 'Nothing.',
                                 result,
                                 False,
                                 'lalal')
        d.addCallback(self._done_job)
        
        return d
    
    def _done_job(self, jdict):
        self.assertEquals(type(jdict), dict)
        self.assertEquals(jdict['status'], 'new')
        self.assertEquals(jdict['output'], 'Nothing.')
    
    def testremote_job_failed(self):
        factory = PBClientFactory()
        self.connection = reactor.connectTCP(self.hostname, 
                                             self.port, 
                                             factory)
        job = Job()
        job.code = "2+2"
        jdict = self.dsage_server.submit_job(job.reduce())
        d = factory.login(self.creds, (pb.Referenceable(), hf))
        d.addCallback(self._logged_in)
        d.addCallback(self._job_failed, jdict)
        
        return d
        
    def _job_failed(self, remoteobj, jdict):
        d = remoteobj.callRemote('job_failed', jdict['job_id'])
        d.addCallback(self._failed_job)
        
        return d
        
    def _failed_job(self, jdict):
        self.assertEquals(type(jdict), dict) 
        self.assertEquals(jdict['failures'], 1)
    
    def testget_killed_jobs_list(self):
        factory = PBClientFactory()
        self.connection = reactor.connectTCP(self.hostname, 
                                             self.port, 
                                             factory)
 
        job = Job()
        job.code = "2+2"
        job.killed = True
        jdict = self.dsage_server.submit_job(job.reduce())
        d = factory.login(self.creds, (pb.Referenceable(), hf))
        d.addCallback(self._logged_in)
        d.addCallback(self._get_killed_jobs_list)
        d.addCallback(self._got_killed_jobs_list, jdict)
        
        return d
    
    def _get_killed_jobs_list(self, remoteobj):
        d = remoteobj.callRemote('get_killed_jobs_list')
        
        return d
    
    def _got_killed_jobs_list(self, killed_jobs_list, jdict):
        self.assertEquals(len(killed_jobs_list), 1)
        self.assertEquals(killed_jobs_list[0]['job_id'], jdict['job_id'])
        
        
if __name__ == 'main':
    unittest.main()<|MERGE_RESOLUTION|>--- conflicted
+++ resolved
@@ -143,54 +143,7 @@
         files = glob('*.db*')
         for file in files:
             os.remove(file)
-<<<<<<< HEAD
-        return self.r.stopListening()
-
-    def testremoteGetJobEmptyQueue(self):
-        """Tests perspective_get_job on an empty database"""
-        factory = ClientPBClientFactory()
-        self.connection = reactor.connectTCP(self.hostname, self.port,
-                                             factory)
-
-        d = factory.login(self.creds, None)
-        d.addCallback(self._LoginConnected)
-        return d
-
-    def _LoginConnected(self, remoteobj):
-        d = remoteobj.callRemote('get_job')
-        d.addCallback(self._gotNoJob)
-        return d
-
-    def _gotNoJob(self, job):
-        self.assertEquals(job, None)
-
-    def testremoteGetJob(self):
-        """Tests perspective_get_job"""
-        jobs = self.create_jobs(10)
-        for job in jobs:
-            self.jobdb.new_job(job)
-
-        factory = ClientPBClientFactory()
-        self.connection = reactor.connectTCP(self.hostname, self.port, 
-                                             factory)
-
-        d = factory.login(self.creds, None)
-        d.addCallback(self._LoginConnected1)
-        return d
-
-    def _LoginConnected1(self, remoteobj):
-        d = remoteobj.callRemote('get_job')
-        d.addCallback(self._got_job)
-        return d
-
-    def _got_job(self, job):
-        self.assert_(isinstance(job, str))
-        import cPickle, zlib
-        job = self.unpickle(job)
-        self.assert_(isinstance(job, Job))
-=======
         return self.server.stopListening()
->>>>>>> 4b2fe7fd
 
     def testremoteSubmitJob(self):
         """tests perspective_submit_job"""
@@ -207,15 +160,6 @@
 
     def _LoginConnected2(self, remoteobj, jobs):
         job = jobs[0]
-<<<<<<< HEAD
-        job.file = ""
-        d = remoteobj.callRemote('submit_job', job.pickle())
-        d.addCallback(self._got_job_id)
-        return d
-
-    def _got_job_id(self, jobID):
-        self.assertEquals(type(jobID), str)
-=======
         job.code = "2+2"
         d = remoteobj.callRemote('submit_job', job.reduce())
         d.addCallback(self._got_jdict)
@@ -224,7 +168,6 @@
     def _got_jdict(self, jdict):
         self.assertEquals(type(jdict), dict)
         self.assertEquals(type(jdict['job_id']), str)
->>>>>>> 4b2fe7fd
 
     def testremoteSubmitBadJob(self):
         """tests perspective_submit_job"""
