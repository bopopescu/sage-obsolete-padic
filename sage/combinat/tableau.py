r"""
Tableaux
"""
#*****************************************************************************
#       Copyright (C) 2007 Mike Hansen <mhansen@gmail.com>, 
#
#  Distributed under the terms of the GNU General Public License (GPL)
#
#    This code is distributed in the hope that it will be useful,
#    but WITHOUT ANY WARRANTY; without even the implied warranty of
#    MERCHANTABILITY or FITNESS FOR A PARTICULAR PURPOSE.  See the GNU
#    General Public License for more details.
#
#  The full text of the GPL is available at:
#
#                  http://www.gnu.org/licenses/
#*****************************************************************************
from sage.rings.arith import factorial
from sage.rings.integer import Integer
import sage.combinat.skew_tableau
import partition
from integer_vector import IntegerVectors
import word
import sage.libs.symmetrica.all as symmetrica
import random
import copy
import permutation
from sage.groups.perm_gps.permgroup import PermutationGroup
from combinat import CombinatorialClass, CombinatorialObject
import __builtin__

def Tableau(t):
    """
    Returns the tableau object corresponding to t.

    Note that Sage uses the English convention for
    partitions and tableaux.

    EXAMPLES:
        sage: t = Tableau([[1,2,3],[4,5]]); t
        [[1, 2, 3], [4, 5]]
        sage: t.shape()
        [3, 2]
        sage: t.is_standard()
        True
    """
    if isinstance(t, Tableau_class):
        return t
    elif t in Tableaux_all():
        return Tableau_class(t)
    raise ValueError, "invalid tableau"

class Tableau_class(CombinatorialObject):
    def __init__(self, t):
        """
        TESTS:
            sage: t = Tableau([[1,2],[3,4]])
            sage: t == loads(dumps(t))
            True
        """
        CombinatorialObject.__init__(self,t)

    def _latex_(self):
        return self._tex_from_array()
    
    def _tex_from_array(self):
        import output
        m = max(len(self), len(self[0]))
        array = [[None for _ in range(m)] for _ in range(m)]
        for i in range(len(self)):
            for j in range(len(self[i])):
                array[i][j] = self[i][j]
        return output.tex_from_array(array)

    def __div__(self, t):
        """
        Returns the skew partition self/t.

        EXAMPLES:
            sage: t = Tableau([[1,2,3],[3,4],[5]])
            sage: t/[1,1]
            [[None, 2, 3], [None, 4], [5]]
            sage: t/[3,1]
            [[None, None, None], [None, 4], [5]]
        """

        #if t is a list, convert to to a partition first
        if isinstance(t, list):
            t = partition.Partition(t)

        #Check to make sure that
        if not self.shape().dominates(t):
            raise ValueError, "the partition must dominate t"


        st = copy.deepcopy(self._list)

        for i in range(len(t)):
            for j in range(t[i]):
                st[i][j] = None

        return sage.combinat.skew_tableau.SkewTableau(st)

        

    def shape(self):
        r"""
        Returns the shape of a tableau t.

        EXAMPLES:
            sage: Tableau([[1,2,3],[4,5],[6]]).shape()
            [3, 2, 1]
        """

        return partition.Partition([len(row) for row in self])
    
    def size(self):
        """
        Returns the size of the shape of the tableau t.

        EXAMPLES:
            sage: Tableau([[1, 4, 6], [2, 5], [3]]).size()
            6
            sage: Tableau([[1, 3], [2, 4]]).size()
            4

        """
        return sum([len(row) for row in self])

    def corners(self):
        """
        Returns the corners of the tableau t.

        EXAMPLES:
            sage: Tableau([[1, 4, 6], [2, 5], [3]]).corners()
            [[0, 2], [1, 1], [2, 0]]
            sage: Tableau([[1, 3], [2, 4]]).corners()
            [[1, 1]]

        """
        return self.shape().corners()

    def conjugate(self):
        """
        Returns the conjugate of the tableau t.

        EXAMPLES:
            sage: Tableau([[1,2],[3,4]]).conjugate()
            [[1, 3], [2, 4]]
        """
        conj_shape = self.shape().conjugate()

        conj = [[None]*row_length for row_length in conj_shape]

        for i in range(len(conj)):
            for j in range(len(conj[i])):
                conj[i][j] = self[j][i]


        return Tableau(conj)


    def pp(self):
        """
        Returns a pretty print string of the tableau.
        
        EXAMPLES:
            sage: Tableau([[1,2,3],[3,4],[5]]).pp()
              1  2  3
              3  4
              5
        """
        print '\n'.join([ "".join(map(lambda x: "%3s"%str(x) , row))  for row in self])

    def to_word_by_row(self):
        """
        Returns a word obtained from a row reading of the tableau t.

        EXAMPLES:
            sage: Tableau([[1,2],[3,4]]).to_word_by_row()
            [3, 4, 1, 2]
            sage: Tableau([[1, 4, 6], [2, 5], [3]]).to_word_by_row()
            [3, 2, 5, 1, 4, 6]
        """
<<<<<<< HEAD
        w = []
        for row in reversed(self):
            w += row
        return w
=======
        word = []
        for row in reversed(self):
            word += row

        return word

>>>>>>> e342f6da

    def to_word_by_column(self):
        """
        Returns the word obtained from a column reading of the tableau t.

        EXAMPLES:
            sage: Tableau([[1,2],[3,4]]).to_word_by_column()
            [3, 1, 4, 2]
            sage: Tableau([[1, 4, 6], [2, 5], [3]]).to_word_by_column()
<<<<<<< HEAD
            [3, 2, 1, 5, 4, 6]    
=======
            [3, 2, 1, 5, 4, 6]
>>>>>>> e342f6da
        """
        w = []
        conj = self.conjugate()
        for row in conj:
<<<<<<< HEAD
            w += list(reversed(row))
        return w
=======
            word += reversed(row)

        return word
>>>>>>> e342f6da

    def to_word(self):
        """
        An alias for to_word_by_row.
        
        EXAMPLES:
            sage: Tableau([[1,2],[3,4]]).to_word()
            [3, 4, 1, 2]
            sage: Tableau([[1, 4, 6], [2, 5], [3]]).to_word()
            [3, 2, 5, 1, 4, 6]
        """
        return self.to_word_by_row()


    def to_permutation(self):
        """
        Returns a permutation with the entries of self obtained by
        reading self in the reading order.
        
        EXAMPLES:
            sage: Tableau([[1,2],[3,4]]).to_permutation()
            [3, 4, 1, 2]        
        """
        return permutation.Permutation(self.to_word())

##     def descents(self):
##         """
##         Returns the i such that i+1 is SW of i in self.

##         EXAMPLES:

##             sage: p = Permutations(10).random()
##             sage: l,r = p.robinson_schensted()
##             sage: r.descents() == p.descents()
##             True
##             sage: l.descents() == p.idescents()
##             True
##         """
##         return self.to_permutation_by_reading_order().idescents()

    def descents(self):
        """
        Returns a list of the boxes (i,j) such that
        self[i][j] > self[i-1][j].

        EXAMPLES:
            sage: Tableau( [[1,4],[2,3]] ).descents()
            [(1, 0)]
            sage: Tableau( [[1,2],[3,4]] ).descents()
            [(1, 0), (1, 1)]

        """
        descents = []
        for i in range(1,len(self)):
            for j in range(len(self[i])):
                if self[i][j] > self[i-1][j]:
                    descents.append((i,j))
        return descents

    def major_index(self):
        """
        Returns the major index of self.  The major index
        is defined to be the sum of the number of descents
        of self and the sum of their legs.

        EXAMPLES
            sage: Tableau( [[1,4],[2,3]] ).major_index()
            1
            sage: Tableau( [[1,2],[3,4]] ).major_index()
            2
        """
        descents = self.descents()
        p = self.shape()
        return len(descents) + sum([ p.leg(*d) for d in descents])

    def attacking_pairs(self):
        """
        Returns a list of the attacking pairs of self.  An pair of boxes
        (c, d) is said to be attacking if one of the following
        conditions hold:
            1) c and d lie in the same row with c to the west of d
            2) c is in the row immediately to the south of d and c
               lies strictly east of d.

        EXAMPLES:
        """
        attacking_pairs = []
        for i in range(len(self)):
            for j in range(len(self[i])):
                #c is in position (i,j)
                #Find the d that satisfy condition 1
                for k in range(j+1,len(self[i])):
                    attacking_pairs.append( ((i,j),(i,k)) )

                #Find the d that satisfy condition 2
                if i == 0:
                    break
                for k in range(j):
                    attacking_pairs.append( ((i,j),(i-1,k)) )

        return attacking_pairs

    def inversions(self):
        """
        Returns a list of the inversions of self.  An inversion is an
        attacking pair (c,d) such that the entry of c in self is greater
        than the entry of d.

        EXAMPLES:
        """
        inversions = []
        for (c,d) in self.attacking_pairs():
            if self.entry(c) > self.entry(d):
                inversions.append( (c,d) )
        return inversions

    def inversion_number(self):
        """
        Returns the inversion number of self.

        The inversion number is defined to be the number of inversion of self
        minus the sum of the arm lengths of the descents of self.

        """
        p = self.shape()
        return len(self.inversions()) - sum([ p.arm(*box) for box in self.descents() ])

    def entry(self, box):
        """
        Returns the entry of box in self.  Box is a tuple (i,j)
        of coordinates.
        
        EXAMPLES:
            sage: t = Tableau([[1,2],[3,4]])
            sage: t.entry( (0,0) )
            1
            sage: t.entry( (1,1) )
            4
        """
        i,j = box
        return self[i][j]
    
    def evaluation(self):
        """
        Returns the evaluation of the word from tableau t.

        EXAMPLES:
            sage: Tableau([[1,2],[3,4]]).evaluation()
            [1, 1, 1, 1]
        """

        return word.evaluation(self.to_word())

    weight = evaluation

    def is_standard(self):
        """
        Returns True if t is a standard tableau and False otherwise.

        EXAMPLES:
            sage: Tableau([[1, 3], [2, 4]]).is_standard()
            True
            sage: Tableau([[1, 2], [2, 4]]).is_standard()
            False
            sage: Tableau([[2, 3], [2, 4]]).is_standard()
            False
            sage: Tableau([[5, 3], [2, 4]]).is_standard()
            False
        """
        t = self
        #Check to make sure the first position is 1
        fillings = []
        for row in t:
            fillings += row
        fillings.sort()
        if fillings != range(1, t.size()+1):
            return False



        #Check to make sure it is increasing along the rows
        for row in t:
            for i in range(1, len(row)):
                if row[i] <= row[i-1]:
                    return False


        #Check to make sure it is increasing along the columns
        conj = t.conjugate()
        for row in conj:
            for i in range(1, len(row)):
                if row[i] <= row[i-1]:
                    return False    

        return True

    def is_rectangular(self):
        """
        Returns True if the tableau t is rectangular and False otherwise.

        EXAMPLES:
            sage: Tableau([[1,2],[3,4]]).is_rectangular()
            True
            sage: Tableau([[1,2,3],[4,5],[6]]).is_rectangular()
            False
        """
        width = len(self[0])
        for row in self:
            if len(row) != width:
                return False
        return True

    def vertical_flip(self):
        """
        Returns the tableau obtained by vertically flipping the tableau t.
        This only works for rectangular tableau.

        EXAMPLES:
            sage: Tableau([[1,2],[3,4]]).vertical_flip()
            [[3, 4], [1, 2]]
        """

        if not self.is_rectangular():
            raise TypeError, "the tableau must be rectangular to use verticl_flip()"

        return Tableau([row for row in reversed(self)])

    def rotate_180(self):
        """
        Returns the tableau obtained by rotating t by 180 degrees.

        EXAMPLES:
            sage: Tableau([[1,2],[3,4]]).rotate_180()
            [[4, 3], [2, 1]]
        """
        if not self.is_rectangular():
            raise TypeError, "the tableau must be rectangular to use verticl_flip()"

        return Tableau([ [l for l in reversed(row)] for row in reversed(self) ])


    def k_weight(self, k):
        """
        Returns the k-weight of the tableau t.

        The i-th entry of the list is the number of different
        diagonals in which lie boxes labelled by i.

        EXAMPLES:

        """
        t = self
        res = []
        e = t.evaluation()

        s = []
        for i in range(len(t)):
            s += [ [i,j] for j in range(len(t[-i])) ]

        for l in range(1,len(e)+1):
            new_s = filter(lambda x: t[len(t)-1-x[0]][x[1]] == l, s)

            #If there are no elements that mee the condition
            if new_s == [[]]:
                res += [0]
                continue

            x = filter(lambda x: (x[0]-x[1])% k+1, new_s)

            #Remove duplicates from x
            u = {}
            for element in x:
                u[str(element)] = 1

            res += [len(u.keys())]

        return res


    def restrict(self, n):
        """
        Returns the restriction of the standard tableau to n.

        EXAMPLES:
            sage: Tableau([[1,2],[3],[4]]).restrict(3)
            [[1, 2], [3]]
            sage: Tableau([[1,2],[3],[4]]).restrict(2)
            [[1, 2]]
            sage: Tableau([[1,1],[2]]).restrict(1)
            [[1, 1]]
        """
        res = [ [y for y in row if y <=n] for row in self]
        return Tableau_class([row for row in res if row != []])

    def to_chain(self):
        """
        Returns the chain of partitions corresponding to the
        (semi)standard tableau.

        EXAMPLES:
            sage: Tableau([[1,2],[3],[4]]).to_chain()
            [[], [1], [2], [2, 1], [2, 1, 1]]
            sage: Tableau([[1,1],[2]]).to_chain()
            [[], [2], [2, 1]]
            sage: Tableau([[1,1],[3]]).to_chain()
            [[], [2], [2], [2, 1]]
            sage: Tableau([]).to_chain()
            [[]]
        """
        if self == []:
            return [self.shape()]
        m = max(self.to_word())
        return [self.restrict(k).shape() for k in range(m+1)]
 

    def anti_restrict(self, n):
        """
        Returns the skew tableau formed by removing all of the boxes
        from self that are filled with a number less than 

        EXAMPLES:
            sage: t = Tableau([[1,2,3],[4,5]]); t
            [[1, 2, 3], [4, 5]]
            sage: t.anti_restrict(1)
            [[None, 2, 3], [4, 5]]
            sage: t.anti_restrict(2)
            [[None, None, 3], [4, 5]]
            sage: t.anti_restrict(3)
            [[None, None, None], [4, 5]]
            sage: t.anti_restrict(4)
            [[None, None, None], [None, 5]]

        """
        t = list(copy.deepcopy(self))

        for row in xrange(len(t)):
            for col in xrange(len(t[row])):
                if t[row][col] <= n:
                    t[row][col] = None
        return sage.combinat.skew_tableau.SkewTableau( t )


    def up(self):
        """
        An iterator for all the tableaux that can be obtained from self by adding a box.
        EXAMPLES:
            sage: t = Tableau([[1,2]])
            sage: [x for x in t.up()]
            [[[1, 2, 3]], [[1, 2], [3]]]
        """
        #Get a list of all places where we can add a box
        #to the shape of self
        
        outside_corners = self.shape().outside_corners()

        n = self.size()

        #Go through and add n+1 to the end of each 
        #of the rows 
        for row, _ in outside_corners:
            new_t = map(list, self)
            if row != len(self):
                new_t[row] += [n+1]
            else:
                new_t.append([n+1])
            yield Tableau(new_t)

    def up_list(self):
        """
        Returns a list of all the tableaux that can be obtained from self by adding a box.
        
        EXAMPLES:
            sage: t = Tableau([[1,2]]) 
            sage: t.up_list() 
            [[[1, 2, 3]], [[1, 2], [3]]]        
        """
        return list(self.up())

    def down(self):
        """
        An iterator for all the tableaux that can be obtained from self by removing a box.  Note that this iterates just over a single tableaux.
        EXAMPLES:
            sage: t = Tableau([[1,2],[3]]) 
            sage: [x for x in t.down()] 
            [[[1, 2]]] 
        """
        yield self.restrict( self.size() - 1 )

    def down_list(self):
        """
        Returns a list of all the tableaux that can be obtained from self by removing a box.  Note that this is just a single tableaux.
        
        EXAMPLES: 
            sage: t = Tableau([[1,2],[3]])  
            sage: t.down_list() 
            [[[1, 2]]]
        """
        return list(self.down())

    def to_list(self):
        """
        EXAMPLES:
            sage: t = Tableau([[1,2],[3,4]])
            sage: l = t.to_list(); l
            [[1, 2], [3, 4]]
            sage: l[0][0] = 2
            sage: t
            [[1, 2], [3, 4]]
        """
        return [row[:] for row in self]

    def bump(self, x):
        """
        Schensted's row-bumping (or row-insertion) algorithm.

        EXAMPLES:
            sage: t = Tableau([[1,2],[3]])
            sage: t.bump(1)
            [[1, 1], [2], [3]]
            sage: t
            [[1, 2], [3]]
            sage: t.bump(2)
            [[1, 2, 2], [3]]
            sage: t.bump(3)
            [[1, 2, 3], [3]]
            sage: t
            [[1, 2], [3]]
            sage: t = Tableau([[1,2,2,3],[2,3,5,5],[4,4,6],[5,6]])
            sage: t.bump(2)
            [[1, 2, 2, 2], [2, 3, 3, 5], [4, 4, 5], [5, 6, 6]]

        """
        new_t = self.to_list()
        to_insert = x
        row = 0
        done = False
        while not done:
            #if we are at the end of the tableau
            #add to_insert as the last row
            if row == len(new_t):
                new_t.append([to_insert])
                break
            
            i = 0
            #try to insert to_insert into row
            while i < len(new_t[row]):                                                                                               
                if to_insert < new_t[row][i]:
                    t = to_insert
                    to_insert = new_t[row][i]
                    new_t[row][i] = t
                    break
                i += 1


            #if we haven't already inserted to_insert
            #append it to the end of row
            if i == len(new_t[row]):
                new_t[row].append(to_insert)
                done = True

            row += 1

        return Tableau(new_t)



    def schensted_insert(self, i, left=False):
        """
        EXAMPLES:
            sage: t = Tableau([[3,5],[7]])
            sage: t.schensted_insert(8)
            [[3, 5, 8], [7]]
            sage: t.schensted_insert(8, left=True)
            [[3, 5], [7], [8]]
        """
        if left:
            return self._left_schensted_insert(i)
        else:
            return self._right_schensted_insert(i)

    def _right_schensted_insert(self, letter):
        """
        EXAMPLES:
            sage: t = Tableau([[3,5],[7]])
            sage: t._right_schensted_insert(8)
            [[3, 5, 8], [7]]
            sage: t._right_schensted_insert(2)
            [[2, 5], [3], [7]]
            sage: t = Tableau([[3,8],[7]])
            sage: t._right_schensted_insert(6)
            [[3, 6], [7, 8]]
        """
        h = self.height()
        if h == 0:
            return Tableau_class([[letter]])
        h += 1
        rep = self.to_list() + [[]]

        for i in range(h):
            j = len(rep[i]) - 1
            while j >= 0 and rep[i][j] > letter:
                j -= 1
            if j == len(rep[i])-1:
                rep[i].append(letter)
                break
            else:
                new_letter = rep[i][j+1]
                rep[i][j+1] = letter
                letter = new_letter

        return Tableau_class([ row for row in rep if row != []])

    def _left_schensted_insert(self, letter):
        """
        EXAMPLES:
            sage: t = Tableau([[3,5],[7]])
            sage: t._left_schensted_insert(8)
            [[3, 5], [7], [8]]
            sage: t._left_schensted_insert(6)
            [[3, 5], [6, 7]]
            sage: t._left_schensted_insert(2)
            [[2, 3, 5], [7]]            
        """
        h = len(self)
        if h == 0:
            return Tableau_class([[letter]])
        h1 = h + 1
        rep = self.to_list()
        rep.reverse()

        width = len(rep[h-1])
        heights = self._heights() + [h1]

        for j in range(1, width+2):
            i = heights[j-1]
            while i != h1 and rep[i-1][j-1] >= letter:
                i += 1
            if i == heights[j-1]: #add on top of column j
                if j == 1:
                    rep = [[letter]] + rep
                else:
                    rep[i-2].append(letter)
                break
            elif i == h1 and j == width: #add on right of line i
                if rep[i-2][j-1] < letter:
                    rep[i-2].append(letter)
                else:
                    new_letter = rep[i-2][j-1]
                    rep[i-2][j-1] = letter
                    rep[i-2].append(new_letter)
                break
            else:
                new_letter = rep[i-2][j-1]
                rep[i-2][j-1] = letter
                letter = new_letter

        rep.reverse()
        return Tableau_class(rep)
                    
                    
    def insert_word(self, w, left=False):
        """
        EXAMPLES:
            sage: t0 = Tableau([])
            sage: w = [1,1,2,3,3,3,3]
            sage: t0.insert_word(w)
            [[1, 1, 2, 3, 3, 3, 3]]
            sage: t0.insert_word(w,left=True)
            [[1, 1, 2, 3, 3, 3, 3]]            
            sage: w.reverse()
            sage: t0.insert_word(w)
            [[1, 1, 3, 3], [2, 3], [3]]
            sage: t0.insert_word(w,left=True)
            [[1, 1, 3, 3], [2, 3], [3]]
        """
        if left:
            w = [i for i in reversed(w)]
        res = self
        for i in w:
            res = res.schensted_insert(i,left=left)
        return res
                    
    def bump_multiply(left, right):
        """
        Multiply two tableaux using Schensted's bump.

        This product makes the set of tableaux into an associative monoid.
        The empty tableaux is the unit in this monoid.

        Fulton, William. 'Young Tableaux' p11-12

        EXAMPLES:
            sage: t = Tableau([[1,2,2,3],[2,3,5,5],[4,4,6],[5,6]])
            sage: t2 = Tableau([[1,2],[3]])
            sage: t.bump_multiply(t2)
            [[1, 1, 2, 2, 3], [2, 2, 3, 5], [3, 4, 5], [4, 6, 6], [5]]
        
        """
        if not isinstance(right, Tableau_class):
            raise TypeError, "right must be a Tableau"

        row = len(right)
        product = copy.deepcopy(left)
        while row > 0:
            row -= 1
            for i in right[row]:
                product = product.bump(i)
        return product

    def slide_multiply(left, right):
        """
        Multiply two tableaux using jeu de taquin.

        This product makes the set of tableaux into an associative monoid.
        The empty tableaux is the unit in this monoid.
        
        Fulton, William. 'Young Tableaux' p15

        EXAMPLES:
            sage: t = Tableau([[1,2,2,3],[2,3,5,5],[4,4,6],[5,6]])
            sage: t2 = Tableau([[1,2],[3]])
            sage: t.slide_multiply(t2)
            [[1, 1, 2, 2, 3], [2, 2, 3, 5], [3, 4, 5], [4, 6, 6], [5]]        
        """
        st = []
        if len(left) == 0:
            return right
        else:
            l = len(left[0])
            
        for row in range(len(right)):
            st.append([None]*l + right[row])
        for row in range(len(left)):
            st.append(left[row])
            
        return sage.combinat.skew_tableau.SkewTableau(st).rectify()


    def row_stabilizer(self):
        """
        Return the PermutationGroup corresponding to the row stabilizer
        of self.

        EXAMPLES:
            sage: rs = Tableau([[1,2,3],[4,5]]).row_stabilizer()
            sage: rs.order() == factorial(3)*factorial(2)
            True
            sage: PermutationGroupElement([(1,3,2),(4,5)]) in rs
            True
            sage: PermutationGroupElement([(1,4)]) in rs
            False
            sage: rs = Tableau([[1],[2],[3]]).row_stabilizer()
            sage: rs.order()
            1
        """

        gens = [ "()" ]
        for i in range(len(self)):
            for j in range(0, len(self[i])-1):
                gens.append( (self[i][j], self[i][j+1]) )
        return PermutationGroup( gens )

    def column_stabilizer(self):
        """
        Return the PermutationGroup corresponding to the column stabilizer
        of self.

        EXAMPLES:
            sage: cs = Tableau([[1,2,3],[4,5]]).column_stabilizer()
            sage: cs.order() == factorial(2)*factorial(2)
            True
            sage: PermutationGroupElement([(1,3,2),(4,5)]) in cs
            False
            sage: PermutationGroupElement([(1,4)]) in cs
            True
        """

        return self.conjugate().row_stabilizer()

    def height(self):
        """
        Returns the height of the tableau.

        EXAMPLES:
            sage: Tableau([[1,2,3],[4,5]]).height()
            2
            sage: Tableau([[1,2,3]]).height()
            1
            sage: Tableau([]).height()
            0
        """
        return len(self)

    def _heights(self):
        """

        EXAMPLES:
            sage: Tableau([[1,2,3,4],[5,6],[7],[8]])._heights()
            [1, 3, 4, 4]
            sage: Tableau([])._heights()
            []
            sage: Tableau([[1]])._heights()
            [1]
            sage: Tableau([[1,2]])._heights()
            [1, 1]
            sage: Tableau([[1,2],[3],[4]])._heights()
            [1, 3]
            
        """
        cor = self.corners()
        ncor = len(cor)
        if ncor == 0:
            return []
        k = len(self)
        cor = [ [k-i,j+1]  for i,j in reversed(cor)]

        heights = [1]*(cor[0][1])
        for i in range(1, ncor):
            heights += [ cor[i][0] ]*(cor[i][1]-cor[i-1][1])                                                  

        return heights

    def last_letter_lequal(self, tab2):
        """
        Returns True if self is less than or equal to tab2 in the
        last letter ordering.

        EXAMPLES:
            sage: st = StandardTableaux([3,2])
            sage: f = lambda b: 1 if b else 0
            sage: matrix( [ [ f(t1.last_letter_lequal(t2)) for t2 in st] for t1 in st] )
            [1 1 1 1 1]
            [0 1 1 1 1]
            [0 0 1 1 1]
            [0 0 0 1 1]
            [0 0 0 0 1]

        """
        n = self.size()
        if not isinstance(tab2, Tableau_class):
            try:
                tab2 = Tableau_class(tab2)
            except:
                raise TypeError, "tab2 must be a standard tableau"

        if tab2.size() != n:
            raise ValueError, "tab2 must be the same size as self"
        
        if self == tab2:
            return True

        for j in range(n, 1, -1):
            self_j_pos = None
            for i in range(len(self)):
                if j in self[i]:
                    self_j_pos = i
                    break

            tab2_j_pos = None
            for i in range(len(tab2)):
                if j in tab2[i]:
                    tab2_j_pos = i
                    break

            if self_j_pos < tab2_j_pos:
                return True
            if tab2_j_pos < self_j_pos:
                return False

    def charge(self):
        """
        EXAPMLES:
            sage: Tableau([[1,1],[2,2],[3]]).charge()
            0
            sage: Tableau([[1,1,3],[2,2]]).charge()
            1
            sage: Tableau([[1,1,2],[2],[3]]).charge()
            1
            sage: Tableau([[1,1,2],[2,3]]).charge()
            2
            sage: Tableau([[1,1,2,3],[2]]).charge()
            2
            sage: Tableau([[1,1,2,2],[3]]).charge()
            3
            sage: Tableau([[1,1,2,2,3]]).charge()
            4
            
        """
        return word.charge([i for i in reversed(self.to_word())])


    def cocharge(self):
        """
        EXAPMLES:
            sage: Tableau([[1,1],[2,2],[3]]).cocharge()
            4
            sage: Tableau([[1,1,3],[2,2]]).cocharge()
            3
            sage: Tableau([[1,1,2],[2],[3]]).cocharge()
            2
            sage: Tableau([[1,1,2],[2,3]]).cocharge()
            2
            sage: Tableau([[1,1,2,3],[2]]).cocharge()
            1
            sage: Tableau([[1,1,2,2],[3]]).cocharge()
            1
            sage: Tableau([[1,1,2,2,3]]).cocharge()
            0
            
        """
        return word.charge(self.to_word())


    ##############
    # katabolism #
    ##############

    def katabolism(self):
        """
        EXAMPLES:
            sage: Tableau([]).katabolism()
            []
            sage: Tableau([[1,2,3,4,5]]).katabolism()
            [[1, 2, 3, 4, 5]]
            sage: Tableau([[1,1,3,3],[2,3],[3]]).katabolism()
            [[1, 1, 2, 3, 3, 3], [3]]
            sage: Tableau([[1, 1, 2, 3, 3, 3], [3]]).katabolism()
            [[1, 1, 2, 3, 3, 3, 3]]
        """
        h = self.height()
        if h == 0:
            return self
        else:
            #Remove the top row and insert it back in
            return Tableau_class(self[1:]).insert_word(self[0],left=True)

    def katabolism_sequence(self):
        """
        EXAMPLES:
            sage: t = Tableau([[1,2,3,4,5,6,8],[7,9]])
            sage: t.katabolism_sequence()
            [[[1, 2, 3, 4, 5, 6, 8], [7, 9]],
             [[1, 2, 3, 4, 5, 6, 7, 9], [8]],
             [[1, 2, 3, 4, 5, 6, 7, 8], [9]],
             [[1, 2, 3, 4, 5, 6, 7, 8, 9]]]
        """
        h = self.height()
        res = [self]
        while h != 1:
            res.append( res[-1].katabolism() )
            h = res[-1].height()
        return res

    def lambda_katabolism(self, part):
        """
        EXAMPLES:
            sage: t = Tableau([[1,1,3,3],[2,3],[3]])
            sage: t.lambda_katabolism([])
            [[1, 1, 3, 3], [2, 3], [3]]
            sage: t.lambda_katabolism([1])
            [[1, 2, 3, 3, 3], [3]]
            sage: t.lambda_katabolism([1,1])
            [[1, 3, 3, 3], [3]]
            sage: t.lambda_katabolism([2,1])
            [[3, 3, 3, 3]]
            sage: t.lambda_katabolism([4,2,1])
            []
            sage: t.lambda_katabolism([5,1])
            [[3, 3]]
            sage: t.lambda_katabolism([4,1])
            [[3, 3]]

        """
        #Reduce the partition if it is too big for the tableau
        part  = [ min(part[i],len(self[i])) for i in range(min(len(self), len(part))) ]
        if self.shape() == part:
            return Tableau_class([])

        w1 = Tableau_class( self[len(part):] ).to_word()

        if len(self)-len(part)+11 > 0:
            t2 = Tableau_class(self[:len(part)])
        else:
            t2 = self

        if t2.shape() == part:
            t2 = Tableau_class([])
        else:
            part += [0]*(len(t2)-len(part))
            t2 = [[t2[i][j] for j in range(part[i], len(t2[i]))]  for i in range(len(t2)) ]
            t2 = Tableau_class([ row for row in t2 if row != [] ])

        w2 = t2.to_word()
        return Tableau_class([]).insert_word(w2+w1)
            

    def reduced_lambda_katabolism(self, part):
        """
        EXAMPLES:
            sage: t = Tableau([[1,1,3,3],[2,3],[3]])
            sage: t.reduced_lambda_katabolism([])
            [[1, 1, 3, 3], [2, 3], [3]]
            sage: t.reduced_lambda_katabolism([1])
            [[1, 2, 3, 3, 3], [3]]
            sage: t.reduced_lambda_katabolism([1,1])
            [[1, 3, 3, 3], [3]]
            sage: t.reduced_lambda_katabolism([2,1])
            [[3, 3, 3, 3]]
            sage: t.reduced_lambda_katabolism([4,2,1])
            []
            sage: t.reduced_lambda_katabolism([5,1])
            0
            sage: t.reduced_lambda_katabolism([4,1])
            0
        """
        part1 = part

        if self == []:
            return self

        res = self.lambda_katabolism(part)

        if res == []:
            return res

        if res == 0:
            return 0
        
        a = self[0][0]

        part = [ min(part1[i], len(self[i])) for i in range(min(len(part1),len(self)))]
        tt_part = Tableau_class([ [a+i]*part[i] for i in range(len(part)) ])
        t_part = Tableau_class([[self[i][j] for j in range(part[i])] for i in range(len(part))])

        if t_part == tt_part:
            return res
        else:
            return 0

    def katabolism_projector(self, parts):
        """
        EXAMPLES:
            sage: t = Tableau([[1,1,3,3],[2,3],[3]])
            sage: t.katabolism_projector([[4,2,1]])
            [[1, 1, 3, 3], [2, 3], [3]]
            sage: t.katabolism_projector([[1]])
            []
            sage: t.katabolism_projector([[2,1],[1]])
            []
            sage: t.katabolism_projector([[1,1],[4,1]])
            [[1, 1, 3, 3], [2, 3], [3]]
        """
        res = self
        for p in parts:
            res = res.reduced_lambda_katabolism(p)
            if res == 0:
                return 0

        if res == []:
            return self
        else:
            return Tableau_class([])

        
    def promotion_operator(self, i):
        """
        EXAMPLES:
            sage: t = Tableau([[1,2],[3]])
            sage: t.promotion_operator(1)
            [[[1, 2], [3], [4]], [[1, 2], [3, 4]], [[1, 2, 4], [3]]]
            sage: t.promotion_operator(2)
            [[[1, 1], [2, 3], [4]],
             [[1, 1, 2], [3], [4]],
             [[1, 1, 4], [2, 3]],
             [[1, 1, 2, 4], [3]]]
            sage: Tableau([[1]]).promotion_operator(2)
            [[[1, 1], [2]], [[1, 1, 2]]]
            sage: Tableau([[1,1],[2]]).promotion_operator(3)
            [[[1, 1, 1], [2, 2], [3]],
             [[1, 1, 1, 2], [2], [3]],
             [[1, 1, 1, 3], [2, 2]],
             [[1, 1, 1, 2, 3], [2]]]

        TESTS:
            sage: Tableau([]).promotion_operator(2)
            [[[1, 1]]]
            sage: Tableau([]).promotion_operator(1)
            [[[1]]]
            
        """
        chain = self.to_chain()
        part = self.shape()
        weight = self.weight()
        perm = permutation.from_reduced_word(range(1, len(weight)+1))
        l = part.add_horizontal_border_strip(i)
        ltab = [ from_chain( chain + [next] ) for next in l ]
        return [ x.symmetric_group_action_on_values(perm) for x in ltab]


    ##################################
    # actions on tableaux from words #
    ##################################
    def raise_action_from_words(self, func):
        """
        EXAMPLES:
            sage: from sage.combinat.word import symmetric_group_action_on_values
            sage: t = Tableau([[1,1,3,3],[2,3],[3]])
            sage: f = t.raise_action_from_words(symmetric_group_action_on_values)
            sage: f([1,2,3])
            [[1, 1, 3, 3], [2, 3], [3]]
            sage: f([3,2,1])
            [[1, 1, 1, 1], [2, 3], [3]]
            sage: f([1,3,2])
            [[1, 1, 2, 2], [2, 2], [3]]
        """
        def f(*args):
            w = self.to_word()
            w = func(w, *args)
            return from_shape_and_word(self.shape(), w)
        return f
    
    def symmetric_group_action_on_values(self, perm):
        """
        EXAMPLES:
            sage: t = Tableau([[1,1,3,3],[2,3],[3]])
            sage: t.symmetric_group_action_on_values([1,2,3])
            [[1, 1, 3, 3], [2, 3], [3]]
            sage: t.symmetric_group_action_on_values([3,2,1])
            [[1, 1, 1, 1], [2, 3], [3]]
            sage: t.symmetric_group_action_on_values([1,3,2])
            [[1, 1, 2, 2], [2, 2], [3]]
        """
        f = self.raise_action_from_words( word.symmetric_group_action_on_values )
        return f(perm)
        
    #########
    # atoms #
    #########
    def socle(self):
        """
        EXAMPLES:
            sage: Tableau([[1,2],[3,4]]).socle()
            2
            sage: Tableau([[1,2,3,4]]).socle()
            4
        """
        h = self.height()
        if h == 0:
            return 0
        w1row = self[0]
        i = 0
        while i < len(w1row)-1:
            if w1row[i+1] != w1row[i] + 1:
                break
            i += 1
        return i+1

    def atom(self):
        """
        EXAMPLES:
            sage: Tableau([[1,2],[3,4]]).atom()
            [2, 2]
            sage: Tableau([[1,2,3],[4,5],[6]]).atom()
            [3, 2, 1]

        """
        ll = [ t.socle() for t in self.katabolism_sequence() ]
        lres = ll[:]
        for i in range(1,len(ll)):
            lres[i] = ll[i] - ll[i-1]
        return lres


def from_chain(chain):
    """
    Returns a semistandard tableau from a chain of partitions.

    EXAMPLES:
        sage: from sage.combinat.tableau import from_chain
        sage: from_chain([[], [2], [2, 1], [3, 2, 1]])
        [[1, 1, 3], [2, 3], [3]]
    """
    res = [[0]*chain[-1][i] for i in range(len(chain[-1]))]
    for i in reversed(range(2, len(chain)+1)):
        for j in range(len(chain[i-1])):
            for k in range(chain[i-1][j]):
                res[j][k] = i -1
    return Tableau_class(res)

def from_shape_and_word(shape, w):
    """
    Returns a tableau from a shape and word.
    
    EXAMPLES:
        sage: from sage.combinat.tableau import from_shape_and_word
        sage: t = Tableau([[1, 3], [2], [4]])
        sage: shape = t.shape(); shape
        [2, 1, 1]
        sage: word  = t.to_word(); word
        [4, 2, 1, 3]
        sage: from_shape_and_word(shape, word)
        [[1, 3], [2], [4]]
    """
    res = []
    j = 0
    for i in reversed(range(len(shape))):
        res.append( w[j:j+shape[i]] )
        j += shape[i]
    res.reverse()
    return Tableau_class(res)

def Tableaux(n=None):
    """
    Returns the combinatorial class of tableaux.  If n
    is specified, then it returns the combinatoiral class
    of all tableaux of size n.

    EXAMPLES:
        sage: T = Tableaux(); T
        Tableaux
        sage: [[1,2],[3,4]] in T
        True
        sage: [[1,2],[3]] in T
        True
        sage: [1,2,3] in T
        False

        sage: T = Tableaux(4); T
        Tableaux of size 4
        sage: [[1,2],[3,4]] in T
        True
        sage: [[1,2],[3]] in T
        False
        sage: [1,2,3] in T
        False
    """
    if n == None:
        return Tableaux_all()
    else:
        return Tableaux_n(n)

class Tableaux_all(CombinatorialClass):
    def __init__(self):
        """
        TESTS:
            sage: T = Tableaux()
            sage: T == loads(dumps(T))
            True
        """
        pass
    
    def __contains__(self, x):
        """
        TESTS:
            sage: T = Tableaux()   
            sage: [[1,2],[3,4]] in T
            True
            sage: [[1,2],[3]] in T
            True
            sage: [1,2,3] in T
            False
        """
        if isinstance(x, Tableau_class):
            return True
        
        if not isinstance(x, __builtin__.list):
            return False
        
        for row in x:
            if not isinstance(row, __builtin__.list):
                return False

        if map(len, x) not in partition.Partitions_all():
            return False
            
        return True

    def __repr__(self):
        """
        TESTS:
            sage: repr(Tableaux())
            'Tableaux'
        """
        return "Tableaux"

    def list(self):
        """
        TESTS:
            sage: Tableaux().list()
            Traceback (most recent call last):
            ...
            NotImplementedError
        """
        raise NotImplementedError

    def iterator(self):
        """
        TESTS:
            sage: Tableaux().iterator()
            Traceback (most recent call last):
            ...
            NotImplementedError
        """
        raise NotImplementedError
    

class Tableaux_n(CombinatorialClass):
    def __init__(self, n):
        """
        TESTS:
            sage: T = Tableaux(3)
            sage: T == loads(dumps(T))
            True
        """
        self.n = n


    def __repr__(self):
        """
        TESTS:
            sage: repr(Tableaux(4))
            'Tableaux of size 4'
        """
        return "Tableaux of size %s"%self.n
    
    def __contains__(self,x):
        """
        EXAMPLES:
            sage: [[2,4],[1,3]] in Tableaux(3)
            False
            sage: [[2,4], [1]] in Tableaux(3)
            True
        """
        return x in Tableaux() and sum(map(len, x)) == self.n
    
    def list(self):
        """
        TESTS:
            sage: Tableaux(3).list()
            Traceback (most recent call last):
            ...
            NotImplementedError
        """
        raise NotImplementedError

    def iterator(self):
        """
        TESTS:
            sage: Tableaux(3).iterator()
            Traceback (most recent call last):
            ...
            NotImplementedError
        """
        raise NotImplementedError

def StandardTableaux(n=None):
    """
    Returns the combinatorial class of standard tableaux.
    If n is specified abd is an integer, then it returns
    the combinatorial class of all standard tableaux of
    size n.  If n is a partition, then it returns the class
    of all standard tableaux of shape n.

    EXAMPLES:
        sage: ST = StandardTableaux(3); ST
        Standard tableaux of size 3
        sage: ST.first()
        [[1, 2, 3]]
        sage: ST.last()
        [[1], [2], [3]]
        sage: ST.count()
        4
        sage: ST.list()
        [[[1, 2, 3]], [[1, 3], [2]], [[1, 2], [3]], [[1], [2], [3]]]

        sage: ST = StandardTableaux([2,2]); ST
        Standard tableaux of shape [2, 2]
        sage: ST.first()
        [[1, 3], [2, 4]]
        sage: ST.last()
        [[1, 2], [3, 4]]
        sage: ST.count()
        2
        sage: ST.list()
        [[[1, 3], [2, 4]], [[1, 2], [3, 4]]]
    """
    if n == None:
        return StandardTableaux_all()
    elif n in partition.Partitions():
        return StandardTableaux_partition(n)
    else:
        return StandardTableaux_n(n)

class StandardTableaux_all(CombinatorialClass):
    def __init__(self):
        """
        TESTS:
            sage: ST = StandardTableaux()
            sage: ST == loads(dumps(ST))
            True
        """
        pass
    
    def __contains__(self, x):
        """
        EXAMPLES:
            sage: [[1,1],[2,3]] in StandardTableaux()
            False
            sage: [[1,2],[3,4]] in StandardTableaux()
            True
            sage: [[1,3],[2,4]] in StandardTableaux()
            True
        """
        if x not in Tableaux():
            return False
        else:
            t = Tableau(x)
            
        #Check to make sure the first position is 1
        fillings = []
        for row in t:
            fillings += row
        fillings.sort()
        if fillings != range(1, max(fillings)+1):
            return False

        #Check to make sure it is increasing along the rows
        for row in t:
            for i in range(1, len(row)):
                if row[i] <= row[i-1]:
                    return False

        #Check to make sure it is increasing along the columns
        conj = t.conjugate()
        for row in conj:
            for i in range(1, len(row)):
                if row[i] <= row[i-1]:
                    return False    

        return True
    
    def __repr__(self):
        """
        TESTS:
            sage: repr(StandardTableaux())
            'Standard tableaux'
        """
        return "Standard tableaux"

    def list(self):
        """
        TESTS:
            sage: StandardTableaux().list()
            Traceback (most recent call last):
            ...
            NotImplementedError
        """
        raise NotImplementedError


class StandardTableaux_n(CombinatorialClass):
    def __init__(self, n):
        """
        TESTS:
            sage: ST = StandardTableaux(3)
            sage: ST == loads(dumps(ST))
            True
        """
        self.n = n

    object_class = Tableau_class

    def __repr__(self):
        """
        TESTS:
            sage: repr(StandardTableaux(3))
            'Standard tableaux of size 3'
        """
        return "Standard tableaux of size %s"%self.n
        
    def __contains__(self, x):
        """
        TESTS:
            sage: ST3 = StandardTableaux(3)
            sage: all([st in ST3 for st in ST3])
            True
            sage: ST4 = StandardTableaux(4)
            sage: filter(lambda x: x in ST3, ST4)
            []
        """
        return x in StandardTableaux() and sum(map(len, x)) == self.n

    def iterator(self):
        """
        EXAMPLES:
            sage: StandardTableaux(1).list()
            [[[1]]]
            sage: StandardTableaux(2).list()
            [[[1, 2]], [[1], [2]]]
            sage: StandardTableaux(3).list()
            [[[1, 2, 3]], [[1, 3], [2]], [[1, 2], [3]], [[1], [2], [3]]]
            sage: StandardTableaux(4).list()
            [[[1, 2, 3, 4]],
             [[1, 3, 4], [2]],
             [[1, 2, 4], [3]],
             [[1, 2, 3], [4]],
             [[1, 3], [2, 4]],
             [[1, 2], [3, 4]],
             [[1, 4], [2], [3]],
             [[1, 3], [2], [4]],
             [[1, 2], [3], [4]],
             [[1], [2], [3], [4]]]
        """
        for p in partition.Partitions(self.n):
            for st in StandardTableaux(p):
                yield st

    def count(self):
        """
        EXAMPLES:
            sage: StandardTableaux(3).count()
            4
            sage: ns = [1,2,3,4,5,6]
            sage: sts = [StandardTableaux(n) for n in ns]
            sage: all([st.count() == len(st.list()) for st in sts])
            True
        """
        c = 0
        for p in partition.Partitions(self.n):
            c += StandardTableaux(p).count()
        return c

    
class StandardTableaux_partition(CombinatorialClass):
    def __init__(self, p):
        """
        TESTS:
            sage: ST = StandardTableaux([2,1,1])
            sage: ST == loads(dumps(ST))
            True
        """
        self.p = partition.Partition(p)
    
    def __contains__(self, x):
        """
        EXAMPLES:
            sage: ST = StandardTableaux([2,1,1])
            sage: all([st in ST for st in ST])
            True
            sage: len(filter(lambda x: x in ST, StandardTableaux(4)))
            3
            sage: ST.count()
            3

        """
        return x in StandardTableaux() and map(len,x) == self.p

    def __repr__(self):
        """
        TESTS:
            sage: repr(StandardTableaux([2,1,1]))
            'Standard tableaux of shape [2, 1, 1]'
        """
        return "Standard tableaux of shape %s"%str(self.p)
    
    def count(self):
        r"""
        Returns the number of standard Young tableaux associated with 
        a partition pi

        A formula for the number of Young tableaux associated with a given partition.
        In each box, write the sum of one plus the number of boxes horizontally to the right
        and vertically below the box (the hook length).
        The number of tableaux is then n! divided by the product of all hook lengths.

        For example, consider the partition [3,2,1] of 6 with Ferrers Diagram
        * * *
        * *
        *
        When we fill in the boxes with the hook lengths, we obtain
        5 3 1
        3 1
        1
        The hook length formula returns 6!/(5*3*1*3*1*1) = 16.

        EXAMPLES:
            sage: StandardTableaux([3,2,1]).count()
            16
            sage: StandardTableaux([2,2]).count()
            2
            sage: StandardTableaux([5]).count()
            1
            sage: StandardTableaux([6,5,5,3]).count()
            6651216

        REFERENCES:
            http://mathworld.wolfram.com/HookLengthFormula.html
        """
        pi = self.p

        number = factorial(sum(pi))
        hook = pi.hook_lengths()

        for row in range(len(pi)):
            for col in range(pi[row]):
                #Divide the hook length by the entry
                number /= hook[row][col]

        return number

    def iterator(self):
        r"""
        An iterator for the standard Young tableaux associated to the
        partition pi.

        EXAMPLES:
            sage: [p for p in StandardTableaux([2,2])]
            [[[1, 3], [2, 4]], [[1, 2], [3, 4]]]
            sage: [p for p in StandardTableaux([3,2])]
            [[[1, 3, 5], [2, 4]],
             [[1, 2, 5], [3, 4]],
             [[1, 3, 4], [2, 5]],
             [[1, 2, 4], [3, 5]],
             [[1, 2, 3], [4, 5]]]

        """

        pi = self.p
        #Set the intial tableaux by filling it in going down the columns
        tableau = [[None]*n for n in pi]
        size = sum(pi)
        row = 0
        col = 0
        for i in range(size):
            tableau[row][col] = i+1

            #If we can move down, then do it;
            #otherwise, move to the next column over
            if ( row + 1 < len(pi) and col < pi[row+1]):
                row += 1
            else:
                row = 0
                col += 1

        yield Tableau(tableau)

        if self.count() == 1:
            last_tableau = True
        else:
            last_tableau = False

        while not last_tableau:
            #Convert the tableau to "vector format"
            #tableau_vector[i] is the row that number i
            #is in
            tableau_vector = [None]*size
            for row in range(len(pi)):
                for col in range(pi[row]):
                    tableau_vector[tableau[row][col]-1] = row

            #Locate the smallest integer j such that j is not
            #in the lowest corner of the subtableau T_j formed by
            #1,...,j.  This happens to be first j such that
            #tableau_vector[j]<tableau_vector[j-1].
            #l will correspond to the shape of T_j
            l = [0]*size
            l[0] = 1
            j = 0
            for i in range(1,size):
                l[tableau_vector[i]] += 1
                if ( tableau_vector[i] < tableau_vector[i-1] ):
                    j = i
                    break

            #Find the last nonzero row of l and store it in k
            i = size - 1
            while ( l[i] == 0 ):
                i -= 1
            k = i

            #Find a new row for the letter j (next lowest corner)
            t = l[ 1 + tableau_vector[j] ]
            i = k
            while ( l[i] != t ):
                i -= 1

            #Move the letter j to row i
            tableau_vector[j] = i
            l[i] -= 1

            #Fill in the columns of T_j using 1,...,j-1 in increasing order
            m = 0
            while ( m < j ):
                r = 0
                while ( l[r] != 0 ):
                    tableau_vector[m] = r
                    l[r] -= 1
                    m += 1
                    r += 1

            #Convert the tableau vector back to the regular tableau
            #format
            row_count= [0]*len(pi)
            tableau = [[None]*n for n in pi]

            for i in range(size):
                tableau[tableau_vector[i]][row_count[tableau_vector[i]]] = i+1
                row_count[tableau_vector[i]] += 1

            yield Tableau(tableau)

            #Check to see if we are at the last tableau
            #The last tableau if given by filling in the
            #partition along the rows.  For example, the
            #last partition corresponding to [3,2] is
            #[[1,2,3],
            # [4,5]]
            last_tableau = True
            i = 1
            for row in range(len(pi)):
                for col in range(pi[row]):
                    if tableau[row][col] != i:
                        last_tableau = False
                    i += 1


        return


    def list(self):
        r"""
        Returns a list of the standard Young tableau associated with a
        partition p.

        EXAMPLES:
            sage: StandardTableaux([2,2]).list()
            [[[1, 3], [2, 4]], [[1, 2], [3, 4]]]
            sage: StandardTableaux([5]).list()
            [[[1, 2, 3, 4, 5]]]
            sage: StandardTableaux([3,2,1]).list()
            [[[1, 4, 6], [2, 5], [3]],
             [[1, 3, 6], [2, 5], [4]],
             [[1, 2, 6], [3, 5], [4]],
             [[1, 3, 6], [2, 4], [5]],
             [[1, 2, 6], [3, 4], [5]],
             [[1, 4, 5], [2, 6], [3]],
             [[1, 3, 5], [2, 6], [4]],
             [[1, 2, 5], [3, 6], [4]],
             [[1, 3, 4], [2, 6], [5]],
             [[1, 2, 4], [3, 6], [5]],
             [[1, 2, 3], [4, 6], [5]],
             [[1, 3, 5], [2, 4], [6]],
             [[1, 2, 5], [3, 4], [6]],
             [[1, 3, 4], [2, 5], [6]],
             [[1, 2, 4], [3, 5], [6]],
             [[1, 2, 3], [4, 5], [6]]]

        """
        return [y for y in self]
          

    def random(self):
        """
        Returns a random standard tableau of shape p using the
        Green-Nijenhuis-Wilf Algorithm.


        EXAMPLES:
            sage: StandardTableaux([2,2]).random() #random
            [[1, 2], [3, 4]]
        """

        p = self.p

        t = [[None]*n for n in p]


        #Get the cells in the 
        cells = []
        for i in range(len(p)):
            for j in range(p[i]):
                cells.append([i,j])

        m = sum(p)
        while m > 0:

            #Choose a cell at random
            cell = random.choice(cells)


            #Find a corner
            inner_corners = p.corners()
            while cell not in inner_corners:
                hooks = []
                for k in range(cell[1], p[cell[0]]):
                    hooks.append([cell[0], k])
                for k in range(cell[0], len(p)):
                    if p[k] > cell[1]:
                        hooks.append([k, cell[1]])

                cell = random.choice(hooks)


            #Assign m to cell
            t[cell[0]][cell[1]] = m

            p = p.remove_box(cell[0])

            cells.remove(cell)

            m -= 1

        return Tableau(t)


## def heights(t):
##     """
##     Returns a list of the heights of the tableau t.

##     EXAMPLES:
##         sage: tableau.heights([[1,2],[3,2])
##         [2, 2]
##         sage: tableau.heights([3,2,1])
##         [3, 2, 1]
##         sage: tableau.heights([3,1])
##         [2, 1, 1]
##     """

##     return partition.heights(shape(t))





##########################
# Semi-standard tableaux #
##########################

def SemistandardTableaux(p=None, mu=None):
    """
    Returns the combinatorial class of semistandard tableaux.

    If p is specified and is a partition, then it returns the
    class of semistandard tableaux of shape p (and max entry
    sum(p))
    
    If p is specified and is an integer, it returns the class
    of semistandard tableaux of size p.

    If mu is also specified, then it returns the class of
    semistandard tableaux with evaluation/content mu.

    EXAMPLES:
        sage: SST = SemistandardTableaux([2,1]); SST
        Semistandard tableaux of shape [2, 1]
        sage: SST.list()
        [[[1, 1], [2]],
         [[1, 1], [3]],
         [[1, 2], [2]],
         [[1, 2], [3]],
         [[1, 3], [2]],
         [[1, 3], [3]],
         [[2, 2], [3]],
         [[2, 3], [3]]]

        
        sage: SST = SemistandardTableaux(3); SST
        Semistandard tableaux of size 3
        sage: SST.list()
        [[[1, 1, 1]],
         [[1, 1, 2]],
         [[1, 1, 3]],
         [[1, 2, 2]],
         [[1, 2, 3]],
         [[1, 3, 3]],
         [[2, 2, 2]],
         [[2, 2, 3]],
         [[2, 3, 3]],
         [[3, 3, 3]],
         [[1, 1], [2]],
         [[1, 1], [3]],
         [[1, 2], [2]],
         [[1, 2], [3]],
         [[1, 3], [2]],
         [[1, 3], [3]],
         [[2, 2], [3]],
         [[2, 3], [3]],
         [[1], [2], [3]]]
    """
    if p == None:
        return SemistandardTableaux_all()
    elif p in partition.Partitions():
        if mu == None:
            return SemistandardTableaux_p(p)
        else:
            if sum(p) != sum(mu):
                #Error size mismatch
                raise TypeError, "p and mu must be of the same size"
            else:
                return SemistandardTableaux_pmu(p, mu)
    elif isinstance(p, (int, Integer)):
        if mu == None:
            return SemistandardTableaux_n(p)
        else:
            if p != sum(mu):
                #Error size mismatch
                raise TypeError, "mu must be of size p (= %s)"%p
            else:
                return SemistandardTableaux_nmu(p, mu)
    else:
        raise ValueError

class SemistandardTableaux_all(CombinatorialClass):
    def __init__(self):
        """
        TESTS:
            sage: SST = SemistandardTableaux()
            sage: SST == loads(dumps(SST))
            True
        """
        
    def __contains__(self, x):
        """
        TESTS:
            sage: [[1,2],[1]] in SemistandardTableaux()
            False
            sage: SST = SemistandardTableaux()
            sage: all([st in SST for st in StandardTableaux(4)])
            True
            sage: [[1,1],[2]] in SemistandardTableaux()
            True
        """
        if x not in Tableaux():
            return False
        else:
            t = Tableau(x)
            
        #Check to make sure the first position is 1
        for row in t:
            for i in row:
                if not isinstance(i, (int, Integer)):
                    return False

        #Check to make sure it is non-decreasing along the rows
        for row in t:
            for i in range(1, len(row)):
                if row[i] < row[i-1]:
                    return False

        #Check to make sure it is increasing along the columns
        conj = t.conjugate()
        for row in conj:
            for i in range(1, len(row)):
                if row[i] <= row[i-1]:
                    return False    

        return True

    def list(self):
        """
        TESTS:
            sage: SemistandardTableaux().list()
            Traceback (most recent call last):
            ...
            NotImplementedError
        """
        raise NotImplementedError

class SemistandardTableaux_n(CombinatorialClass):
    def __init__(self, n):
        """
        TESTS:
            sage: SST = SemistandardTableaux(3)
            sage: SST == loads(dumps(SST))
            True
        """
        self.n = n

    def __repr__(self):
        """
        TESTS:
            sage: repr(SemistandardTableaux(3))
            'Semistandard tableaux of size 3'
        """
        return "Semistandard tableaux of size %s"%str(self.n)

    def __contains__(self, x):
        """
        EXAMPLES:
            sage: [[1,2],[3,3]] in SemistandardTableaux(3)
            False
            sage: [[1,2],[3,3]] in SemistandardTableaux(4)
            True
            sage: SST = SemistandardTableaux(4)
            sage: all([sst in SST for sst in SST])
            True
        """
        return x in SemistandardTableaux() and sum(map(len, x)) == self.n

    object_class = Tableau_class
        
    def count(self):
        """
        EXAMPLES:
            sage: SemistandardTableaux(3).count()
            19
            sage: SemistandardTableaux(4).count()
            116
            sage: ns = range(1, 6)
            sage: ssts = [ SemistandardTableaux(n) for n in ns ]
            sage: all([sst.count() == len(sst.list()) for sst in ssts])
            True
        """
        c = 0
        for part in partition.Partitions(self.n):
            c += SemistandardTableaux(part).count()
        return c

    def iterator(self):
        """
        EXAMPLES:
            sage: SemistandardTableaux(2).list()
            [[[1, 1]], [[1, 2]], [[2, 2]], [[1], [2]]]
            sage: SemistandardTableaux(3).list()
            [[[1, 1, 1]],
             [[1, 1, 2]],
             [[1, 1, 3]],
             [[1, 2, 2]],
             [[1, 2, 3]],
             [[1, 3, 3]],
             [[2, 2, 2]],
             [[2, 2, 3]],
             [[2, 3, 3]],
             [[3, 3, 3]],
             [[1, 1], [2]],
             [[1, 1], [3]],
             [[1, 2], [2]],
             [[1, 2], [3]],
             [[1, 3], [2]],
             [[1, 3], [3]],
             [[2, 2], [3]],
             [[2, 3], [3]],
             [[1], [2], [3]]]

        """
        for part in partition.Partitions(self.n):
            for sst in SemistandardTableaux(part):
                yield sst

class SemistandardTableaux_pmu(CombinatorialClass):
    def __init__(self, p, mu):
        """
        TESTS:
            sage: SST = SemistandardTableaux([2,1], [2,1])
            sage: SST == loads(dumps(SST))
            True
        """
        self.p = p
        self.mu = mu

    object_class = Tableau_class

    def __repr__(self):
        """
        TESTS:
            sage: repr(SemistandardTableaux([2,1],[2,1]))
            'Semistandard tableaux of shape [2, 1] and evaluation [2, 1]'
        """
        return "Semistandard tableaux of shape %s and evaluation %s"%(self.p, self.mu)

    def __contains__(self, x):
        """
        EXAMPLES:
            sage: SST = SemistandardTableaux([2,1], [2,1])
            sage: all([sst in SST for sst in SST])
            True
            sage: len(filter(lambda x: x in SST, SemistandardTableaux(3)))
            1
            sage: SST.count()
            1
        """
        if not x in SemistandardTableaux(self.p):
            return False
        n = sum(self.p)

        if n == 0 and len(x) == 0:
            return True

        content = {}
        for row in x:
            for i in row:
                content[i] = content.get(i, 0) + 1
        content_list = [0]*int(max(content))

        for key in content:
            content_list[key-1] = content[key]

        if content_list != self.mu:
            return False

        return True
        

    def count(self):
        """
        EXAMPLES:
            sage: SemistandardTableaux([2,2], [2, 1, 1]).count()
            1
            sage: SemistandardTableaux([2,2,2], [2, 2, 1,1]).count()
            1
            sage: SemistandardTableaux([2,2,2], [2, 2, 2]).count()
            1
            sage: SemistandardTableaux([3,2,1], [2, 2, 2]).count()
            2
        """
        return symmetrica.kostka_number(self.p,self.mu)


    def list(self):
        """
        EXAMPLES:
            sage: SemistandardTableaux([2,2], [2, 1, 1]).list()
            [[[1, 1], [2, 3]]]
            sage: SemistandardTableaux([2,2,2], [2, 2, 1,1]).list()
            [[[1, 1], [2, 2], [3, 4]]]
            sage: SemistandardTableaux([2,2,2], [2, 2, 2]).list()
            [[[1, 1], [2, 2], [3, 3]]]
            sage: SemistandardTableaux([3,2,1], [2, 2, 2]).list()
            [[[1, 1, 2], [2, 3], [3]], [[1, 1, 3], [2, 2], [3]]]
        """
        return symmetrica.kostka_tab(self.p, self.mu)
        
    
class SemistandardTableaux_p(CombinatorialClass):
    def __init__(self, p):
        """
        TESTS:
            sage: SST = SemistandardTableaux([2,1])
            sage: SST == loads(dumps(SST))
            True
        """
        self.p = p

    object_class = Tableau_class

    def __contains__(self, x):
        """
        EXAMPLES:
            sage: SST = SemistandardTableaux([2,1])
            sage: all([sst in SST for sst in SST])
            True
            sage: len(filter(lambda x: x in SST, SemistandardTableaux(3)))
            8
            sage: SST.count()
            8
        """
        return x in SemistandardTableaux_all() and map(len, x) == self.p
    
    def __repr__(self):
        """
        TESTS:
            sage: repr(SemistandardTableaux([2,1]))
            'Semistandard tableaux of shape [2, 1]'
        """
        return "Semistandard tableaux of shape %s" % str(self.p)

    def count(self):
        """
        EXAMPLES:
            sage: SemistandardTableaux([2,1]).count()
            8
            sage: SemistandardTableaux([2,2,1]).count()
            75
            sage: s = SFASchur(QQ)
            sage: s([2,2,1]).expand(5)(1,1,1,1,1)
            75
            sage: SemistandardTableaux([5]).count()
            126
            sage: SemistandardTableaux([3,2,1]).count()
            896
        """
        c = 0
        for comp in IntegerVectors(sum(self.p), sum(self.p)):
            c += SemistandardTableaux_pmu(self.p, comp).count()
        return c
   
    def iterator(self):
        """
        An iterator for the semistandard partitions of shape p.

        EXAMPLES:
            sage: SemistandardTableaux([3]).list()
            [[[1, 1, 1]],
             [[1, 1, 2]],
             [[1, 1, 3]],
             [[1, 2, 2]],
             [[1, 2, 3]],
             [[1, 3, 3]],
             [[2, 2, 2]],
             [[2, 2, 3]],
             [[2, 3, 3]],
             [[3, 3, 3]]]
            sage: SemistandardTableaux([2,1]).list()            
            [[[1, 1], [2]],
             [[1, 1], [3]],
             [[1, 2], [2]],
             [[1, 2], [3]],
             [[1, 3], [2]],
             [[1, 3], [3]],
             [[2, 2], [3]],
             [[2, 3], [3]]]
            sage: SemistandardTableaux([1,1,1]).list()
            [[[1], [2], [3]]]
        """
        for c in IntegerVectors(sum(self.p), sum(self.p)):
            for sst in SemistandardTableaux(self.p, c):
                yield sst

class SemistandardTableaux_nmu(CombinatorialClass):
    def __init__(self, n, mu):
        """
        TESTS:
            sage: SST = SemistandardTableaux(3, [2,1])
            sage: SST == loads(dumps(SST))
            True
        """
        self.n = n
        self.mu = mu

    def __repr__(self):
        """
        TESTS:
            sage: repr(SemistandardTableaux(3, [2,1]))
            'Semistandard tableaux of size 3 and evaluation [2, 1]'
        """
        return "Semistandard tableaux of size %s and evaluation %s"%(self.n, self.mu)

    def iterator(self):
        """
        EXAMPLES:
            sage: SemistandardTableaux(3, [2,1]).list()
            [[[1, 1, 2]], [[1, 1], [2]]]
            sage: SemistandardTableaux(4, [2,2]).list()
            [[[1, 1, 2, 2]], [[1, 1, 2], [2]], [[1, 1], [2, 2]]]
        """
        for p in partition.Partitions(self.n):
            for sst in SemistandardTableaux_pmu(p, self.mu):
                yield sst

    def count(self):
        """
        EXAMPLES:
            sage: SemistandardTableaux(3, [2,1]).count()
            2
            sage: SemistandardTableaux(4, [2,2]).count()
            3
        """
        c = 0
        for p in partition.Partitions(self.n):
            c += SemistandardTableaux_pmu(p, self.mu).count()
        return c

    def __contains__(self, x):
        """
        TESTS:
            sage: SST = SemistandardTableaux(6, [2,2,2])
            sage: all([sst in SST for sst in SST])
            True
            sage: all([sst in SST for sst in SemistandardTableaux([3,2,1],[2,2,2])])
            True
        """
        return x in SemistandardTableaux_all() and x in SemistandardTableaux(map(len, x), self.mu)<|MERGE_RESOLUTION|>--- conflicted
+++ resolved
@@ -182,19 +182,10 @@
             sage: Tableau([[1, 4, 6], [2, 5], [3]]).to_word_by_row()
             [3, 2, 5, 1, 4, 6]
         """
-<<<<<<< HEAD
         w = []
         for row in reversed(self):
             w += row
         return w
-=======
-        word = []
-        for row in reversed(self):
-            word += row
-
-        return word
-
->>>>>>> e342f6da
 
     def to_word_by_column(self):
         """
@@ -204,23 +195,13 @@
             sage: Tableau([[1,2],[3,4]]).to_word_by_column()
             [3, 1, 4, 2]
             sage: Tableau([[1, 4, 6], [2, 5], [3]]).to_word_by_column()
-<<<<<<< HEAD
             [3, 2, 1, 5, 4, 6]    
-=======
-            [3, 2, 1, 5, 4, 6]
->>>>>>> e342f6da
         """
         w = []
         conj = self.conjugate()
         for row in conj:
-<<<<<<< HEAD
             w += list(reversed(row))
         return w
-=======
-            word += reversed(row)
-
-        return word
->>>>>>> e342f6da
 
     def to_word(self):
         """
