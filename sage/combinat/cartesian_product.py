r"""
Cartesian Products
"""
#*****************************************************************************
#       Copyright (C) 2007 Mike Hansen <mhansen@gmail.com>, 
#
#  Distributed under the terms of the GNU General Public License (GPL)
#
#    This code is distributed in the hope that it will be useful,
#    but WITHOUT ANY WARRANTY; without even the implied warranty of
#    MERCHANTABILITY or FITNESS FOR A PARTICULAR PURPOSE.  See the GNU
#    General Public License for more details.
#
#  The full text of the GPL is available at:
#
#                  http://www.gnu.org/licenses/
#*****************************************************************************

from inspect import isgenerator
import sage.misc.prandom as rnd
import __builtin__
from combinat import CombinatorialClass
from sage.rings.integer import Integer
from sage.rings.infinity import infinity
from sage.misc.mrange import xmrange_iter, _is_finite, _len

def CartesianProduct(*iters):
    """
    Returns the combinatorial class of the Cartesian product of
    \*iters.
    
    EXAMPLES::
    
        sage: cp = CartesianProduct([1,2], [3,4]); cp
        Cartesian product of [1, 2], [3, 4]
        sage: cp.list()
        [[1, 3], [1, 4], [2, 3], [2, 4]]
    
    Note that you must not use a generator-type object that is
    returned by a function (using "yield"). They cannot be copied or
    rewound (you cannot jump back to the beginning), but this is
    necessary to construct the cartesian product::
    
        sage: def a(n): yield 1*n; yield 2*n
        sage: def b(): yield 'a'; yield 'b'
        sage: CartesianProduct(a(3), b()).list()
        Traceback (most recent call last):
        ...
        ValueError: generators are not allowed, see the
        documentation (type "CartesianProduct?") for a workaround

    You either create a list of all values or you use
    :class:`sage.combinat.misc.IterableFunctionCall` to make a
    (copy-able) iterator::

        sage: from sage.combinat.misc import IterableFunctionCall
        sage: CartesianProduct(IterableFunctionCall(a, 3), IterableFunctionCall(b)).list()
        [[3, 'a'], [3, 'b'], [6, 'a'], [6, 'b']]

    See the documentation for
    :class:`~sage.combinat.misc.IterableFunctionCall` for more
    information.
    """
    if any(isgenerator(i) for i in iters):
        raise ValueError('generators are not allowed, see the documentation '+
                         '(type "CartesianProduct?") for a workaround')
    return CartesianProduct_iters(*iters)

class CartesianProduct_iters(CombinatorialClass):
    def __init__(self, *iters):
        """
        TESTS::
        
            sage: import sage.combinat.cartesian_product as cartesian_product
            sage: cp = cartesian_product.CartesianProduct_iters([1,2],[3,4]); cp
            Cartesian product of [1, 2], [3, 4]
            sage: loads(dumps(cp)) == cp
            True
        """
        self.iters = iters
        self._mrange = xmrange_iter(iters)
        CombinatorialClass.__init__(self)

    def __contains__(self, x):
        """
        EXAMPLES::
        
            sage: cp = CartesianProduct([1,2],[3,4])
            sage: [1,3] in cp
            True
            sage: [1,2] in cp
            False
            sage: [1, 3, 1] in cp
            False
        """
        try:
            return len(x) == len(self.iters) and all(x[i] in self.iters[i] for i in range(len(self.iters)))
        except (TypeError, IndexError):
            return False

    def __repr__(self):
        """
        EXAMPLES::
        
            sage: CartesianProduct(range(2), range(3))
            Cartesian product of [0, 1], [0, 1, 2]
        """
        return "Cartesian product of " + ", ".join(map(str, self.iters))

    def cardinality(self):
        """
        Returns the number of elements in the cartesian product of
        everything in \*iters.

        EXAMPLES::

            sage: CartesianProduct(range(2), range(3)).cardinality()
            6
            sage: CartesianProduct(range(2), xrange(3)).cardinality()
            6
            sage: CartesianProduct(range(2), xrange(3), xrange(4)).cardinality()
            24

        This works correctly for infinite objects::

            sage: CartesianProduct(ZZ, QQ).cardinality()
            +Infinity
            sage: CartesianProduct(ZZ, []).cardinality()
            0
        """
        return self._mrange.cardinality()

    def __len__(self):
        """
        Return the number of elements of the cartesian product.

        OUTPUT:

        An ``int``, the number of elements in the cartesian product. If the
        number of elements is infinite or does not fit into a python ``int``, a
        ``TypeError`` is raised.

        .. SEEALSO::

            :meth:`cardinality`

        EXAMPLES::

            sage: C = CartesianProduct(xrange(3), xrange(4))
            sage: len(C)
            12
            sage: C = CartesianProduct(ZZ, QQ)
            sage: len(C)
            Traceback (most recent call last):
            ...
            TypeError: cardinality does not fit into a Python int.
            sage: C = CartesianProduct(ZZ, [])
            sage: len(C)
            0
        """
        return self._mrange.__len__()

    def list(self):
        """
        Returns
        
        EXAMPLES::
        
            sage: CartesianProduct(range(3), range(3)).list()
            [[0, 0], [0, 1], [0, 2], [1, 0], [1, 1], [1, 2], [2, 0], [2, 1], [2, 2]]
            sage: CartesianProduct('dog', 'cat').list()
            [['d', 'c'],
             ['d', 'a'],
             ['d', 't'],
             ['o', 'c'],
             ['o', 'a'],
             ['o', 't'],
             ['g', 'c'],
             ['g', 'a'],
             ['g', 't']]
        """
        return [e for e in self]


    def __iter__(self):
        """
        An iterator for the elements in the cartesian product of the
        iterables \*iters.
        
        From Recipe 19.9 in the Python Cookbook by Alex Martelli and David
        Ascher.
        
        EXAMPLES::
        
            sage: [e for e in CartesianProduct(range(3), range(3))]
            [[0, 0], [0, 1], [0, 2], [1, 0], [1, 1], [1, 2], [2, 0], [2, 1], [2, 2]]
            sage: [e for e in CartesianProduct('dog', 'cat')]
            [['d', 'c'],
             ['d', 'a'],
             ['d', 't'],
             ['o', 'c'],
             ['o', 'a'],
             ['o', 't'],
             ['g', 'c'],
             ['g', 'a'],
             ['g', 't']]
        """
        return self._mrange.__iter__()

    def is_finite(self):
        """
        The cartesian product is finite if all of its inputs are
        finite, or if any input is empty.

        EXAMPLES::

            sage: CartesianProduct(ZZ, []).is_finite()
            True
            sage: CartesianProduct(4,4).is_finite()
            Traceback (most recent call last):
            ...
            ValueError: Unable to determine whether this product is finite
        """
<<<<<<< HEAD
        ans = _is_finite(self._iters, fallback=None)
        if ans is None:
            raise ValueError("Unable to determine whether this product is finite")
        return ans
=======
        finites = [_is_finite(L, fallback=None) for L in self.iters]
        if any(f is None for f in finites):
            raise ValueError("Unable to determine whether this product is finite")
        if all(f is True for f in finites):
            return True
        lens = [_len(L) for L in self.iters]
        if any(l == 0 for l in lens):
            return True
        return False
>>>>>>> e0e3e368

    def unrank(self, x):
        """
        For finite cartesian products, we can reduce unrank to the
        constituent iterators.

        EXAMPLES::

            sage: C = CartesianProduct(xrange(1000), xrange(1000), xrange(1000))
            sage: C[238792368]
            [238, 792, 368]
        """
        try:
            lens = [_len(it) for it in self.iters]
        except (TypeError, AttributeError):
            return CartesianProduct_iters.unrank(self, x)
        positions = []
        for n in lens:
            if n is infinity:
                return CartesianProduct_iters.unrank(self, x)
            if n == 0:
<<<<<<< HEAD
                raise ValueError("Cartesian Product is empty")
            positions.append(x % n)
            x = x // n
=======
                raise IndexError("Cartesian Product is empty")
            positions.append(x % n)
            x = x // n
        if x != 0:
            raise IndexError("x larger than the size of the Cartesian Product")
>>>>>>> e0e3e368
        positions.reverse()
        return [L[i] for L,i in zip(self.iters, positions)]

    def random_element(self):
        """
        Returns a random element from the cartesian product of \*iters.
        
        EXAMPLES::
        
            sage: CartesianProduct('dog', 'cat').random_element()
            ['d', 'a']
        """
        return list(map(rnd.choice, self.iters))<|MERGE_RESOLUTION|>--- conflicted
+++ resolved
@@ -221,12 +221,6 @@
             ...
             ValueError: Unable to determine whether this product is finite
         """
-<<<<<<< HEAD
-        ans = _is_finite(self._iters, fallback=None)
-        if ans is None:
-            raise ValueError("Unable to determine whether this product is finite")
-        return ans
-=======
         finites = [_is_finite(L, fallback=None) for L in self.iters]
         if any(f is None for f in finites):
             raise ValueError("Unable to determine whether this product is finite")
@@ -236,7 +230,6 @@
         if any(l == 0 for l in lens):
             return True
         return False
->>>>>>> e0e3e368
 
     def unrank(self, x):
         """
@@ -258,17 +251,11 @@
             if n is infinity:
                 return CartesianProduct_iters.unrank(self, x)
             if n == 0:
-<<<<<<< HEAD
-                raise ValueError("Cartesian Product is empty")
-            positions.append(x % n)
-            x = x // n
-=======
                 raise IndexError("Cartesian Product is empty")
             positions.append(x % n)
             x = x // n
         if x != 0:
             raise IndexError("x larger than the size of the Cartesian Product")
->>>>>>> e0e3e368
         positions.reverse()
         return [L[i] for L,i in zip(self.iters, positions)]
 
