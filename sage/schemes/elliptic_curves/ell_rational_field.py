"""
Elliptic curves over the rational numbers

AUTHORS:
   -- William Stein (2005): first version
   -- William Stein (2006-02-26): fixed Lseries_extended which didn't work
            because of changes elsewhere in SAGE.
   -- David Harvey (2006-09): Added padic_E2, padic_sigma, padic_height,
            padic_regulator methods.
   -- David Harvey (2007-02): reworked padic-height related code
"""

#*****************************************************************************
#       Copyright (C) 2005 William Stein <wstein@gmail.com>
#
#  Distributed under the terms of the GNU General Public License (GPL)
#
#    This code is distributed in the hope that it will be useful,
#    but WITHOUT ANY WARRANTY; without even the implied warranty of
#    MERCHANTABILITY or FITNESS FOR A PARTICULAR PURPOSE.  See the GNU
#    General Public License for more details.
#
#  The full text of the GPL is available at:
#
#                  http://www.gnu.org/licenses/
#*****************************************************************************

import ell_point
import formal_group
import rational_torsion
from ell_field import EllipticCurve_field

import sage.groups.all
import sage.rings.arith as arith
import sage.rings.all as rings
import sage.rings.number_field.number_field as number_field
import sage.misc.misc as misc
import sage.functions.constants as constants
import sage.modular.modform.constructor
import sage.modular.modform.element
from sage.misc.functional import log
from sage.rings.padics.zp import Zp
from sage.rings.padics.qp import Qp

# Use some interval arithmetic to guarantee correctness.  We assume
# that alpha is computed to the precision of a float.
IR = rings.RIF
#from sage.rings.interval import IntervalRing; IR = IntervalRing()

import sage.matrix.all as matrix
import sage.databases.cremona
from   sage.libs.pari.all import pari
import sage.functions.transcendental as transcendental
import math
import sage.libs.mwrank.all as mwrank
import constructor
from sage.interfaces.all import gp

import ell_modular_symbols
import padic_lseries

import mod5family

from sage.rings.all import (
    PowerSeriesRing, LaurentSeriesRing, O, 
    infinity as oo,
    Integer,
    IntegerRing, RealField,
    ComplexField, RationalField)

import gp_cremona
import padic_height
import monsky_washnitzer
import sea

from gp_simon import simon_two_descent

factor = arith.factor
sqrt = math.sqrt
exp = math.exp
mul = misc.mul
next_prime = arith.next_prime

Q = RationalField()         
Z = IntegerRing()
C = ComplexField()
R = RealField()


_MAX_HEIGHT=21

class EllipticCurve_rational_field(EllipticCurve_field):
    """
    Elliptic curve over the Rational Field.
    """
    def __init__(self, ainvs, extra=None):
        if extra != None:   # possibility of two arguments (the first would be the field)
            ainvs = extra   
        if isinstance(ainvs, str):
            label = ainvs
            X = sage.databases.cremona.CremonaDatabase()[label]
            EllipticCurve_field.__init__(self, [Q(a) for a in X.a_invariants()])
            for attr in ['rank', 'torsion_order', 'cremona_label', 'conductor',
                         'modular_degree', 'gens', 'regulator']:
                s = "_EllipticCurve_rational_field__"+attr
                if hasattr(X,s):
                    setattr(self, s, getattr(X, s))
            return
        EllipticCurve_field.__init__(self, [Q(x) for x in ainvs])
        self.__np = {}
        if self.base_ring() != Q:
            raise TypeError, "Base field (=%s) must be the Rational Field."%self.base_ring()
        
    def _set_rank(self, r):
        self.__rank = r
    def _set_torsion_order(self, t):
        self.__torsion_order = t
    def _set_cremona_label(self, L):
        self.__cremona_label = L
    def _set_conductor(self, N):
        self.__conductor_pari = Z(N)
    def _set_modular_degree(self, deg):
        self.__modular_degree = deg
        
    def _set_gens(self, gens):
        self.__gens = [self.point(x, check=True) for x in gens]
        self.__gens_certain = True
        self.__gens.sort()

    def is_integral(self):
        try:
            return self.__is_integral
        except AttributeError:
            one = Z(1)
            self.__is_integral = bool(misc.mul([x.denominator() == 1 for x in self.ainvs()]))
            return self.__is_integral
            

    def mwrank(self, options=''):
        """
        Run Cremona's mwrank program on this elliptic curve and
        return the result as a string.

        INPUT:
            options -- string; passed when starting mwrank.  The format is
        q p<precision> v<verbosity> b<hlim_q> x<naux>  c<hlim_c> l t o s d>]

        OUTPUT:
            string -- output of mwrank on this curve
        """
        if options == "":
            from sage.interfaces.all import mwrank
        else:
            from sage.interfaces.all import Mwrank
            mwrank = Mwrank(options=options)
        return mwrank(self.a_invariants())

    def conductor(self, algorithm="pari"):
        """
        Returns the conductor of the elliptic curve.

        INPUT:
            algorithm -- str, (default: "pari")
                   "pari"   -- use the PARI C-library ellglobalred
                               implementation of Tate's algorithm
                   "mwrank" -- use Cremona's mwrank implementation of
                               Tate's algorithm; can be faster if the
                               curve has integer coefficients (TODO:
                               limited to small conductor until mwrank
                               gets integer factorization)
                   "gp" -- use the GP interpreter.
                   "all" -- use both implementations, verify that the
                            results are the same (or raise an error),
                            and output the common value.
                                     
        EXAMPLE:
            sage: E = EllipticCurve([1, -1, 1, -29372, -1932937])
            sage: E.conductor(algorithm="pari")
            3006
            sage: E.conductor(algorithm="mwrank")
            3006
            sage: E.conductor(algorithm="gp")
            3006
            sage: E.conductor(algorithm="all")
            3006

        NOTE: The conductor computed using each algorithm is cached separately.
        Thus calling E.conductor("pari"), then E.conductor("mwrank") and
        getting the same result checks that both systems compute the same answer.
        """

        if algorithm == "pari":
            try:
                return self.__conductor_pari
            except AttributeError:
                self.__conductor_pari = Z(self.pari_mincurve().ellglobalred()[0])
            return self.__conductor_pari

        elif algorithm == "gp":
            try:
                return self.__conductor_gp
            except AttributeError:
                self.__conductor_gp = Z(gp.eval('ellglobalred(ellinit(%s,0))[1]'%self.a_invariants()))
                return self.__conductor_gp

        elif algorithm == "mwrank":
            try:
                return self.__conductor_mwrank
            except AttributeError:
                if self.is_integral():
                    self.__conductor_mwrank = Z(self.mwrank_curve().conductor())
                else:
                    self.__conductor_mwrank = Z(self.minimal_model().mwrank_curve().conductor())
            return self.__conductor_mwrank

        elif algorithm == "all":
            N1 = self.conductor("pari")
            N2 = self.conductor("mwrank")
            N3 = self.conductor("gp")
            if N1 != N2 or N2 != N3:
                raise ArithmeticError, "Pari, mwrank and gp compute different conductors (%s,%s,%s) for %s"%(
                    N1, N2, N3, self)
            return N1
        else:
            raise RuntimeError, "algorithm '%s' is not known."%algorithm

    ####################################################################
    #  Access to PARI curves related to this curve.
    ####################################################################

    def __pari_double_prec(self):
        """
        Double the precision of computations with this curve.
        """
        self.pari_curve()
        prec = 2 * self.__pari_curve[1]
        self.__pari_curve = (pari(self.ainvs()).ellinit(precision=prec), prec)
        try:
            del self.__pari_mincurve
        except AttributeError:
            pass
        
    def pari_curve(self):
        """
        Return the PARI curve corresponding to this elliptic curve.

        EXAMPLES:
            sage: E = EllipticCurve([0, 0,1,-1,0])
            sage: e = E.pari_curve()
            sage: type(e)
            <type 'sage.libs.pari.gen.gen'>
            sage: e.type()
            't_VEC'
            sage: e.ellan(10)
            [1, -2, -3, 2, -2, 6, -1, 0, 6, 4]

            sage: E = EllipticCurve(RationalField(), ['1/3', '2/3'])
            sage: e = E.pari_curve()
            sage: e.type()
            't_VEC'
            sage: e[:5]
            [0, 0, 0, 1/3, 2/3]
        """
        try:
            return self.__pari_curve[0]
        except AttributeError:
            self.__pari_curve = (pari(self.a_invariants()).ellinit(precision=10), 10)
        return self.__pari_curve[0]

    def pari_mincurve(self):
        """
        Return the PARI curve corresponding to a minimal model
        for this elliptic curve.

        EXAMPLES:
            sage: E = EllipticCurve(RationalField(), ['1/3', '2/3'])
            sage: e = E.pari_mincurve()
            sage: e[:5]
            [0, 0, 0, 27, 486]
            sage: E.conductor()
            47232
            sage: e.ellglobalred()
            [47232, [1, 0, 0, 0], 2]
        """
        try:
            return self.__pari_mincurve
        except AttributeError:
            e = self.pari_curve()
            mc, change = e.ellminimalmodel()
            self.__pari_mincurve = mc
            # self.__min_transform = change
        return self.__pari_mincurve

    def database_curve(self):
        """
        Return the curve in the elliptic curve database isomorphic to
        this curve, if possible.  Otherwise raise a RuntimeError
        exception.  

        EXAMPLES:
            sage: E = EllipticCurve([0,1,2,3,4])
            sage: E.database_curve()
            Elliptic Curve defined by y^2  = x^3 + x^2 + 3*x + 5 over Rational Field

        NOTES: The model of the curve in the database can be different
               than the Weierstrass model for this curve, e.g.,
               database models are always minimal.
        """
        try:
            return self.__database_curve
        except AttributeError:
            misc.verbose("Looking up %s in the database."%self)
            D = sage.databases.cremona.CremonaDatabase()
            ainvs = self.minimal_model().ainvs()
            try:
                self.__database_curve = D.elliptic_curve_from_ainvs(self.conductor(), ainvs)
            except RuntimeError:
                raise RuntimeError, "Elliptic curve %s not in the database."%self
            return self.__database_curve
            

    def Np(self, p):
        """
        The number of points on E modulo p, where p is a prime, not
        necessarily of good reduction.  (When p is a bad prime, also
        counts the singular point.)

        EXAMPLES:
            sage: E = EllipticCurve([0, -1, 1, -10, -20])
            sage: E.Np(2)
            5
            sage: E.Np(3)
            5
            sage: E.conductor()
            11
            sage: E.Np(11)
            11
        """
        if self.conductor() % p == 0:
            return p + 1 - self.ap(p)
        #raise ArithmeticError, "p (=%s) must be a prime of good reduction"%p
        if p < 1125899906842624:   # TODO: choose more wisely?
            return p+1 - self.ap(p)
        else:
            return self.sea(p)

    def sea(self, p, early_abort=False):
        r"""
        Return the number of points on $E$ over $\F_p$ computed using
        the SEA algorithm, as implemented in PARI by Christophe Doche
        and Sylvain Duquesne.

        INPUT:
            p -- a prime number
            early_abort -- bool (default: Falst); if True an early abort technique
                       is used and the computation is interrupted as soon
                       as a small divisor of the order is detected.

        \note{As of 2006-02-02 this function does not work on
        Microsoft Windows under Cygwin (though it works under
        vmware of course).}

        EXAMPLES:
            sage: E = EllipticCurve('37a')
            sage: E.sea(next_prime(10^30))
            1000000000000001426441464441649
        """
        p = rings.Integer(p)
        return sea.ellsea(self.minimal_model().a_invariants(), p, early_abort=early_abort)

    def __pari_double_prec(self):
        EllipticCurve_field._EllipticCurve__pari_double_prec(self)
        try:
            del self.__pari_mincurve
        except AttributeError:
            pass
        
    ####################################################################
    #  Access to mwrank
    ####################################################################
    def mwrank_curve(self, verbose=False):
        try:
            return self.__mwrank_curve
        except AttributeError:
            pass
        self.__mwrank_curve = mwrank.mwrank_EllipticCurve(
            self.ainvs(), verbose=verbose)
        return self.__mwrank_curve

    def two_descent(self, verbose=True,
                    selmer_only = False,
                    first_limit = 20,
                    second_limit = 8,
                    n_aux = -1,
                    second_descent = 1):
        """
        Compute 2-descent data for this curve.

        INPUT:
            verbose     -- (default: True) print what mwrank is doing
            selmer_only -- (default: False) selmer_only switch
            first_limit -- (default: 20) firstlim is bound on |x|+|z|
            second_limit-- (default: 8)  secondlim is bound on log max {|x|,|z| },
                                         i.e. logarithmic
            n_aux       -- (default: -1) n_aux only relevant for general
                           2-descent when 2-torsion trivial; n_aux=-1 causes default
                           to be used (depends on method)
            second_descent -- (default: True) second_descent only relevant for
                           descent via 2-isogeny
        OUTPUT:
            Nothing -- nothing is returned (though much is printed)
        """
        self.mwrank_curve().two_descent(verbose, selmer_only,
                                        first_limit, second_limit,
                                        n_aux, second_descent)


    ####################################################################
    #  Etc.
    ####################################################################

    def aplist(self, pmax):
        """
        Return list of pairs (p, a_p(E)) for p up to pmax.
        """
        v = arith.prime_range(pmax)
        return [(p,self.ap(p)) for p in v]

    def anlist(self, n, pari_ints=False):
        """
        The Fourier coefficients up to and including $a_n$ of the
        modular form attached to this elliptic curve.  The ith element
        of the return list is a[i].

        INPUT:
            n -- integer
            pari_ints -- bool (default: False); if True return a list of
                      PARI ints instead of SAGE integers; this can
                      be much faster for large n.

        OUTPUT:
            -- list of integers

        If pari_ints is False, the result is cached.

        EXAMPLES:
            sage: E = EllipticCurve([0, -1, 1, -10, -20])
            sage: E.anlist(3)
            [0, 1, -2, -1]
            
            sage: E = EllipticCurve([0,1])
            sage: E.anlist(20)
            [0, 1, 0, 0, 0, 0, 0, -4, 0, 0, 0, 0, 0, 2, 0, 0, 0, 0, 0, 8, 0]
        """
        n = int(n)
        if not pari_ints:
            try:
                if len(self.__anlist) > n:
                    return self.__anlist[:n+1]
            except AttributeError:
                pass
        E = self.pari_mincurve()
        if n >= 2147483648:
            raise RuntimeError, "anlist: n (=%s) must be < 2147483648."%n

        if not pari_ints:
            ZZ = rings.Integer
            v = [ZZ(0)] + [ZZ(x) for x in E.ellan(n)]
        else:
            v = E.ellan(n)
        if not pari_ints:
            self.__anlist = v
        return v
        
        
        # There is some overheard associated with coercing the PARI
        # list back to Python, but it's not bad.  It's better to do it
        # this way instead of trying to eval the whole list, since the
        # int conversion is done very sensibly.  NOTE: This would fail
        # if a_n won't fit in a C int, i.e., is bigger than
        # 2147483648; however, we wouldn't realistically compute
        # anlist for n that large anyways.
        #
        # Some relevant timings:
        #
        # E <--> [0, 1, 1, -2, 0]   389A
        #  E = EllipticCurve([0, 1, 1, -2, 0]);   // SAGE or MAGMA
        #  e = E.pari_mincurve()
        #  f = ellinit([0,1,1,-2,0]);
        #
        #  Computation                                              Time (1.6Ghz Pentium-4m laptop)
        #  time v:=TracesOfFrobenius(E,10000);  // MAGMA            0.120
        #  gettime;v=ellan(f,10000);gettime/1000                    0.046
        #  time v=e.ellan (10000)                                   0.04
        #  time v=E.anlist(10000)                                   0.07
        
        #  time v:=TracesOfFrobenius(E,100000);  // MAGMA           1.620
        #  gettime;v=ellan(f,100000);gettime/1000                   0.676
        #  time v=e.ellan (100000)                                  0.7
        #  time v=E.anlist(100000)                                  0.83

        #  time v:=TracesOfFrobenius(E,1000000);  // MAGMA          20.850
        #  gettime;v=ellan(f,1000000);gettime/1000                  9.238
        #  time v=e.ellan (1000000)                                 9.61
        #  time v=E.anlist(1000000)                                 10.95  (13.171 in cygwin vmware)
        
        #  time v:=TracesOfFrobenius(E,10000000);  //MAGMA          257.850
        #  gettime;v=ellan(f,10000000);gettime/1000      FAILS no matter how many allocatemem()'s!!
        #  time v=e.ellan (10000000)                                139.37  
        #  time v=E.anlist(10000000)                                136.32
        #
        #  The last SAGE comp retries with stack size 40MB,
        #  80MB, 160MB, and succeeds last time.  It's very interesting that this
        #  last computation is *not* possible in GP, but works in py_pari!
        #

    def q_expansion(self, prec):
        """
        Return the q-expansion to precision prec of the newform attached to this
        elliptic curve.

        INPUT:
            prec -- an integer
        """
        return PowerSeriesRing(Q, 'q')(self.anlist(prec), prec, check=True)

    def modular_form(self):
        r"""
        Return the cuspidal modular form associated to this elliptic curve.

        EXAMPLES:
            sage: E = EllipticCurve('37a')
            sage: f = E.modular_form()
            sage: f
            q - 2*q^2 - 3*q^3 + 2*q^4 - 2*q^5 + O(q^6)
            
        NOTE: If you just want the $q$-expansion, use
        \code{self.q_expansion(prec)}.
        """
        try:
            return self.__modular_form
        except AttributeError:
            M = sage.modular.modform.constructor.ModularForms(self.conductor(),weight=2)
            f = sage.modular.modform.element.ModularFormElement_elliptic_curve(M, self, None)
            self.__modular_form = f
            return f

    def modular_symbol_space(self, sign=1, base_ring=Q):
        r"""
        Return the space of cuspidal modular symbols associated to
        this elliptic curve, with given sign and base ring.

        INPUT:
            sign -- 0, -1, or 1
            base_ring -- a ring

        EXAMPLES:

        NOTE: If you just want the $q$-expansion, use
        \code{self.q_expansion(prec)}.
        """
        typ = (sign, base_ring)
        try:
            return self.__modular_symbol_space[typ]
        except AttributeError:
            self.__modular_symbol_space = {}
        except KeyError:
            pass
        M = ell_modular_symbols.modular_symbol_space(self, sign, base_ring)
        self.__modular_symbol_space[typ] = M
        return M

    def modular_symbol(self, sign=1, base_ring=Q):
        r"""
        Return the modular symbol associated to this elliptic curve,
        with given sign and base ring.  This is the map that sends r/s
        to a fixed multiple of 2*pi*I*f(z)dz from oo to r/s,
        normalized so that all values of this map take values in QQ.

        NOTE: Currently there is no guarantee about how this map is
        normalized.  This will be added. 

        INPUT:
            sign -- -1, or 1
            base_ring -- a ring

        NOTE: If you just want the $q$-expansion, use
        \code{self.q_expansion(prec)}.
        """
        typ = (sign, base_ring)
        try:
            return self.__modular_symbol[typ]
        except AttributeError:
            self.__modular_symbol = {}
        except KeyError:
            pass
        M = ell_modular_symbols.ModularSymbol(self, sign, base_ring)
        self.__modular_symbol[typ] = M
        return M

    def padic_lseries(self, p, prec=20):
        """
        Return the p-adic Lseries of self at p with given p-adic precision.
        
        INPUT:
            p -- prime
            prec -- precision of p-adic computations

        EXAMPLES:
            sage: E = EllipticCurve('37a')
            sage: L = E.padic_lseries(5); L
            5-adic L-series of Elliptic Curve defined by y^2 + y = x^3 - x over Rational Field
            sage: type(L)
            <class 'sage.schemes.elliptic_curves.padic_lseries.pAdicLseriesOrdinary'>        
        """
        key = (p,prec)
        try:
            return self._padic_lseries[key]
        except AttributeError:
            self._padic_lseries = {}
        except KeyError:
            pass
        if self.ap(p) % p != 0:
            Lp = padic_lseries.pAdicLseriesOrdinary(self, p, prec)
        else:
            Lp = padic_lseries.pAdicLseriesSupersingular(self, p, prec)
        self._padic_lseries[key] = Lp
        return Lp

    def newform(self):
        """
        Same as \code{self.modular_form()}.
        """
        return self.modular_form()

    def q_eigenform(self, prec):
        """
        Synonym for self.q_expansion(prec).
        """
        return self.q_expansion(prec)
    
    def analytic_rank(self, algorithm="cremona"):
        r"""
        Return an integer that is \emph{probably} the analytic rank of
        this elliptic curve.  

        INPUT:
            algorithm:
                -- 'cremona' (default) --  Use the Buhler-Gross algorithm
                    as implemented in GP by Tom Womack and John Cremona,
                    who note that their implementation is practical for
                    any rank and conductor $\leq 10^{10}$ in 10 minutes.

                -- 'ec' -- use Watkins's program ec (this has bugs if more
                    than a million terms of the L-series are required, i.e.,
                    only use this for conductor up to about $10^11$).

                -- 'sympow' --use Watkins's program sympow

                -- 'rubinstein' -- use Rubinstein's L-function C++ program lcalc.

                -- 'magma' -- use MAGMA

                -- 'all' -- compute with all other free algorithms, check that the
                            answers agree, and return the common answer.

        \note{If the curve is loaded from the large Cremona database,
        then the modular degree is taken from the database.}

        Of the three above, probably Rubinstein's is the most
        efficient (in some limited testing I've done).

        \note{It is an open problem to \emph{prove} that \emph{any}
        particular elliptic curve has analytic rank $\geq 4$.}

        EXAMPLES:
            sage: E = EllipticCurve('389a')
            sage: E.analytic_rank(algorithm='ec')
            2
            sage: E.analytic_rank(algorithm='cremona')
            2
            sage: E.analytic_rank(algorithm='rubinstein')
            2
            sage: E.analytic_rank(algorithm='sympow')
            2
            sage: E.analytic_rank(algorithm='magma')    # optional
            2
            sage: E.analytic_rank(algorithm='all')
            2
        """
        if algorithm == 'ec' and misc.is_64_bit:
            algorithm = 'sympow'
            
        if algorithm == 'cremona':
            return rings.Integer(gp_cremona.ellanalyticrank(self.minimal_model().a_invariants()))
        elif algorithm == 'ec':
            return rings.Integer(self.watkins_data()['analytic rank'])
        elif algorithm == 'rubinstein':
            from sage.lfunctions.lcalc import lcalc
            return lcalc.analytic_rank(L=self)
        elif algorithm == 'sympow':
            from sage.lfunctions.sympow import sympow
            return sympow.analytic_rank(self)[0]
        elif algorithm == 'magma':
            return rings.Integer(self._magma_().AnalyticRank())
        elif algorithm == 'all':
            S = list(set([self.analytic_rank('cremona'), self.analytic_rank('ec'),
                     self.analytic_rank('rubinstein'), self.analytic_rank('sympow')]))
            if len(S) != 1:
                raise RuntimeError, "Bug in analytic rank; algorithms don't agree! (E=%s)"%E
            return S[0]
        else:
            raise ValueError, "algorithm %s not defined"%algorithm
            
    def p_isogenous_curves(self, p=None):
        r"""
        Return a list of pairs $(p, L)$ where $p$ is a prime and $L$
        is a list of the elliptic curves over $\Q$ that are
        $p$-isogenous to this elliptic curve.

        INPUT:
            p -- prime or None (default: None); if a prime, returns
                 a list of the p-isogenous curves.  Otherwise, returns
                 a list of all prime-degree isogenous curves sorted
                 by isogeny degree.

        This is implemented using Cremona's GP script \code{allisog.gp}.

        EXAMPLES:
            sage: E = EllipticCurve([0,-1,0,-24649,1355209])   
            sage: E.p_isogenous_curves()
            [(2, [Elliptic Curve defined by y^2  = x^3 - x^2 - 91809*x - 9215775 over Rational Field, Elliptic Curve defined by y^2  = x^3 - x^2 - 383809*x + 91648033 over Rational Field, Elliptic Curve defined by y^2  = x^3 - x^2 + 1996*x + 102894 over Rational Field])]

        The isogeny class of the curve 11a2 has three curves in it.
        But \code{p_isogenous_curves} only returns one curves, since
        there is only one curve $5$-isogenous to 11a2.
            sage: E = EllipticCurve('11a2')
            sage: E.p_isogenous_curves()
            [(5, [Elliptic Curve defined by y^2 + y = x^3 - x^2 - 10*x - 20 over Rational Field])]
            sage: E.p_isogenous_curves(5)
            [Elliptic Curve defined by y^2 + y = x^3 - x^2 - 10*x - 20 over Rational Field]
            sage: E.p_isogenous_curves(3)
            []

        In contrast, the curve 11a1 admits two $5$-isogenies:
            sage: E = EllipticCurve('11a1')
            sage: E.p_isogenous_curves(5)
            [Elliptic Curve defined by y^2 + y = x^3 - x^2 - 7820*x - 263580 over Rational Field,
             Elliptic Curve defined by y^2 + y = x^3 - x^2 over Rational Field]
        """
        if p is None:
            X = eval(gp_cremona.allisog(self.minimal_model().a_invariants()))
            Y = [(p, [constructor.EllipticCurve(ainvs) for ainvs in L]) for p, L in X]
            Y.sort()
            return Y
        else:
            X = eval(gp_cremona.p_isog(self.minimal_model().a_invariants(), p))
            Y = [constructor.EllipticCurve(ainvs) for ainvs in X]
            Y.sort()
            return Y

    def simon_two_descent(self, verbose=0, lim1=5, lim3=50, limtriv=10, maxprob=20, limbigprime=30):
        r"""
        Given a curve with no 2-torsion, computes (probably) the rank
        of the Mordell-Weil group, with certainty the rank of the
        2-Selmer group, and a list of independent points on the
        Weierstrass model of self.

        \note{The points are not translated back to self only because
        I haven't written code to do this yet.}
        
        INPUT:
            verbose -- integer, 0,1,2,3; (default: 0), the verbosity level
            lim1    -- (default: 5) limite des points triviaux sur les quartiques
            lim3    -- (default: 50) limite des points sur les quartiques ELS
            limtriv -- (default: 10) limite des points triviaux sur la
                                     courbe elliptique
            maxprob -- (default: 20)
            limbigprime -- (default: 30)  pour distinguer un petit 1nombre premier
                                     d'un grand utilise un test probabiliste pour
                                     les grands si LIMBIGPRIME = 0, n'utilise
                                     aucun test probabiliste
                            
        OUTPUT:
            integer -- "probably" the rank of self
            integer -- the 2-rank of the Selmer group
            list    -- list of independent points on the Weierstrass model

        IMPLEMENTATION: Uses {\bf Denis Simon's} GP/PARI scripts from
                         \url{http://www.math.unicaen.fr/~simon/}

        EXAMPLES:
        We compute the ranks of the curves of lowest known conductor up to rank $8$.
        Amazingly, each of these computations finishes almost instantly!
            
            sage: E = EllipticCurve('11a1')
            sage: E.simon_two_descent()
            (0, 0, [])
            sage: E = EllipticCurve('37a1')
            sage: E.simon_two_descent()
            (1, 1, [(0 : 108 : 1)])
            sage: E = EllipticCurve('389a1')
            sage: E.simon_two_descent()
            (2, 2, [(57/4 : 621/8 : 1), (57 : 243 : 1)])
            sage: E = EllipticCurve('5077a1')
            sage: E.simon_two_descent()
            (3, 3, [(9 : 459 : 1), (153/4 : 189/8 : 1), (100 : 620 : 1)])


        In this example Simon's program does not find any points, though
        it does correctly compute the rank of the 2-Selmer group.
            sage: E = EllipticCurve([1, -1, 0, -751055859, -7922219731979])     # long (0.6 seconds)
            sage: E.simon_two_descent ()
            (1, 1, [])            

        The rest of these entries were taken from Tom Womack's page
        \url{http://tom.womack.net/maths/conductors.htm}

            sage: E = EllipticCurve([1, -1, 0, -79, 289])
            sage: E.simon_two_descent()
            (4, 4, [(8415/49 : 10800/343 : 1), (-9 : 3672 : 1), (207 : 432 : 1), (-369 : 432 : 1)])
            sage: E = EllipticCurve([0, 0, 1, -79, 342])
            sage: E.simon_two_descent()        # random output
            (5, 5, [(0 : 3996 : 1), (-380 : 44 : 1), (52 : 3284 : 1), (110628/289 : 28166508/4913 : 1), (23364/25 : 3392388/125 : 1)]) 
            sage: E = EllipticCurve([1, 1, 0, -2582, 48720])
            sage: r, s, G = E.simon_two_descent(); r,s
            (6, 6)
            sage: E = EllipticCurve([0, 0, 0, -10012, 346900])
            sage: r, s, G = E.simon_two_descent(); r,s
            (7, 7)
            sage: E = EllipticCurve([0, 0, 1, -23737, 960366])    
            sage: r, s, G = E.simon_two_descent(); r,s            # long time (1 second)
            (8, 8)
        """
        if self.torsion_order() % 2 == 0:
            raise ArithmeticError, "curve must not have rational 2-torsion\nThe *only* reason for this is that I haven't finished implementing the wrapper\nin this case.  It wouldn't be too difficult.\nPerhaps you could do it?!  Email me (wstein@gmail.com)."
        F = self.integral_weierstrass_model()
        a1,a2,a3,a4,a6 = F.a_invariants()
        t = simon_two_descent(a2,a4,a6, verbose=verbose, lim1=lim1, lim3=lim3, limtriv=limtriv,
                              maxprob=maxprob, limbigprime=limbigprime)
        prob_rank = rings.Integer(t[0])
        two_selmer_rank = rings.Integer(t[1])
        prob_gens = [F(P) for P in t[2]]
        return prob_rank, two_selmer_rank, prob_gens

    two_descent_simon = simon_two_descent

    def three_selmer_rank(self, bound=0, method=2):
        r"""
        Return the 3-selmer rank of this elliptic curve, computed
        using Magma.

        This is not implemented for all curves; a NotImplementedError
        exception is raised when this function is called on curves
        for which 3-descent isn't implemented.
        
        \note{Use a slightly modified version of Michael Stoll's MAGMA
        file \code{3descent.m}.  You must have Magma to use this
        function.}

        EXAMPLES:
            sage: EllipticCurve('37a').three_selmer_rank()  # optional & long -- Magma
            1

            sage: EllipticCurve('14a1').three_selmer_rank()      # optional
            Traceback (most recent call last):
            ...
            NotImplementedError:  Currently, only the case with irreducible phi3 is implemented.
        """
        import magma_3descent
        try:
            return magma_3descent.three_selmer_rank(self, bound, method)
        except RuntimeError, msg:
            msg = str(msg)
            i = msg.rfind(':')
            raise NotImplementedError, msg[i+1:]


    def rank(self, use_database=False, verbose=False,
                   only_use_mwrank=True,
                   algorithm='mwrank_shell'):
        """
        Return the rank of this elliptic curve, assuming no conjectures.

        If we fail to provably compute the rank, raises a RuntimeError
        exception.

        INPUT:
            use_database (bool) -- (default: False), if True, try to
                  look up the regulator in the Cremona database.
            verbose -- (default: None), if specified changes the
                       verbosity of mwrank computations.
            algorithm -- 'mwrank_shell' -- call mwrank shell command
                      -- 'mwrank_lib' -- call mwrank c library
            only_use_mwrank -- (default: True) if False try using
                       analytic rank methods first.
            
        OUTPUT:
            rank (int) -- the rank of the elliptic curve.

        IMPLEMENTATION: Uses L-functions and mwrank.
        """
        try:
            return self.__rank
        except AttributeError:
            if use_database:
                try:
                    self.__rank = self.database_curve().rank()
                    return self.__rank
                except (AttributeError, RuntimeError):
                    pass
            if not only_use_mwrank:
                N = self.conductor()
                prec = int(4*float(sqrt(N))) + 10
                if self.root_number() == 1:
                    L, err = self.Lseries_at1(prec)            
                    if abs(L) > err + R(0.0001):  # definitely doesn't vanish
                        misc.verbose("rank 0 because L(E,1)=%s"%L)
                        self.__rank = 0
                        return self.__rank
                else:
                    Lprime, err = self.Lseries_deriv_at1(prec)
                    if abs(Lprime) > err + R(0.0001):  # definitely doesn't vanish
                        misc.verbose("rank 1 because L'(E,1)=%s"%Lprime)
                        self.__rank = 1
                        return self.__rank

            if algorithm == 'mwrank_lib':
                misc.verbose("using mwrank lib")
                C = self.mwrank_curve()
                C.set_verbose(verbose)
                r = C.rank()
                if not C.certain():
                    del self.__mwrank_curve
                    raise RuntimeError, "Unable to compute the rank with certainty (lower bound=%s).  This could be because Sha(E/Q)[2] is nontrivial."%C.rank() + "\nTrying calling something like two_descent(second_limit=13) on the curve then trying this command again.  You could also try rank with only_use_mwrank=False."
                self.__rank = r
            elif algorithm == 'mwrank_shell':
                misc.verbose("using mwrank shell")
                X = self.mwrank()
                if not 'The rank and full Mordell-Weil basis have been determined unconditionally' in X:
                    raise RuntimeError, '%s\nRank not provably correct (maybe try rank with only_use_mwrank=False).'%X
                i = X.find('Rank = ')
                assert i != -1
                j = i + X[i:].find('\n')
                self.__rank = Integer(X[i+7:j])
        return self.__rank

    def gens(self, verbose=False, rank1_search=10,
             algorithm='mwrank_shell',
             only_use_mwrank=True,
             proof = True):
        """
        Compute and return generators for the Mordell-Weil group E(Q)
        *modulo* torsion.

        HINT: If you would like to control the height bounds used
        in the 2-descent, first call the two_descent function with
        those height bounds. 

        TODO: Right now this function assumes that the input curve is
        in minimal Weierstrass form.  This restriction will be removed
        in the near future.  This function raises a
        NotImplementedError if a non-minimal curve is given as input.

        WARNING: If the program fails to give a provably correct
        result, it prints a warning message, but does not raise an
        exception.  Use the gens_certain command to find out if
        this warning message was printed.
        
        INPUT:
            verbose -- (default: None), if specified changes the
                       verbosity of mwrank computations.
            rank1_search -- (default: 16), if the curve has analytic
                       rank 1, try to find a generator by a direct
                       search up to this logarithmic height.  If this
                       fails the usual mwrank procedure is called.
            algorithm -- 'mwrank_shell' (default) -- call mwrank shell command
                      -- 'mwrank_lib' -- call mwrank c library
        OUTPUT:
            generators -- List of generators for the Mordell-Weil group.

        IMPLEMENTATION: Uses Cremona's mwrank C library.

        EXAMPLES:
            sage: E = EllipticCurve('389a')
<<<<<<< HEAD
            sage: E.gens()     # output can be slightly random because of choice of basis.
=======
            sage: E.gens()
>>>>>>> 60dec811
            [(-1 : 1 : 1), (0 : 0 : 1)]
        """
        try:
            return list(self.__gens)  # return copy so not changed
        except AttributeError:
            pass
        if self.conductor() > 10**7:
            only_use_mwrank = True

        if not only_use_mwrank:
            try:
                misc.verbose("Trying to compute rank.")
                r = self.rank()
                misc.verbose("Got r = %s."%r)
                if r == 0:
                    misc.verbose("Rank = 0, so done.")
                    self.__gens = []
                    self.__regulator = R(1)
                    self.__gens_certain = True                        
                    return self.__gens
                if r == 1 and rank1_search:
                    misc.verbose("Rank = 1, so using direct search.")
                    h = 6
                    while h <= rank1_search:
                        misc.verbose("Trying direct search up to height %s"%h)
                        G = self.point_search(h, verbose)
                        G = [P for P in G if P.order() == oo]
                        if len(G) > 0:
                            misc.verbose("Direct search succeeded.")
                            G, _, reg = self.saturation(G, verbose=verbose)
                            misc.verbose("Computed saturation.")
                            self.__gens = G
                            self.__gens_certain = True
                            self.__regulator = reg
                            return self.__gens
                        h += 2
                    misc.verbose("Direct search FAILED.")
            except RuntimeError:
                pass
        # end if (not_use_mwrank)
        if not self.is_integral():
            raise NotImplementedError, "gens via mwrank only implemented for curves with integer coefficients."
        if algorithm == "mwrank_lib":
            misc.verbose("Calling mwrank C++ library.")
            C = self.mwrank_curve(verbose)
            if not (verbose is None):
                C.set_verbose(verbose)
            G = C.gens()
            self.__gens_certain = C.certain()            
            if not self.__gens_certain:
                del self.__mwrank_curve
                raise RuntimeError, "Unable to compute the rank, hence generators, with certainty (lower bound=%s).  This could be because Sha(E/Q)[2] is nontrivial."%C.rank() + \
                      "\nTrying calling something like two_descent(second_limit=13) on the curve then trying this command again."
        else:
            X = self.mwrank()
            misc.verbose("Calling mwrank shell.")
            if not 'The rank and full Mordell-Weil basis have been determined unconditionally' in X:
                msg = 'Generators not provably computed.'
                if proof:
                    raise RuntimeError, '%s\n%s'%(X,msg)
                else:
                    misc.verbose("Warning -- %s"%msg, level=0)
            G = []
            i = X.find('Generator ')
            while i != -1:
                j = i + X[i:].find(';')
                k = i + X[i:].find('[')
                G.append(eval(X[k:j].replace(':',',')))
                X = X[j:]
                i = X.find('Generator ')
            i = X.find('Regulator = ')
            j = i + X[i:].find('\n')
            self.__regulator = R(X[i+len('Regulator = '):j])
        ####
        self.__gens = [self.point(x, check=True) for x in G]
        self.__gens.sort()
        self.__rank = len(self.__gens)
        return self.__gens

    def gens_certain(self):
        """
        Return True if the generators have been proven correct.
        """
        try:
            return self.__gens_certain
        except AttributeError:
            self.gens()
            return self.__gens_certain            

    def ngens(self):
        return len(self.gens())

    def regulator(self, use_database=True, verbose=None):
        """
        Returns the regulator of this curve, which must be defined
        over Q.

        INPUT:
            use_database -- bool (default: False), if True, try to
                  look up the regulator in the Cremona database.
            verbose -- (default: None), if specified changes the
                  verbosity of mwrank computations.

        EXAMPLES:
            sage: E = EllipticCurve([0, 0, 1, -1, 0])
            sage: E.regulator()                           # long time (1 second)
            0.051111408239968799
        """
        try:
            return self.__regulator
        except AttributeError:
            if use_database:
                try:
                    self.__regulator = R(self.database_curve().db_extra[3])
                    return self.__regulator
                except (AttributeError, RuntimeError):
                    pass
            G = self.gens()
            try:  # in some cases self.gens() efficiently computes regulator.
                return self.__regulator
            except AttributeError:
                pass
            C = self.mwrank_curve()
            reg = R(C.regulator())
            if not C.certain():
                raise RuntimeError, "Unable to compute the rank, hence regulator, with certainty (lower bound=%s)."%C.rank()
            self.__regulator = reg
        return self.__regulator

    def saturation(self, points, verbose=False, max_prime=0, odd_primes_only=False):
        """
        Given a list of rational points on E, compute the saturation
        in E(Q) of the subgroup they generate.

        INPUT:
            points (list) -- list of points on E
            verbose  (bool) -- (default: False), if True, give verbose output
            max_prime (int) -- (default: 0), saturation is performed
                               for all primes up to max_prime.  If max_prime==0,
                               perform saturation at *all* primes, i.e., compute
                               the true saturation.
            odd_primes_only (bool) -- only do saturation at odd primes

        OUTPUT:
            saturation (list) -- points that form a basis for the saturation
            index (int) -- the index of the group generated by points in their saturation
            regulator (float) -- regulator of saturated points.

        IMPLEMENTATION: Uses Cremona's mwrank package.  With max_prime=0, we call
            mwrank with successively larger prime bounds until the full saturation is
            provably found.  The results of saturation at the previous primes is stored
            in each case, so this should be reasonably fast.
        """
        if not isinstance(points, list):
            raise TypeError, "points (=%s) must be a list."%points

        v = []
        for P in points:
            if not isinstance(P, ell_point.EllipticCurvePoint_field):
                P = self(P)
            elif P.curve() != self:
                raise ArithmeticError, "point (=%s) must be %s."%(P,self)
            x, y = P.xy()
            d = x.denominator().lcm(y.denominator())
            v.append((x*d, y*d, d))
        c = self.mwrank_curve()
        mw = mwrank.mwrank_MordellWeil(c, verbose)
        mw.process(v)
        if max_prime == 0:
            repeat_until_saturated = True
            max_prime = 97
        while True:
            ok, index, unsat = mw.saturate(max_prime=max_prime, odd_primes_only = odd_primes_only)
            reg = mw.regulator()
            if not ok and repeat_until_saturated:
                max_prime = arith.next_prime(max_prime + 100)
                ok, index, unsat = mw.saturate(max_prime=max_prime, odd_primes_only = odd_primes_only)
                reg = mw.regulator()
            else:
                break
        sat = mw.points()
        sat = [self(P) for P in sat]
        return sat, index, R(reg)

    def CPS_height_bound(self):
        """
        Return the Cremona-Prickett-Siksek height bound.  This is a
        floating point number B such that if P is a point on the curve,
        then the naive logarithmetic height of P is off from the
        canonical height by at most B.

        EXAMPLES:
            sage: E = EllipticCurve("11a")
            sage: E.CPS_height_bound()
            2.8774743273580445
            sage: E = EllipticCurve("5077a")
            sage: E.CPS_height_bound()
            0.0
            sage: E = EllipticCurve([1,2,3,4,1])
            sage: E.CPS_height_bound()
            Traceback (most recent call last):
            ...
            RuntimeError: curve must be minimal.
            sage: F = E.quadratic_twist(-19)
            sage: F
            Elliptic Curve defined by y^2 + x*y + y = x^3 - x^2 + 1376*x - 130 over Rational Field
            sage: F.CPS_height_bound()
            0.65551583769728516

        IMPLEMENTATION:
            Call the corresponding mwrank C++ library function.
        """
        if not self.is_minimal():
            raise RuntimeError, "curve must be minimal."
        return self.mwrank_curve().CPS_height_bound()


    def silverman_height_bound(self):
        """
        Return the Silverman height bound.  This is a floating point
        number B such that if P is a point on the curve, then the
        naive logarithmetic height of P is off from the canonical
        height by at most B.

        Note that the CPS_height_bound is typically much better than
        the Silverman bound.
        """
        return self.mwrank_curve().silverman_bound()
        

    def point_search(self, height_limit, verbose=True):
        """
        Search for points on a curve up to an input bound on the naive logarithmic height.

        INPUT:
            height_limit (float) -- bound on naive height (at most 21, or mwrank overflows)
            verbose  (bool) -- (default: True)

        OUTPUT:
            points (list) -- list of points found

        IMPLEMENTATION: Uses Cremona's mwrank package. 
        """
        height_limit = float(height_limit)
        if height_limit > _MAX_HEIGHT:
            raise OverflowError, "height_limit (=%s) must be at most %s."%(height_limit,_MAX_HEIGHT)
        c = self.mwrank_curve()
        mw = mwrank.mwrank_MordellWeil(c, verbose)
        mw.search(height_limit, verbose=verbose)
        v = mw.points()
        return [self(P) for P in v]
    
    def two_torsion_rank(self):
        r"""
        Return the dimension of the 2-torsion subgroup of $E(\Q)$.
        
        EXAMPLES:
        """
        A = self.torsion_subgroup().invariants()
        if len(A) == 2:
            return rings.Integer(2)
        elif len(A) == 1 and A[0] % 2 == 0:
            return rings.Integer(1)
        else:
            return rings.Integer(0)

    def selmer_rank_bound(self):
        """
        Bound on the rank of the curve, computed using the
        2-selmer group.  This is the rank of the curve
        minus the rank of the 2-torsion, minus a number
        determined by whatever mwrank was able to determine
        related to Sha[2].  Thus in many cases, this is
        the actual rank of the curve.

        EXAMPLE:
        The following is the curve 960D1, which has rank 0,
        but Sha of order 4.
            sage: E = EllipticCurve([0, -1, 0, -900, -10098])
            sage: E.selmer_rank_bound()
            0
            
        It gives 0 instead of 2, because it knows Sha is nontrivial.
        In contrast, for the curve 571A, also with rank 0 and Sha
        of order 4, we get a worse bound:
            sage: E = EllipticCurve([0, -1, 1, -929, -10595])
            sage: E.selmer_rank_bound()
            2
            sage: E.rank(only_use_mwrank=False)   # uses L-function
            0
        """
        try:
            return self.__selmer_rank_bound
        except AttributeError:
            C = self.mwrank_curve()
            self.__selmer_rank_bound = C.selmer_rank_bound()
            return self.__selmer_rank_bound
    
            
    def an(self, n):
        """
        The n-th Fourier coefficient of the modular form corresponding
        to this elliptic curve, where n is a positive integer.
        """
        return Integer(self.pari_mincurve().ellak(n))

    def ap(self, p):
        """
        The p-th Fourier coefficient of the modular form corresponding
        to this elliptic curve, where p is prime.
        """
        if not arith.is_prime(p):
            raise ArithmeticError, "p must be prime"
        return Integer(self.pari_mincurve().ellap(p))

    def quadratic_twist(self, D):
        return EllipticCurve_field.quadratic_twist(self, D).minimal_model()
    
    def minimal_model(self):
        r"""
        Return the unique minimal Weierstrass equation for this
        elliptic curve.  This is the model with minimal discriminant
        and $a_1,a_2,a_3 \in \{0,\pm 1\}$.
        """
        try:
            return self.__minimal_model
        except AttributeError:
            F = self.pari_mincurve()
            self.__minimal_model = EllipticCurve_rational_field([Q(F[i]) for i in range(5)])
            return self.__minimal_model

    def is_minimal(self):
        return self.ainvs() == self.minimal_model().ainvs()

    def is_integral(self):
        for n in self.ainvs():
            if n.denominator() != 1:
                return False
        return True

    def is_isomorphic(self, E):
        if not isinstance(E, EllipticCurve_rational_field):
            raise TypeError, "E (=%s) must be an elliptic curve over the rational numbers"%E
        return E.minimal_model() == self.minimal_model()

    def kodaira_type(self, p):
        """
        Local Kodaira type of the elliptic curve at $p$.

        1 means good reduction (type $I_0$), 2, 3 and 4 mean types II,
        III and IV, respectively, $4 + \\nu$ with $\\nu > 0$ means
        type $I_{\\nu}$; finally the opposite values -1, -2,
        etc. refer to the starred types $I_0^*$, $II^*$, etc.

        EXAMPLES:
            sage: E = EllipticCurve('124a')
            sage: E.kodaira_type(2)
            '4'
        """
        if not arith.is_prime(p):
            raise ArithmeticError, "p must be prime"
        try:
            self.__kodaira_type
        except AttributeError:
            self.__kodaira_type = {}
            self.__tamagawa_number = {}
        if not self.__kodaira_type.has_key(p):
            v = self.pari_mincurve().elllocalred(p)
            self.__kodaira_type[p] = str(v[1])
            self.__tamagawa_number[p] = int(v[3])
        return self.__kodaira_type[p]

    def tamagawa_number(self, p):
        """
        The Tamagawa number of the elliptic curve at $p$.

        EXAMPLES:
            sage: E = EllipticCurve('11a')
            sage: E.tamagawa_number(11)
            5
            sage: E = EllipticCurve('37b')
            sage: E.tamagawa_number(37)
            3
        """
        if not arith.is_prime(p):
            raise ArithmeticError, "p must be prime"
        try:
            return self.__tamagawa_number[p]
        except (AttributeError, KeyError):
            self.kodaira_type(p)
            return self.__tamagawa_number[p]

    def tamagawa_numbers(self):
        return [self.tamagawa_number(p) for p in arith.prime_divisors(self.conductor())]

    def tamagawa_product(self):
        """
        Returns the product of the Tamagawa numbers.

        EXAMPLES:
            sage: E = EllipticCurve('54a')
            sage: E.tamagawa_product ()
            3
        """
        try:
            return self.__tamagawa_product
        except AttributeError:
            self.__tamagawa_product = self.pari_mincurve().ellglobalred()[2].python()
            return self.__tamagawa_product

    def real_components(self):
        """
        Returns 1 if there is 1 real component and 2 if there are 2.

        EXAMPLES:
            sage: E = EllipticCurve('37a')
            sage: E.real_components ()
            2
            sage: E = EllipticCurve('37b')
            sage: E.real_components ()
            2
            sage: E = EllipticCurve('11a')
            sage: E.real_components ()
            1
        """
        invs = self.weierstrass_model().ainvs()
        x = rings.polygen(self.base_ring())
        f = x**3 + invs[3]*x + invs[4]
        if f.discriminant() > 0:
            return 2
        else:
            return 1

    def period_lattice(self):
        r"""
        Return a basis for the period lattice of the elliptic curve
        over $\Q$ as a 2-tuple.

        The basis has the form $[\omega_1, \omega_2]$, where
        $\Im(\omega_1/\omega_2) > 0$ and $\omega_1$ is real.

        TODO: The precision is determined by the state of the PARI C
        library, which is not good.
        
        INPUT:
            -- an elliptic curve
        OUTPUT:
            omega_1 -- complex number
            omega_2 -- complex number

        EXAMPLES:
            sage: E = EllipticCurve('37a')
            sage: E.period_lattice ()
            (2.993458646231959629832009979452508177797583791370132985340523378563250356987, 2.451389381986790060854224831866525225349617289144796614656471406129152899999*I)    # 32-bit
            (2.99345864623195962983200997945250817779758379137013298534052337856325035698668290412039406739705147343584052710494728819414438723737202525437537667109326, 2.45138938198679006085422483186652522534961728914479661465647140612915289999925689289113212802918108871268421886966184797547519986661675580167893816478303*I)   # 64-bit
        """
        return tuple(self.pari_curve().omega().python())

    def omega(self):
        """
        Returns the real period.

        If self is given by a \emph{minimal Weierstrass equation} then
        this is the correct period in the BSD conjecture, i.e., it is
        the least real period * 2 when the period lattice is
        rectangular.  

        EXAMPLES:
            sage: E = EllipticCurve('37a')
            sage: E.omega()
            5.986917292463919259664019958905016355595167582740265970681046757126500713973     # 32-bit
            5.98691729246391925966401995890501635559516758274026597068104675712650071397336580824078813479410294687168105420989457638828877447474405050875075334218652        # 64-bit

        
        This is not a minimal model.
            sage: E = EllipticCurve([0,-432*6^2])
            sage: E.omega()
            0.4861093857100564298972304561738255425526098601923921971195408561181781048715    # 32-bit
            0.486109385710056429897230456173825542552609860192392197119540856118178104871498709353307487730842084963451161261340032305532890657753313985258848453458110       # 64-bit

        If you were to plug the above omega into the BSD conjecture, you
        would get nonsense.   The following works though:
            sage: F = E.minimal_model()
            sage: F.omega()
            0.9722187714201128597944609123476510851052197203847843942390817122363562097430    # 32-bit
             0.972218771420112859794460912347651085105219720384784394239081712236356209742997418706614975461684169926902322522680064611065781315506627970517696906916220      # 64-bit
        """
        return self.period_lattice()[0] * self.real_components()

    def complex_area(self):
        """
        Return the area of a fundamental domain for the period lattice
        of the elliptic curve.

        EXAMPLES:
            sage: E = EllipticCurve('37a')
            sage: E.complex_area()
            7.338132740789576739070721003332305588006176586123733717543180156079096606979     # 32-bit
            7.33813274078957673907072100333230558800617658612373371754318015607909660697945809438214607592923817142863798604406024044503049908233884534256274529672707        # 64-bit
        """
        w1,w2 = self.period_lattice()
        return (w1*w2.imag()).real()

    def Lseries_dokchitser(self, prec=53,
                           max_imaginary_part=0,
                           max_asymp_coeffs=40,
                           algorithm='gp'):
        r"""
        Return interface to Tim Dokchitser's program for computing
        with the L-series of this elliptic curve; this provides a way
        to compute Taylor expansions and higher derivatives of
        $L$-series.

        INPUT:
            prec -- integer (bits precision)
            max_imaginary_part -- real number
            max_asymp_coeffs -- integer
            algorithm -- string: 'gp' or 'magma'

        \note{If algorithm='magma', then the precision is in digits rather
        than bits and the object returned is a Magma L-series, which has
        different functionality from the SAGE L-series.}

        EXAMPLES:
            sage: E = EllipticCurve('37a')
            sage: L = E.Lseries_dokchitser()
            sage: L(2)
            0.381575408260711
            sage.: L = E.Lseries_dokchitser(algorithm='magma')         # optional  (not auto tested)
            sage.: L.Evaluate(2)                                       # optional  (not auto tested)
            0.38157540826071121129371040958008663667709753398892116
        """
        if algorithm == 'magma':
            from sage.interfaces.all import magma
            return magma(self).LSeries(Precision = prec)
        
        from sage.lfunctions.all import Dokchitser
        L = Dokchitser(conductor = self.conductor(),
                       gammaV = [0,1],
                       weight = 2,
                       eps = self.root_number(),
                       poles = [],
                       prec = prec)
        gp = L.gp()
        s = 'e = ellinit(%s);'%self.minimal_model().a_invariants()
        s += 'a(k) = ellak(e, k);'
        L.init_coeffs('a(k)', 1, pari_precode = s,
                      max_imaginary_part=max_imaginary_part,
                      max_asymp_coeffs=max_asymp_coeffs)
        L.rename('Dokchitser L-function associated to %s'%self)
        return L

    def Lseries_sympow(self, n, prec):
        r"""
        Return $L(\Sym^{(n)}(E, \text{edge}))$ to prec digits
        of precision.

        INPUT:
            n -- integer
            prec -- integer
            
        OUTPUT:
            string -- real number to prec digits of precision as a string.

        \note{Before using this function for the first time for
        a given $n$, you may have to type \code{sympow('-new_data <n>')},
        where \code{<n>} is replaced by your value of $n$.  This
        command takes a long time to run.}

        EXAMPLES:
            sage.: E = EllipticCurve('37a')
            sage.: a = E.Lseries_sympow(2,16); a
            '2.492262044273650E+00'
            sage.: RR(a)
            2.4922620442736498
        """
        from sage.lfunctions.sympow import sympow
        return sympow.L(self, n, prec)

    def Lseries_sympow_derivs(self, n, prec, d):
        r"""
        Return $0$th to $d$th derivatives of $L(\Sym^{(n)}(E,
        \text{edge}))$ to prec digits of precision.

        INPUT:
            n -- integer
            prec -- integer
            d -- integer
            
        OUTPUT:
            a string, exactly as output by sympow

        \note{To use this function you may have to run a few commands
        like \code{sympow('-new_data 1d2')}, each which takes a few
        minutes.  If this function fails it will indicate what
        commands have to be run.}

        EXAMPLES:
            sage.: E = EllipticCurve('37a')
            sage.: E.Lseries_sympow_derivs(1,16,2)
            ...
            1n0: 3.837774351482055E-01
            1w0: 3.777214305638848E-01
            1n1: 3.059997738340522E-01
            1w1: 3.059997738340524E-01
            1n2: 1.519054910249753E-01
            1w2: 1.545605024269432E-01
        """
        from sage.lfunctions.sympow import sympow
        return sympow.Lderivs(self, n, prec, d)

    def Lseries_zeros(self, n):
        """
        Return the imaginary parts of the first $n$ nontrivial zeros
        on the critical line of the L-function in the upper half
        plane, as 32-bit reals.
        
        EXAMPLES:
            sage: E = EllipticCurve('37a')
            sage: E.Lseries_zeros(2)                  
            [0.000000000, 5.00317001]

            sage: a = E.Lseries_zeros(20)      # long time
            sage: point([(1,x) for x in a])    # graph  (long time)

        AUTHOR:
            -- Uses Rubinstein's L-functions calculator.
        """
        from sage.lfunctions.lcalc import lcalc
        return lcalc.zeros(n, L=self)

    def Lseries_zeros_in_interval(self, x, y, stepsize):
        r"""
        Return the imaginary parts of (most of) the nontrivial zeros
        on the critical line $\Re(s)=1$ with positive imaginary part
        between $x$ and $y$, along with a technical quantity for each.

        INPUT:
            x, y, stepsize -- positive floating point numbers

        OUTPUT:
            list of pairs (zero, S(T)).

        Rubinstein writes: The first column outputs the imaginary part
        of the zero, the second column a quantity related to S(T) (it
        increases roughly by 2 whenever a sign change, i.e. pair of
        zeros, is missed). Higher up the critical strip you should use
        a smaller stepsize so as not to miss zeros.

        EXAMPLES:
            sage: E = EllipticCurve('37a')
            sage: E.Lseries_zeros_in_interval(6, 10, 0.1)      # long
            [(6.87039122, 0.248922780), (8.01433081, -0.140168533), (9.93309835, -0.129943029)]
        """
        from sage.lfunctions.lcalc import lcalc
        return lcalc.zeros_in_interval(x, y, stepsize, L=self)

    def Lseries_values_along_line(self, s0, s1, number_samples):
        """
        Return values of $L(E, s)$ at \code{number_samples}
        equally-spaced sample points along the line from $s_0$ to
        $s_1$ in the complex plane.

        \note{The L-series is normalized so that the center of the
        critical strip is 1.}

        INPUT:
            s0, s1 -- complex numbers
            number_samples -- integer
            
        OUTPUT:
            list -- list of pairs (s, zeta(s)), where the s are
                    equally spaced sampled points on the line from
                    s0 to s1.

        EXAMPLES:
            sage: I = CC.0
            sage: E = EllipticCurve('37a')
            sage: E.Lseries_values_along_line(1, 0.5+20*I, 5)     # long time
            [(0.50000000000, 0), (0.40000000002 + 4.0000000000*I, 3.3192024464 - 2.6002805391*I), (0.30000000005 + 8.0000000000*I, -0.88634118531 - 0.42264033738*I), (0.20000000001 + 12.000000000*I, -3.5055893594 - 0.10853169035*I), (0.10000000001 + 16.000000000*I, -3.8704328826 - 1.8804941061*I)]
        """
        from sage.lfunctions.lcalc import lcalc
        return lcalc.values_along_line(s0-RationalField()('1/2'),
                                       s1-RationalField()('1/2'),
                                       number_samples, L=self)

    def Lseries_twist_values(self, s, dmin, dmax):
        r"""
        Return values of $L(E, s, \chi_d)$ for each quadratic
        character $\chi_d$ for $d_{\min} \leq d \leq d_{\max}$.

        \note{The L-series is normalized so that the center of the
        critical strip is 1.}

        INPUT:
            s -- complex numbers
            dmin -- integer
            dmax -- integer

        OUTPUT:
            list -- list of pairs (d, L(E, s,chi_d))

        EXAMPLES:
            sage: E = EllipticCurve('37a')
            sage: E.Lseries_twist_values(1, -12, -4)    # slightly random output depending on architecture
            [(-11, 1.4782434171), (-8, 0), (-7, 1.8530761916), (-4, 2.4513893817)]
            sage: F = E.quadratic_twist(-8)
            sage: F.rank()
            1
            sage: F = E.quadratic_twist(-7)
            sage: F.rank()
            0
        """
        from sage.lfunctions.lcalc import lcalc
        return lcalc.twist_values(s - RationalField()('1/2'), dmin, dmax, L=self)

    def Lseries_twist_zeros(self, n, dmin, dmax):
        r"""
        Return first $n$ real parts of nontrivial zeros of
        $L(E,s,\chi_d)$ for each quadratic character $\chi_d$ with
        $d_{\min} \leq d \leq d_{\max}$.

        \note{The L-series is normalized so that the center of the
        critical strip is 1.}

        INPUT:
            n -- integer
            dmin -- integer
            dmax -- integer

        OUTPUT:
            dict -- keys are the discriminants $d$, and
                    values are list of corresponding zeros.

        EXAMPLES:
            sage: E = EllipticCurve('37a')
            sage: E.Lseries_twist_zeros(3, -4, -3)         # long
            {-4: [1.60813783, 2.96144840, 3.89751747], -3: [2.06170900, 3.48216881, 4.45853219]}
        """
        from sage.lfunctions.lcalc import lcalc
        return lcalc.twist_zeros(n, dmin, dmax, L=self)

    def Lseries_at1(self, k=0):
        r"""
        Compute $L(E,1)$ using $k$ terms of the series for $L(E,1)$ as
        explained on page 406 of Henri Cohen's book"A Course in Computational
        Algebraic Number Theory".  If the argument $k$ is not specified,
        then it defaults to $\sqrt(N)$, where $N$ is the conductor.

        The real precision used in each step of the computation is the
        precision of machine floats.

        INPUT:
            k -- (optional) an integer, defaults to sqrt(N).
            
        OUTPUT:
            float -- L(E,1)
            float -- a bound on the error in the approximation; this
                     is a proveably correct upper bound on the sum
                     of the tail end of the series used to compute L(E,1).

        This function is disjoint from the PARI \code{elllseries}
        command, which is for a similar purpose.  To use that command
        (via the PARI C library), simply type
                \code{E.pari_mincurve().elllseries(1)}

        ALGORITHM:
        \begin{enumerate}
            \item Compute the root number eps.  If it is -1, return 0.
            
            \item Compute the Fourier coefficients a_n, for n up to and
               including k.
               
            \item Compute the sum
            $$
                 2 * sum_{n=1}^{k} (a_n / n) * exp(-2*pi*n/Sqrt(N)),
            $$
               where N is the conductor of E.
               
            \item Compute a bound on the tail end of the series, which is
            $$            
                 2 * e^(-2 * pi * (k+1) / sqrt(N)) / (1 - e^(-2*pi/sqrt(N))).
            $$     
               For a proof see [Grigov-Jorza-Patrascu-Patrikis-Stein].
        \end{enumerate}

        EXAMPLES:
            sage: E = EllipticCurve('37b')
            sage: E.Lseries_at1(100)
            (0.725681061936153, 1.52437502288743e-45)
        """
        if self.root_number() == -1:
            return 0
        sqrtN = float(self.conductor().sqrt())
        k = int(k)
        if k == 0: k = int(math.ceil(sqrtN))
        an = self.anlist(k)           # list of SAGE ints
        # Compute z = e^(-2pi/sqrt(N))
        pi = 3.14159265358979323846
        z = exp(-2*pi/sqrtN)
        zpow = z
        s = 0.0
        for n in xrange(1,k+1):
            s += (zpow * float(an[n]))/n
            zpow *= z

        error = 2*zpow / (1 - z)
        
        return R(2*s), R(error)

    def Lseries_deriv_at1(self, k=0):
        r"""
        Compute $L'(E,1)$ using$ k$ terms of the series for $L'(E,1)$.

        The algorithm used is from page 406 of Henri Cohen's book ``A
        Course in Computational Algebraic Number Theory.''

        The real precision of the computation is the precision of
        Python floats.

        INPUT:
            k -- int; number of terms of the series

        OUTPUT:
            real number -- an approximation for L'(E,1)
            real number -- a bound on the error in the approximation

        ALGORITHM:
        \begin{enumerate}
            \item Compute the root number eps.  If it is 1, return 0.

            \item Compute the Fourier coefficients $a_n$, for $n$ up to and
                  including $k$.
               
            \item Compute the sum
               $$
                 2 * \sum_{n=1}^{k} (a_n / n) * E_1(2 \pi n/\sqrt{N}),
               $$  
               where $N$ is the conductor of $E$, and $E_1$ is the
               exponential integral function.

            \item Compute a bound on the tail end of the series, which is
               $$
                 2 * e^{-2 \pi (k+1) / \sqrt{N}} / (1 - e^{-2 \ pi/\sqrt{N}}).
               $$  
               For a proof see [Grigorov-Jorza-Patrascu-Patrikis-Stein].  This
               is exactly the same as the bound for the approximation to
               $L(E,1)$ produced by \code{Lseries_at1}.
        \end{enumerate}

        EXAMPLES:
            sage: E = EllipticCurve('37a')
            sage: E.Lseries_deriv_at1(100)
            (0.305999773834879, 1.52437502288740e-45)
        """
        if self.root_number() == 1: return 0
        k = int(k)
        sqrtN = float(self.conductor().sqrt())
        if k == 0: k = int(math.ceil(sqrtN))
        an = self.anlist(k)           # list of C ints
        # Compute z = e^(-2pi/sqrt(N))
        pi = 3.14159265358979323846
        v = transcendental.exponential_integral_1(2*pi/sqrtN, k)
        L = 2*float(sum([ (v[n-1] * an[n])/n for n in xrange(1,k+1)]))
        error = 2*exp(-2*pi*(k+1)/sqrtN)/(1-exp(-2*pi/sqrtN))
        return R(L), R(error)

    def Lseries(self, s):
        r"""
        Returns the value of the L-series of the elliptic curve E at s, where s
        must be a real number.

        Use self.Lseries_extended for s complex.

        \note{If the conductor of the curve is large, say $>10^{12}$,
        then this function will take a very long time, since it uses
        an $O(\sqrt{N})$ algorithm.}

        EXAMPLES:
            sage: E = EllipticCurve([1,2,3,4,5])
            sage: E.Lseries(1)
            0.000000000000000
            sage: E.Lseries('1.1')       # long time (!)
            0.28549100767814833

        TODO: Planned massive improvement -- use Micheal Rubinstein's
        L-functions package and/or Tim Dokchitser's.  Both are already
        available via other function calls.  Note that Dokchitser's
        program is vastly faster than PARI, e.g., at computing
        E.Lseries(1.1) above, even with all the startup overhead, etc,
        e.g., 10 seconds versus 0.25 seconds.
        """
        try:
            s = R(s)
        except TypeError:
            raise TypeError, "for non-real input, use self.Lseries_extended instead."
        if s <= 0 and s.frac() == 0:
            # The L-series vanishes at negative integers, but PARI
            # is broken for this.
            return R(0)
        return R(self.pari_mincurve().elllseries(s))

    def Lambda(self, s, prec):
        r"""
        Returns the value of the Lambda-series of the elliptic curve E
        at s, where s can be any complex number.

        IMPLEMENTATION: Fairly *slow* computation using the definitions
        and implemented in Python. 

        Uses prec terms of the power series.

        EXAMPLES:
            sage: E = EllipticCurve('389a')
            sage: E.Lambda(1.4+0.5*I, 50)
            -0.354172680517671 + 0.874518681720170*I
        """
        s = C(s)
        N = self.conductor()
        pi = R(constants.pi)
        Gamma = transcendental.gamma
        Gamma_inc = transcendental.gamma_inc
        a = self.anlist(prec)
        eps = self.root_number()
        sqrtN = float(N.sqrt())
        def F(n, t):
            return Gamma_inc(t+1, 2*pi*n/sqrtN) * C(sqrtN/(2*pi*n))**(t+1)
        return sum([a[n]*(F(n,s-1) + eps*F(n,1-s)) for n in xrange(1,prec+1)])

    def Lseries_extended(self, s, prec):
        r"""
        Returns the value of the L-series of the elliptic curve E at s
        can be any complex number using prec terms of the power series
        expansion.


        WARNING: This may be slow.  Consider using \code{Lseries_dokchitser()}
        instead.
        
        INPUT:
            s -- complex number
            prec -- integer

        EXAMPLES:
            sage: E = EllipticCurve('389a')
            sage: E.Lseries_extended(1 + I, 50)
            -0.638409959099589 + 0.715495262192901*I
            sage: E.Lseries_extended(1 + 0.1*I, 50)
            -0.00761216538818315 + 0.000434885704670107*I

        NOTE: You might also want to use Tim Dokchitser's
        L-function calculator, which is available by typing
        L = E.Lseries_dokchitser(), then evaluating L.  It
        gives the same information but is sometimes much faster.
        
        """
        try:
            s = C(s)
        except TypeError:
            raise TypeError, "Input argument %s must be coercible to a complex number"%s
        prec = int(prec)
        if abs(s.imag()) < R(0.0000000000001):
            return self.Lseries(s.real())
        N = self.conductor()
        pi = R(constants.pi)
        Gamma = transcendental.gamma
        Gamma_inc = transcendental.gamma_inc
        a = self.anlist(prec)
        eps = self.root_number()
        sqrtN = float(N.sqrt())
        def F(n, t):
            return Gamma_inc(t+1, 2*pi*n/sqrtN) * C(sqrtN/(2*pi*n))**(t+1)
        return C(N)**(-s/2) * C(2*pi)**s * Gamma(s)**(-1)\
               * sum([a[n]*(F(n,s-1) + eps*F(n,1-s)) for n in xrange(1,prec+1)])
               
    def sigma(self, z, flag=0):
        """
        Returns the value of the Weierstrass sigma function of the lattice
        associated to this elliptic curve E.
        
        INPUT:
            z -- a complex number
            flag -- 0 - default ???
                    1 - computes an arbitrary determination of log(sigma(z))
                    2, 3 - same using the product expansion instead of theta series.
                           ???
        OUTPUT:
            a complex number

        NOTE: The reason for the ???'s above, is that the PARI documentation for
              ellsigma is very vague.
        """
        return self.pari_curve().ellsigma(z, flag)

    def weierstrass_model(self):
        r"""
        Return a model of the form $y^2 = x^3 + a*x + b$ for this curve.

        More precisely, we have $a = c_4 / (2^4 \cdot 3)$ and
        $b = -c_6 / (2^5\cdot 3^3)$, where $c_4, c_6$ are the $c$-invariants
        for a minimal Weierstrass equation for $E$.

        Use \code{self.integral_weierstrass_model()} for a model with
        $a,b\in\ZZ$.
        """
        F = self.minimal_model()
        return EllipticCurve_field.weierstrass_model(F)

    def integral_weierstrass_model(self):
        """
        Return a model of the form $y^2 = x^3 + a*x + b$ for this curve with $a,b\in\Z$.
        """
        F = self.minimal_model()
        a0, a1, a2, a3, a4 = F.ainvs()
        return constructor.EllipticCurve([-27*a0**4 - 216*a0**2*a1 + 648*a0*a2 - 432*a1**2 + 1296*a3, \
                                          54*a0**6 + 648*a0**4*a1 - 1944*a0**3*a2 + 2592*a0**2*a1**2 -\
                                          3888*a0**2*a3 - 7776*a0*a1*a2 + 3456*a1**3 - \
                                          15552*a1*a3 + 11664*a2**2 + 46656*a4])

    def watkins_data(self):
        """
        Return a dict of the data computed by Mark Watkins's ec
        program applied to this elliptic curve.
        """
        try:
            return self.__watins_data
        except AttributeError:
            try:
                import sage.libs.ec.all
            except ImportErrror:
                raise NotImplementedError
            self.__watkins_data = sage.libs.ec.all.ec(self.ainvs())
            return self.__watkins_data

    def modular_degree(self, algorithm='sympow'):
        r"""
        Return the modular degree of this elliptic curve.

        The result is cached.  Subsequence calls, even with a
        different algorithm, just returned the cached result.

        INPUT:
           algorithm -- string:
              'sympow' -- (default) use Mark Watkin's (newer) C program sympow
              'ec' -- use Mark Watkins's C program ec
              'magma' -- requires that MAGMA be installed (also implemented
                         by Mark Watkins)

        \note{On 64-bit computers ec does not work, so \sage uses
        sympow even if ec is selected on a 64-bit computer.}

        The correctness of this function when called with algorithm "ec"
        is subject to the following three hypothesis:

        \begin{itemize}

            \item Manin's conjecture: the Manin constant is 1
            
            \item Steven's conjecture: the $X_1(N)$-optimal quotient
            is the curve with minimal Faltings height.  (This is proved
            in most cases.)

            \item The modular degree fits in a machine double, so it
            better be less than about 50-some bits.  (If you use sympow
            this contraint does not apply.)

        \end{itemize}

        Moreover for all algorithms, computing a certain value of an
        $L$-function ``uses a heuristic method that discerns when the
        real-number approximation to the modular degree is within epsilon
        [=0.01 for algorithm="sympow"] of the same integer for 3
        consecutive trials (which occur maybe every 25000 coefficients
        or so). Probably it could just round at some point. For
        rigour, you would need to bound the tail by assuming
        (essentially) that all the $a_n$ are as large as possible, but
        in practise they exhibit significant (square root)
        cancellation. One difficulty is that it doesn't do the sum in
        1-2-3-4 order; it uses 1-2-4-8---3-6-12-24--9-18-- (Euler
        product style) instead, and so you have to guess ahead of time
        at what point to curtail this expansion.''  (Quote from an
        email of Mark Watkins.)

        \note{If the curve is loaded from the large Cremona database,
        then the modular degree is taken from the database.}

        EXAMPLES:
            sage: E = EllipticCurve([0, -1, 1, -10, -20])
            sage: E
            Elliptic Curve defined by y^2 + y = x^3 - x^2 - 10*x - 20 over Rational Field
            sage: E.modular_degree()
            1                                      
            sage: E = EllipticCurve('5077a')
            sage: E.modular_degree()
            1984                                   
            sage: factor(1984)
            2^6 * 31

            sage: EllipticCurve([0, 0, 1, -7, 6]).modular_degree()
            1984
            sage: EllipticCurve([0, 0, 1, -7, 6]).modular_degree(algorithm='sympow')
            1984
            sage: EllipticCurve([0, 0, 1, -7, 6]).modular_degree(algorithm='magma')  # optional
            1984

        We compute the modular degree of the curve with rank four having smallest
        (known) conductor:
        
            sage: E = EllipticCurve([1, -1, 0, -79, 289])
            sage: factor(E.conductor())
            2 * 117223
            sage: factor(E.modular_degree())
            2^7 * 2617
        """
        try:
            return self.__modular_degree
        
        except AttributeError:

            if misc.is_64_bit and algorithm == 'ec':
                misc.verbose('64-bit computer -- switching to algorithm sympow')
                algorithm = 'sympow'
            
            if algorithm == 'ec':
                v = self.watkins_data()
                m = rings.Integer(v["Modular degree"])
            elif algorithm == 'sympow':
                from sage.lfunctions.all import sympow
                m = sympow.modular_degree(self)
            elif algorithm == 'magma':
                m = rings.Integer(self._magma_().ModularDegree())
            else:
                raise ValueError, "unknown algorithm %s"%algorithm
            self.__modular_degree = m
            return m

    def modular_parametrization(self):
        """
        Computes and returns ...
        """
        return self.pari_mincurve().elltaniyama()

    def cremona_label(self, space=False):
        """
        Return the Cremona label associated to (the minimal model) of this curve,
        if it is known.  If not, raise a RuntimeError exception.
        """
        try:
            if not space:
                return self.__cremona_label.replace(' ','')
            return self.__cremona_label
        except AttributeError:
            try:
                X = self.database_curve()
            except RuntimeError:
                raise RuntimeError, "Cremona label not known for %s."%self
            self.__cremona_label = X.__cremona_label
            return self.cremona_label(space)

    def label(self):
        return self.cremona_label()

    def torsion_order(self):
        """
        Return the order of the torsion subgroup.
        """
        try:
            return self.__torsion_order
        except AttributeError:
            self.__torsion_order = self.torsion_subgroup().order()
            return self.__torsion_order

    def torsion_subgroup(self, flag=0):
        """
        Returns the torsion subgroup of this elliptic curve.

        INPUT:
            flag -- (default: 0)  chooses PARI algorithm:
              flag = 0: uses Doud algorithm
              flag = 1: uses Lutz-Nagell algorithm

        OUTPUT:
            The EllipticCurveTorsionSubgroup instance associated to this elliptic curve.

        EXAMPLES:
            sage: EllipticCurve('11a').torsion_subgroup()
            Torsion Subgroup isomorphic to Multiplicative Abelian Group isomorphic to C5 associated to the Elliptic Curve defined by y^2 + y = x^3 - x^2 - 10*x - 20 over Rational Field
            sage: EllipticCurve('37b').torsion_subgroup()
            Torsion Subgroup isomorphic to Multiplicative Abelian Group isomorphic to C3 associated to the Elliptic Curve defined by y^2 + y = x^3 + x^2 - 23*x - 50 over Rational Field
        """
        try:
            return self.__torsion_subgroup
        except AttributeError:
            self.__torsion_subgroup = rational_torsion.EllipticCurveTorsionSubgroup(self, flag)
            return self.__torsion_subgroup

    ## def newform_eval(self, z, prec):
##         """
##         The value of the newform attached to this elliptic curve at
##         the point z in the complex upper half plane, computed using
##         prec terms of the power series expansion.  Note that the power
##         series need not converge well near the real axis.
##         """
##         raise NotImplementedError

    def root_number(self):
        """
        Returns the root number of this elliptic curve.

        This is 1 if the order of vanishing of the L-function L(E,s)
        at 1 is even, and -1 if it is odd.
        """

        try:
            return self.__root_number
        except AttributeError:
            self.__root_number = int(self.pari_mincurve().ellrootno())
        return self.__root_number


    def has_cm(self):
        return self.j_invariant() in [0, 54000, -12288000, 1728, \
                                      287496, -3375, 16581375, 8000, \
                                      -32768,  -884736, -884736000,\
                                      -147197952000, -262537412640768000]

    def quadratic_twist(self, D):
        """
        Return the global minimal model of the quadratic twist of this curve by D.
        """
        return EllipticCurve_field.quadratic_twist(self, D).minimal_model()
        

    ##########################################################
    # Isogeny class (currently just uses Cremona database.)
    ##########################################################
    def isogeny_class(self, algorithm="mwrank", verbose=False):
        r"""
        Return all curves over $\Q$ in the isogeny class of this
        elliptic curve.

        INPUT:
            algorithm -- string:
                 "mwrank"   -- (default) use the mwrank C++ library
                 "database" -- use the Cremona database (only works if
                               curve is isomorphic to a curve in the database)

        OUTPUT:
            Returns the sorted list of the curves isogenous to self.
            If algorithm is "mwrank", also returns the isogeny matrix (otherwise
            returns None as second return value).  

        \note{The result is \emph{not} provably correct, in the sense
            that when the numbers are huge isogenies could be missed
            because of precision issues.}

        \note{The ordering depends on which algorithm is used.}

        EXAMPLES:
            sage: I, A = EllipticCurve('37b').isogeny_class('mwrank')  
            sage: I   # randomly ordered 
            [Elliptic Curve defined by y^2 + y = x^3 + x^2 - 23*x - 50 over Rational Field,
             Elliptic Curve defined by y^2 + y = x^3 + x^2 - 1873*x - 31833 over Rational Field,
             Elliptic Curve defined by y^2 + y = x^3 + x^2 - 3*x +1 over Rational Field]
            sage: A
            [0 3 3]
            [3 0 0]
            [3 0 0]

            sage: I, _ = EllipticCurve('37b').isogeny_class('database'); I
            [Elliptic Curve defined by y^2 + y = x^3 + x^2 - 1873*x - 31833 over Rational Field,
             Elliptic Curve defined by y^2 + y = x^3 + x^2 - 23*x - 50 over Rational Field,
             Elliptic Curve defined by y^2 + y = x^3 + x^2 - 3*x +1 over Rational Field]

        This is an example of a curve with a $37$-isogeny:
            sage: E = EllipticCurve([1,1,1,-8,6])
            sage: E.isogeny_class ()
            ([Elliptic Curve defined by y^2 + x*y + y = x^3 + x^2 - 8*x + 6 over Rational Field,
              Elliptic Curve defined by y^2 + x*y + y = x^3 + x^2 - 208083*x - 36621194 over Rational Field],
             [ 0 37]
             [37  0])

        This curve had numerous $2$-isogenies:
        sage: e=EllipticCurve([1,0,0,-39,90])
            sage: e.isogeny_class ()
            ([Elliptic Curve defined by y^2 + x*y  = x^3 - 39*x + 90 over Rational Field,
              Elliptic Curve defined by y^2 + x*y  = x^3 - 4*x -1 over Rational Field,
              Elliptic Curve defined by y^2 + x*y  = x^3 + x over Rational Field,
              Elliptic Curve defined by y^2 + x*y  = x^3 - 49*x - 136 over Rational Field,
              Elliptic Curve defined by y^2 + x*y  = x^3 - 34*x - 217 over Rational Field,
              Elliptic Curve defined by y^2 + x*y  = x^3 - 784*x - 8515 over Rational Field],
             [0 2 0 0 0 0]
             [2 0 2 2 0 0]
             [0 2 0 0 0 0]
             [0 2 0 0 2 2]
             [0 0 0 2 0 0]
             [0 0 0 2 0 0])

        See \url{http://modular.ucsd.edu/Tables/nature/} for more interesting
        examples of isogeny structures.
        """
        #if algorithm == "gp":
            
       #     return sum([L for _, L in self.isogenous_curves(algorithm="gp")], [self])
        
        if algorithm == "mwrank":
            try:
                E = self.mwrank_curve()
            except ValueError:
                E = self.minimal_model().mwrank_curve()
            I, A = E.isogeny_class(verbose=verbose)
            mat = matrix.MatrixSpace(rings.IntegerRing(), len(A))(A)
            I = [constructor.EllipticCurve(ainvs) for ainvs in I]
            return I, mat
        
        elif algorithm == "database":
            
            try:
                label = self.cremona_label(space=False)
            except RuntimeError:
                raise RuntimeError, "unable to to find %s in the database"%self
            db = sage.databases.cremona.CremonaDatabase()
            I = db.isogeny_class(label)
            I.sort()
            return I, None
        
        else:

            raise ValueError, "unknown algorithm '%s'%"%algorithm
    

    ##########################################################
    # Galois Representations
    ##########################################################

    def is_reducible(self, p):
        """
        Return True if the mod-p representation attached
        to E is reducible.

        EXAMPLES:
            sage: E = EllipticCurve('121a'); E
            Elliptic Curve defined by y^2 + x*y + y = x^3 + x^2 - 30*x - 76 over Rational Field
            sage: E.is_reducible(7)
            False
            sage: E.is_reducible(11)
            True
            sage: EllipticCurve('11a').is_reducible(5)
            True
            sage: e = EllipticCurve('11a2')
            sage: e.is_reducible(5)
            True
            sage: e.torsion_order()
            1        
        """
        # we do is_surjective first, since this is
        # much easier than computing isogeny_class
        t, why = self.is_surjective(p)  
        if t == True:
            return False  # definitely not reducible
        isogeny_matrix = self.isogeny_class()[ 1 ]
        v = isogeny_matrix[0]  # first row
        for a in v:
            if a != 0 and a % p == 0:
                return True
        return False

    def is_irreducible(self, p):
        """
        Return True if the mod p represenation is irreducible.
        """
        return not self.is_reducible()
        
    def is_surjective(self, p, A=1000):
        """
        Return True if the mod-p representation attached to E
        is surjective, False if it is not, or None if we were
        unable to determine whether it is or not.  

        INPUT:
            p -- int (a prime number)
            A -- int (a bound on the number of a_p to use)

        OUTPUT:
            a 2-tuple:
            -- surjective or (probably) not
            -- information about what it is if not surjective

        EXAMPLES:

        REMARKS:
        
            1.  If p >= 5 then the mod-p representation is surjective
                if and only if the p-adic representation is
                surjective.  When p = 2, 3 there are counterexamples.
                See a very recent paper of Elkies for more details
                when p=3.

            2.  When p <= 3 this function always gives the correct
                result irregardless of A, since it explicitly
                determines the p-division polynomial.
            
        """
        if not arith.is_prime(p):
            raise TypeError, "p (=%s) must be prime."%p

        T = self.torsion_subgroup().order()
        if T % p == 0:
            return False, "%s-torsion"%p

        if p == 2:
            invs = self.weierstrass_model().ainvs()
            R = rings.PolynomialRing(self.base_ring(), 'x')
            x = R.gen()
            f = x**3 + invs[3]*x + invs[4]
            if not f.is_irreducible():
                return False, '2-torsion'
            if arith.is_square(f.discriminant()):
                return False, "A3"
            return True, None
        
        if p == 3:
            # Algorithm: Let f be the 3-division polynomial, which is
            # a polynomial of degree 4.  Then I claim that this
            # polynomial has Galois group S_4 if and only if the
            # representation rhobar_{E,3} is surjective.  If the group
            # is S_4, then S_4 is a quotient of the image of
            # rhobar_{E,3}.  Since S_4 has order 24 and GL_2(F_3)
            # has order 48, the only possibility we have to consider
            # is that the image of rhobar is isomorphic to S_4.
            # But this is not the case because S_4 is not a subgroup
            # of GL_2(F_3).    If it were, it would be normal, since
            # it would have index 2.  But there is a *unique* normal
            # subgroup of GL_2(F_3) of index 2, namely SL_2(F_3),
            # and SL_2(F_3) is not isomorphic to S_4 (S_4 has a normal
            # subgroup of index 2 and SL_2(F_3) does not.)
            # (What's a simple way to see that SL_2(F_3) is the
            # unique index-2 normal subgroup?  I didn't see an obvious
            # reason, so just used the NormalSubgroups command in MAGMA
            # and it output exactly one of index 2.)

            # Here's Noam Elkies proof for the other direction:
            
            #> Let E be an elliptic curve over Q.  Is the mod-3
            #> representation E[3]  surjective if and only if the
            #> (degree 4) division polynomial has Galois group S_4?  I
            #> can see why the group being S_4 implies the 
            #> representation is surjective, but the converse is not
            #> clear to me.
            # I would have thought that this is the easier part: to
            # say that E[3] is surjective is to say the 3-torsion
            # field Q(E[3]) has Galois group GL_2(Z/3) over Q.  Let
            # E[3]+ be the subfield fixed by the element -1 of
            # GL_2(Z/3).  Then E[3] has Galois group PGL_2(Z/3), which
            # is identified with S_4 by its action on the four
            # 3-element subgroups of E[3].  Each such subgroup is in
            # turn determined by the x-coordinate shared by its two
            # nonzero points.  So, if E[3] is surjective then any
            # permutation of those x-coordinates is realized by some
            # element of Gal(E[3]+/Q).  Thus the Galois group of the
            # division polynomial (whose roots are those
            # x-coordinates) maps surjectively to S_4, which means it
            # equals S_4.
            
            
            f = self.division_polynomial(3)
            if not f.is_irreducible():
                return False, "reducible_3-divpoly"
            n = pari(f).polgalois()[0]
            if n == 24:
                return True, None
            else:
                return False, "3-divpoly_galgroup_order_%s"%n
        
        if self.has_cm():
            return False, "CM"
        an = self.anlist(A)
        ell = 0
        Np = self.conductor() * p
        signs = []
        while True:
            ell = arith.next_prime(ell)
            if ell >= A: break
            if Np % ell != 0:
                a_ell = an[int(ell)]
                if a_ell % p != 0:
                    s = arith.kronecker(a_ell**2 - 4*ell, p)
                    #print ell, s
                    if s == 0: continue
                    if not (s in signs):
                        signs.append(s)
                        if len(signs) == 2:
                            return True, None
            
        # could do something further here...
        return False, signs

    def is_semistable(self):
        if self.base_ring() != Q:
            raise NotImplementedError, "is_semistable only implemented for curves over the rational numbers."
        return self.conductor().is_squarefree()

    def reducible_primes(self):
        r"""
        Returns a list of the primes $p$ such that the mod $p$
        representation $\rho_{E,p}$ is reducible.  For all other
        primes the representation is irreducible.

        NOTE -- this is \emph{not} provably correct in general.
        See the documentation for \code{self.isogeny_class}.

        EXAMPLES:
            sage: E = EllipticCurve('225a')
            sage: E.reducible_primes()
            [3]
        """
        try:
            return self.__reducible_primes
        except AttributeError:
            pass
        C, I = self.isogeny_class(algorithm='mwrank')
        X = set(I.list())
        R = [p for p in X if arith.is_prime(p)]
        self.__reducible_primes = R
        return R

    def non_surjective(self, A=1000):
        r"""
        Returns a list of primes p such that the mod-p representation
        $\rho_{E,p}$ *might* not be surjective (this list usually
        contains 2, because of shortcomings of the algorithm).  If p
        is not in the returned list, then rho_{E,p} is provably
        surjective (see A. Cojocaru's paper).  If the curve has CM
        then infinitely many representations are not surjective, so we
        simply return the sequence [(0,"cm")] and do no further computation.

        INPUT:
            A -- an integer
        OUTPUT:
            list -- if curve has CM, returns [(0,"cm")].  Otherwise, returns a
                    list of primes where mod-p representation very likely
                    not surjective.   At any prime not in this list,
                    the representation is definitely surjective.
        EXAMPLES:
            sage: E = EllipticCurve([0, 0, 1, -38, 90])  # 361A
            sage: E.non_surjective()   # CM curve
            [(0, 'cm')]

            sage: E = EllipticCurve([0, -1, 1, 0, 0]) # X_1(11)
            sage: E.non_surjective()
            [(5, '5-torsion')]

            sage: E = EllipticCurve([0, 0, 1, -1, 0]) # 37A
            sage: E.non_surjective()
            []

            sage: E = EllipticCurve([0,-1,1,-2,-1])   # 141C
            sage: E.non_surjective()
            [(13, [1])]

        ALGORITHM:
            When p<=3 use division polynomials.  For 5 <= p <= B,
            where B is Cojocaru's bound, use the results in Section 2
            of Serre's inventiones paper"Sur Les Representations Modulaires Deg
            Degre 2 de Galqbar Over Q."
        """
        if self.has_cm():
            misc.verbose("cm curve")
            return [(0,"cm")]
        N = self.conductor()
        if self.is_semistable():
            C = 11
            misc.verbose("semistable -- so bound is 11")
        else:
            C = 1 + 4*sqrt(6)*int(N)/3 * sqrt(mul([1+1.0/int(p) for p,_ in factor(N)]))
            misc.verbose("conductor = %s, and bound is %s"%(N,C))
        C = 1 + 4*sqrt(6)*int(N)/3 * sqrt(mul([1+1.0/int(p) for p,_ in factor(N)]))
        misc.verbose("conductor = %s, and bound is %s"%(N,C))
        B = []
        p = 2
        while p <= C:
            t, v = self.is_surjective(p, A=A)
            misc.verbose("(%s,%s,%s)"%(p,t,v))
            if not t:
                B.append((p,v))
            p = next_prime(p)
        return B

    def is_ordinary(self, p, ell=None):
        """
        Return True precisely when the mod-p representation attached
        to this elliptic curve is ordinary at ell.

        INPUT:
            p -- a prime
            ell - a prime (default: p)

        OUTPUT:
            bool
        """
        if ell is None:
            ell = p
        return self.ap(ell) % p != 0

    def is_good(self, p, check=True):
        """
        Return True if $p$ is a prime of good reduction for $E$.

        INPUT:
            p -- a prime

        OUTPUT:
            bool

        EXAMPLES:
            sage: e = EllipticCurve('11a')
            sage: e.is_good(-8)
            Traceback (most recent call last):
            ...
            ValueError: p must be prime
            sage: e.is_good(-8, check=False)
            True
        """
        if check:
            if not arith.is_prime(p):
                raise ValueError, "p must be prime"
        return self.conductor() % p != 0
        

    def is_supersingular(self, p, ell=None):
        """
        Return True precisely when the mod-p representation attached
        to this elliptic curve is supersingular at ell.

        INPUT:
            p -- a prime
            ell - a prime (default: p)

        OUTPUT:
            bool
        """
        if ell is None:
            ell = p
        return not self.is_ordinary(p, ell)

    def eval_modular_form(self, points, prec):
        if not isinstance(points, (list,xrange)):
            try:
                points = list(points)
            except TypeError:
                return self.eval_modular_form([points],prec)
        an = self.pari_mincurve().ellan(prec)
        s = 0
        I = pari("I")
        pi = pari("Pi")
        c = pari(2)*pi*I
        ans = []
        for z in points:
            s = pari(0)
            r0 = (c*z).exp()
            r = r0
            for n in xrange(1,prec):
                s += an[n-1]*r      
                r *= r0
            ans.append(s.python())
        return ans

    ########################################################################
    # Functions related to the BSD conjecture.
    ########################################################################
    def sha_an(self, use_database=False):
        """
        Returns the Birch and Swinnerton-Dyer conjectural order of
        Sha, unless the analytic rank is > 1, in which case this
        function returns 0.

        This result is proved correct if the order of vanishing is 0
        and the Manin constant is <= 2.

        If the optional parameter use_database is True (default:
        False), this function returns the analytic order of Sha as
        listed in Cremona's tables, if this curve appears in Cremona's
        tables.

        EXAMPLES:
            sage: E = EllipticCurve([0, -1, 1, -10, -20])   # 11A  = X_0(11)
            sage: E.sha_an()
            1
            sage: E = EllipticCurve([0, -1, 1, 0, 0])       # X_1(11)
            sage: E.sha_an()
            1

        The smallest conductor curve with nontrivial Sha:
            sage: E = EllipticCurve([1,1,1,-352,-2689])     # 66B3
            sage: E.sha_an()
            4

        The four optimal quotients with nontrivial Sha and conductor <= 1000:
            sage: E = EllipticCurve([0, -1, 1, -929, -10595])       # 571A
            sage: E.sha_an()
            4
            sage: E = EllipticCurve([1, 1, 0, -1154, -15345])       # 681B
            sage: E.sha_an()
            9
            sage: E = EllipticCurve([0, -1, 0, -900, -10098])       # 960D
            sage: E.sha_an()
            4
            sage: E = EllipticCurve([0, 1, 0, -20, -42])            # 960N
            sage: E.sha_an()
            4

        The smallest conductor curve of rank > 1:
            sage: E = EllipticCurve([0, 1, 1, -2, 0])       # 389A (rank 2)
            sage: E.sha_an()
            0

        The following are examples that require computation of the Mordell-Weil
        group and regulator:

            sage: E = EllipticCurve([0, 0, 1, -1, 0])                     # 37A  (rank 1)
            sage: E.sha_an()
            1

            sage: E = EllipticCurve("1610f3")
            sage: E.sha_an()
            4

        In this case the input curve is not minimal, and if this function didn't
        transform it to be minimal, it would give nonsense:
            sage: E = EllipticCurve([0,-432*6^2])
            sage: E.sha_an()
            1
        """
#            sage: e = EllipticCurve([1, 0, 0, -19491080, -33122512122])   # 15834T2
#            sage: e.sha_an()                          # takes a long time (way too long!!)
#            25
        if hasattr(self, '__sha_an'):
            return self.__sha_an
        if use_database:
            try:
                self.__sha_an = int(round(float(self.database_curve().db_extra[4])))
                return self.__sha_an
            except RuntimeError, AttributeError:
                pass

        # it's critical to switch to the minimal model.
        E = self.minimal_model()  
        eps = E.root_number()
        if eps == 1:
            L1_over_omega = E.L_ratio()
            if L1_over_omega == 0:
                return 0
            T = E.torsion_subgroup().order()
            Sha = (L1_over_omega * T * T) / Q(E.tamagawa_product())
            try:
                Sha = Z(Sha)
            except ValueError:
                raise RuntimeError, \
                      "There is a bug in sha_an, since the computed conjectural order of Sha is %s, which is not an integer."%Sha
            if not arith.is_square(Sha):
                raise RuntimeError, \
                      "There is a bug in sha_an, since the computed conjectural order of Sha is %s, which is not a square."%Sha
            E.__sha_an = Sha
            self.__sha_an = Sha
            return Sha
        
        else:  # rank > 0  (Not provably correct)
            L1, error_bound = E.Lseries_deriv_at1(10*sqrt(E.conductor()) + 10)
            if abs(L1) < error_bound:
                E.__sha_an = 0
                self.__sha_an = 0
                return 0   # vanishes to order > 1, to computed precision
            regulator = E.regulator()   # this could take a *long* time; and could fail...?
            T = E.torsion_subgroup().order()
            omega = E.omega()
            Sha = int(round ( (L1 * T * T) / (E.tamagawa_product() * regulator * omega) ))
            try:
                Sha = Z(Sha)
            except ValueError:
                raise RuntimeError, \
                      "There is a bug in sha_an, since the computed conjectural order of Sha is %s, which is not an integer."%Sha
            if not arith.is_square(Sha):
                raise RuntimeError, \
                      "There is a bug in sha_an, since the computed conjectural order of Sha is %s, which is not a square."%Sha
            E.__sha_an = Sha
            self.__sha_an = Sha
            return Sha

    def sha_an_padic(self, p):
        """
        Return the power of p that divides Sha(E)(p), according to the
        p-adic analogue of the BSD conjecture.

        INPUT:
            p -- a prime 

        OUTPUT:
            integer -- power of p that conjecturally equals #Sha(E)(p)

        Note that in many cases this conjecture has been proved.
        """
        try:
            return self.__sha_an_padic[p]
        except AttributeError:
            self.__sha_an_padic = {}
        except KeyError:
            pass
        
        if self.is_ordinary(p) and self.is_good(p):
            S = self._sha_an_padic_good_ordinary(p)
        else:
            raise NotImplementedError, "only the good ordinary case is implemented."
        self.__sha_an_padic[p] = S
        return S

    def _sha_an_padic_good_ordinary(self, p):
        """
        Return the power of p that divides Sha(E)(p), according to the
        p-adic analogue of the BSD conjecture.

        INPUT:
            p -- a prime of good ordinary reduction for E

        OUTPUT:
            integer -- power of p that conjecturally equals #Sha(E)(p)
        """
        
        
        
    def L_ratio(self):
        r"""
        Returns the ratio $L(E,1)/\Omega$ as an exact rational
        number. The result is \emph{provably} correct if the Manin
        constant of the associated optimal quotient is $\leq 2$.  This
        hypothesis on the Manin constant is true for all semistable
        curves (i.e., squarefree conductor), by a theorem of Mazur
        from his \emph{Rational Isogenies of Prime Degree} paper.

        EXAMPLES:
            sage: E = EllipticCurve([0, -1, 1, -10, -20])   # 11A  = X_0(11)
            sage: E.L_ratio()
            1/5
            sage: E = EllipticCurve([0, -1, 1, 0, 0])       # X_1(11)
            sage: E.L_ratio()
            1/25
            sage: E = EllipticCurve([0, 0, 1, -1, 0])       # 37A  (rank 1)
            sage: E.L_ratio()
            0
            sage: E = EllipticCurve([0, 1, 1, -2, 0])       # 389A (rank 2)
            sage: E.L_ratio()
            0
            sage: E = EllipticCurve([0, 0, 1, -38, 90])     # 361A (CM curve))
            sage: E.L_ratio()
            0
            sage: E = EllipticCurve([0,-1,1,-2,-1])         # 141C (13-isogeny)
            sage: E.L_ratio()
            1
            sage: E = EllipticCurve(RationalField(), [1, 0, 0, 1/24624, 1/886464])
            sage: E.L_ratio()
            2

        WARNING: It's conceivable that machine floats are not large
        enough precision for the computation; if this could be the
        case a RuntimeError is raised.  The curve's real period would
        have to be very small for this to occur. 

        ALGORITHM: Compute the root number.  If it is -1 then L(E,s)
        vanishes to odd order at 1, hence vanishes.  If it is +1, use
        a result about modular symbols and Mazur's "Rational Isogenies"
        paper to determine a provably correct bound (assuming Manin
        constant is <= 2) so that we can determine whether L(E,1) = 0.

        AUTHOR: William Stein, 2005-04-20.
        """
        try:
            return self.__lratio
        except AttributeError:
            pass
        
        if not self.is_minimal():
            self.__lratio = self.minimal_model().L_ratio()
            return self.__lratio

        if self.root_number() == -1:
            self.__lratio = Q(0)
            return self.__lratio

        # Even root number.  Decide if L(E,1) = 0.  If E is a modular
        # *optimal* quotient of J_0(N) elliptic curve, we know that T *
        # L(E,1)/omega is an integer n, where T is the order of the
        # image of the rational torsion point (0)-(oo) in E(Q), and
        # omega is the least real Neron period.  (This is proved in my
        # Ph.D. thesis, but is probably well known.)  We can easily
        # compute omega to very high precision using AGM.  So to prove
        # that L(E,1) = 0 we compute T/omega * L(E,1) to sufficient
        # precision to determine it as an integer.  If eps is the
        # error in computation of L(E,1), then the error in computing
        # the product is (2T/Omega_E) * eps, and we need this to be
        # less than 0.5, i.e.,
        #          (2T/Omega_E) * eps < 0.5,
        # so
        #          eps < 0.5 * Omega_E / (2T) = Omega_E / (4*T).
        #
        # Since in general E need not be optimal, we have to choose
        # eps = Omega_E/(8*t*B), where t is the exponent of E(Q)_tor,
        # and B is a bound on the degree of any isogeny.   A liberal
        # bound on the degrees of cyclic N-isogenies is 200, by Mazur's
        # "Rational Isogenies of Prime Degree" paper, so we take B=200.
        #
        # NOTES: We *do* have to worry about the Manin constant, since
        # we are using the Neron model to compute omega, not the
        # newform.  My theorem replaces the omega above by omega/c,
        # where c is the Manin constant, and the bound must be
        # correspondingly smaller.  If the level is square free, then
        # the Manin constant is 1 or 2, so there's no problem (since
        # we took 8 instead of 4 in the denominator).  If the level
        # is divisible by a square, then the Manin constant could
        # be a divisible by an arbitrary power of that prime, except
        # that Edixhoven claims the primes that appear are <= 7.
        
        t = self.torsion_subgroup().exponent()
        omega = self.period_lattice()[0]
        C = 8*200*t
        eps = omega / C
        #   coercion of 10**(-15) to our real field is needed to make unambiguous comparison
        if eps < R(10**(-15)):  # liberal bound on precision of float
            raise RuntimeError, "Insufficient machine precision (=%s) for computation."%eps
        sqrtN = 2*int(sqrt(self.conductor()))
        k = sqrtN + 10
        while True:
            L1, error_bound = self.Lseries_at1(k)
            if error_bound < eps:
                n = int(round(L1*C/omega))
                quo = Q(n) / Q(C)
                self.__lratio = quo / self.real_components()
                return self.__lratio
            k += sqrtN
            misc.verbose("Increasing precision to %s terms."%k)


    def L1_vanishes(self):
        """
        Returns whether or not L(E,1) = 0. The result is provably
        correct if the Manin constant of the associated optimal
        quotient is <= 2.  This hypothesis on the Manin constant
        is true for all curves of conductor <= 40000 (by Cremona) and
        all semistable curves (i.e., squarefree conductor).

        EXAMPLES:
            sage: E = EllipticCurve([0, -1, 1, -10, -20])   # 11A  = X_0(11)
            sage: E.L1_vanishes()
            False
            sage: E = EllipticCurve([0, -1, 1, 0, 0])       # X_1(11)
            sage: E.L1_vanishes()
            False
            sage: E = EllipticCurve([0, 0, 1, -1, 0])       # 37A  (rank 1)
            sage: E.L1_vanishes()
            True
            sage: E = EllipticCurve([0, 1, 1, -2, 0])       # 389A (rank 2)
            sage: E.L1_vanishes()
            True
            sage: E = EllipticCurve([0, 0, 1, -38, 90])     # 361A (CM curve))
            sage: E.L1_vanishes()
            True
            sage: E = EllipticCurve([0,-1,1,-2,-1])         # 141C (13-isogeny)
            sage: E.L1_vanishes()
            False

        WARNING: It's conceivable that machine floats are not large
        enough precision for the computation; if this could be the
        case a RuntimeError is raised.  The curve's real period would
        have to be very small for this to occur.  

        ALGORITHM: Compute the root number.  If it is -1 then L(E,s)
        vanishes to odd order at 1, hence vanishes.  If it is +1, use
        a result about modular symbols and Mazur's "Rational Isogenies"
        paper to determine a provably correct bound (assuming Manin
        constant is <= 2) so that we can determine whether L(E,1) = 0.

        AUTHOR: William Stein, 2005-04-20.
        """
        return self.L_ratio() == 0
        
    ########################################################################
    # Functions related to bounding the order of Sha (provably correctly!)
    # Heegner points and Kolyvagin's theorem
    ########################################################################
    def two_selmer_shabound(self):
        """
        Returns a bound on the dimension of Sha(E)[2], computed using
        a 2-descent.
        """
        S = self.selmer_rank_bound()
        r = self.rank()
        t = self.two_torsion_rank()
        b = S - r - t
        if b % 2 != 0:
            raise ArithmeticError, "There is a bug in two_selmer_shabound since it's %s, but it must be even."%b
        return b
    
    def satisfies_heegner_hypothesis(self, D):
        """
        Returns True precisely when D is a fundamental discriminant
        that satisfies the Heegner hypothesis for this elliptic curve.
        """
        if not number_field.is_fundamental_discriminant(D):
            return False
        if arith.GCD(D, self.conductor()) != 1:
            return False
        K = number_field.QuadraticField(D, 'a')
        for p, _ in factor(self.conductor()):
            if len(K.factor_integer(p)) != 2:
                return False
        return True

    def heegner_discriminants(self, bound):
        return [-D for D in xrange(1,bound) if self.satisfies_heegner_hypothesis(-D)]

    def heegner_discriminants_list(self, n):
        """
        List of the first n Heegner discriminants for self.
        """
        v = []
        D = -5
        while len(v) < n:
            while not self.satisfies_heegner_hypothesis(D):
                D -= 1
            v.append(D)
            D -= 1
        return v

    def heegner_point_height(self, D, prec=2):
        """
        Use the Gross-Zagier formula to compute the Neron-Tate
        canonical height over K of the Heegner point corresponding to
        D, as an Interval (since it's computed to some precision using
        L-functions).

        INPUT:
            D (int) -- fundamental discriminant (=/= -3, -4)
            prec (int) -- (default: 2), use prec*sqrt(N) + 20 terms
                          of L-series in computations, where N is the
                          conductor.

        OUTPUT:
            Interval that contains the height of the Heegner point.

        EXAMPLE:
            sage: E = EllipticCurve('11a')
            sage: E.heegner_point_height(-7)
            [0.22226977 ... 0.22227479]
        """

        if not self.satisfies_heegner_hypothesis(D):
            raise ArithmeticError, "Discriminant (=%s) must be a fundamental discriminant that satisfies the Heegner hypothesis."%D
        if D == -3 or D == -4:
            raise ArithmeticError, "Discriminant (=%s) must not be -3 or -4."%D
        eps = self.root_number()
        L1_vanishes = self.L1_vanishes()
        if eps == 1 and L1_vanishes:
            return IR(0) # rank even hence >= 2, so Heegner point is torsion.
        alpha = R(sqrt(abs(D)))/(2*self.complex_area())
        F = self.quadratic_twist(D)
        E = self
        k_E = prec*sqrt(E.conductor()) + 20
        k_F = prec*sqrt(F.conductor()) + 20

        IR = rings.RealIntervalField(20)  
        MIN_ERR = R('1e-6')   # we assume that regulator and
                            # discriminant, etc., computed to this accuracy.
                            # this should be made more intelligent / rigorous relative
                             # to the rest of the system.
        if eps == 1:   # E has even rank
            LF1, err_F = F.Lseries_deriv_at1(k_F)
            LE1, err_E = E.Lseries_at1(k_E)
            err_F = max(err_F, MIN_ERR)
            err_E = max(err_E, MIN_ERR)
            return IR(alpha-MIN_ERR,alpha+MIN_ERR) * IR(LE1-err_E,LE1+err_E) * IR(LF1-err_F,LF1+err_F)

        else:          # E has odd rank
            LE1, err_E = E.Lseries_deriv_at1(k_E)
            LF1, err_F = F.Lseries_at1(k_F)
            err_F = max(err_F, MIN_ERR)
            err_E = max(err_E, MIN_ERR)
            return IR(alpha-MIN_ERR,alpha+MIN_ERR) * IR(LE1-err_E,LE1+err_E) * IR(LF1-err_F,LF1+err_F)
        

    def heegner_index(self, D,  min_p=3, prec=5, verbose=False):
        """
        Return an interval that contains the SQUARE of the index of
        the Heegner point in the group of K-rational points *modulo
        torsion* on the twist of the elliptic curve by D, computed
        using the Gross-Zagier formula and/or a point search.
        
        WARNING: This function uses the Gross-Zagier formula.
        When E is 681b and D=-8 for some reason the returned index
        is 9/4 which is off by a factor of 4.   Evidently the
        GZ formula must be modified when D=-8.

        If 0 is in the interval of the height of the Heegner point
        computed to the given prec, then this function returns 0.

        INPUT:
            D (int) -- Heegner discriminant
            min_p (int) -- (default: 3) only rule out primes >= min_p
                           dividing the index.  
            verbose (bool) -- (default: False); print lots of mwrank search status
                                                information when computing regulator
            prec (int) -- (default: 5), use prec*sqrt(N) + 20 terms
                          of L-series in computations, where N is the
                          conductor.
                          
        OUTPUT:
            an interval that contains the index

        EXAMPLES:
            sage: E = EllipticCurve('11a')
            sage: E.heegner_discriminants(50)
            [-7, -8, -19, -24, -35, -39, -40, -43]
            sage: E.heegner_index(-7)
            [0.99998760 ... 1.0000134]

            sage: E = EllipticCurve('37b')
            sage: E.heegner_discriminants(100)
            [-3, -4, -7, -11, -40, -47, -67, -71, -83, -84, -95]
            sage: E.heegner_index(-95)          # long time (1 second)
            [3.9999771 ... 4.0000229]

        Current discriminants -3 and -4 are not supported:
            sage: E.heegner_index(-3)
            Traceback (most recent call last):
            ...
            ArithmeticError: Discriminant (=-3) must not be -3 or -4.
        """
        # First compute upper bound on height of Heegner point.
        tm = misc.verbose("computing heegner point height...")
        h0 = self.heegner_point_height(D, prec=prec)
        
        # We divide by 2 to get the height **over Q** of the
        # Heegner point on the twist.
        
        ht = h0/2
        misc.verbose('Height of heegner point = %s'%ht, tm)
        
        if self.root_number() == 1:
            F = self.quadratic_twist(D)
        else:
            F = self
        h  = ht.upper()
        misc.verbose("Heegner height bound = %s"%h)
        B = F.CPS_height_bound()
        misc.verbose("CPS bound = %s"%B)
        c = h/(min_p**2) + B
        misc.verbose("Search would have to be up to height = %s"%c)
        
        if c > _MAX_HEIGHT or F is self:
            misc.verbose("Doing direct computation of MW group.")
            reg = F.regulator(verbose=verbose)
            return ht/IR(reg)

        # Do naive search to eliminate possibility that Heegner point
        # is divisible by p<min_p, without finding Heegner point.
        misc.verbose("doing point search")
        P = F.point_search(c, verbose=verbose)
        misc.verbose("done with point search")
        P = [x for x in P if x.order() == oo]
        if len(P) == 0:
            return IR(1)
        misc.verbose("saturating")
        S, I, reg = F.saturation(P, verbose=verbose)
        misc.verbose("done saturating")
        return ht/IR(reg)
        

    def heegner_index_bound(self, D=0,  prec=5, verbose=True, max_height=_MAX_HEIGHT):
        """
        Assume self has rank 0.
        
        Return a list v of primes such that if an odd prime p divides
        the index of the the Heegner point in the group of rational
        points *modulo torsion*, then p is in v.

        If 0 is in the interval of the height of the Heegner point
        computed to the given prec, then this function returns v = 0.
        This does not mean that the Heegner point is torsion, just
        that it is very likely torsion.

        If we obtain no information from a search up to max_height, e.g.,
        if the Siksek et al. bound is bigger than max_height, then
        we return v = -1.

        INPUT:
            D (int) -- (deault: 0) Heegner discriminant; if 0, use the
                       first discriminant < -4 that satisfies the Heegner hypothesis
            verbose (bool) -- (default: True)
            prec (int) -- (default: 5), use prec*sqrt(N) + 20 terms
                          of L-series in computations, where N is the
                          conductor.
            max_height (float) -- should be <= 21; bound on logarithmic naive height
                                  used in point searches.  Make smaller to make this
                                  function faster, at the expense of possibly obtaining
                                  a worse answer.  A good range is between 13 and 21.
                                  
        OUTPUT:
            v -- list or int (bad primes or 0 or -1)
            D -- the discriminant that was used (this is useful if D was
                 automatically selected).
        """
        max_height = min(float(max_height), _MAX_HEIGHT)
        if self.root_number() != 1:
            raise RuntimeError, "The rank must be 0."
        
        if D == 0:
            D = -5
            while not self.satisfies_heegner_hypothesis(D):
                D -= 1
        
        # First compute upper bound on Height of Heegner point.
        ht = self.heegner_point_height(D, prec=prec)
        if 0 in ht:
            return 0, D
        F = self.quadratic_twist(D)
        h  = ht.upper()
        misc.verbose("Heegner height bound = %s"%h)
        B = F.CPS_height_bound()
        misc.verbose("CPS bound = %s"%B)
        H = h
        p = 3
        while True:
            c = h/(2*p**2) + B
            if c < max_height:
                break
            if p > 100:
                break
            p = next_prime(p)
        misc.verbose("Using p = %s"%p)

        if c > max_height:
            misc.verbose("No information by searching only up to max_height (=%s)."%c)
            return -1, D
            
        misc.verbose("Searching up to height = %s"%c)
        eps = 10e-5

        def _bound(P):
            """
            We will use this function below in two places.  It
            bounds the index using a nontrivial point.
            """
            assert len(P) == 1
            
            S, I, reg = F.saturation(P, verbose=verbose)
            h = IR(reg-eps,reg+eps)            
            ind2 = ht/(h/2)
            misc.verbose("index squared = %s"%ind2)
            ind = ind2.sqrt()
            misc.verbose("index = %s"%ind)
            # Compute upper bound on square root of index.
            if ind.absolute_diameter() < 1:
                t, i = ind.is_int()
                if t:   # unique integer in interval, so we've found exact index squared.
                    return arith.prime_divisors(i), D
            raise RuntimeError, "Unable to compute bound for e=%s, D=%s (try increasing precision)"%(self,D)
        
        # First try a quick search, in case we get lucky and find
        # a generator.
        P = F.point_search(13, verbose=verbose)
        P = [x for x in P if x.order() == oo]
        if len(P) > 0:
            return _bound(P)

        # Do search to eliminate possibility that Heegner point is
        # divisible by primes up to p, without finding Heegner point.
        P = F.point_search(c, verbose=verbose)
        P = [x for x in P if x.order() == oo]
        if len(P) == 0:
            # We've eliminated the possibility of a divisor up to p.
            return arith.prime_range(3,p), D
        else:
            return _bound(P)
        

    def shabound_kolyvagin(self, D=0, regulator=None,
                           ignore_nonsurj_hypothesis=False):
        """
        Given a fundamental discriminant D (!= -3,-4) that satisfies the
        Heegner hypothesis, return a list of primes so that
        Kolyvagin's theorem (as in Gross's paper) implies that any
        prime divisor of $\#Sha$ is in this list.

        INPUT:
            D -- (optional) a fundamental discriminant < -4 that satisfies the
                 Heegner hypothesis for E; if not given, use the first such D
                 
            regulator -- (optional) regulator of E(K); if not given, will
                         be computed (which could take a long time)

                         
            ignore_nonsurj_hypothesis (optional: default False) --
                      If True, then gives the bound coming from Heegner point
                      index, but without any hypothesis on surjectivity
                      of the mod-p representation.
                      

        OUTPUT:
            bound and index

        More precisely:
        
                0 -- if E/K has complex multiplication or analytic rank >= 2
            or 
                B -- list of primes such that if p divides Sha(E/K), then p
                     is in B.

            and

                I -- the odd part of the index of the Heegner point in the full
                     group of K-rational points on E.  (If E has CM, returns 0.)

        REMARKS:
            (1) We do not have to assume that the Manin constant is 1
                (or a power of 2).  If the Manin constant were
                divisible by a prime, that prime would get included in
                the list of bad primes.

            (2) We assume the Gross-Zagier theorem is True under the
                hypothesis that gcd(N,D) = 1, instead of the stronger
                hypothesis gcd(2*N,D)=1 that is in the original
                Gross-Zagier paper.  That Gross-Zagier is true when
                gcd(N,D)=1 is"well-known" to the experts, but doesn't
                seem to written up well in the literature.

            (3) Correctness of the computation is guaranteed using
                interval arithmetic, under the assumption that the
                regulator, square root, and period lattice are
                computed to precision at least $10^{-10}$, i.e., they are
                correct up to addition or a real number with absolute
                value less than $10^{-10}$.

        EXAMPLES:
            sage: E = EllipticCurve('37a')
            sage: E.shabound_kolyvagin()
            ([2], 1)
            sage: E = EllipticCurve('141a')
            sage: E.sha_an()
            1
            sage: E.shabound_kolyvagin()
            ([2, 7], 49)

        We get no information the curve has rank $2$.
            sage: E = EllipticCurve('389a')
            sage: E.shabound_kolyvagin()
            (0, 0)
            sage: E = EllipticCurve('681b')
            sage: E.sha_an()
            9
            sage: E.shabound_kolyvagin()
            ([2, 3], 9)        
        
        """
        if self.has_cm():
            return 0, 0
        
        if D == 0:
            D = -5
            while not self.satisfies_heegner_hypothesis(D):
                D -= 1
                
        if not self.satisfies_heegner_hypothesis(D):
            raise ArithmeticError, "Discriminant (=%s) must be a fundamental discriminant that satisfies the Heegner hypothesis."%D
        if D == -3 or D == -4:
            raise ArithmeticError, "Discriminant (=%s) must not be -3 or -4."%D
        eps = self.root_number()
        L1_vanishes = self.L1_vanishes()
        if eps == 1 and L1_vanishes:
            return 0, 0        # rank even hence >= 2, so Kolyvagin gives nothing.
        alpha = sqrt(abs(D))/(2*self.complex_area())
        F = self.quadratic_twist(D)
        E = self
        k_E = 2*sqrt(E.conductor()) + 10
        k_F = 2*sqrt(F.conductor()) + 10
        #k_E = 2
        #k_F = 2

        MIN_ERR = 1e-10   # we assume that regulator and
                          # discriminant, etc., computed to this accuracy.
        tries = 0                         
        while True:
            tries += 1
            if tries >= 6:
                raise RuntimeError, "Too many precision increases in shabound_kolyvagin"
            if eps == 1:   # E has even rank
                misc.verbose("Conductor of twist = %s"%F.conductor())
                LF1, err_F = F.Lseries_deriv_at1(k_F)
                LE1, err_E = E.Lseries_at1(k_E)
                err_F = max(err_F, MIN_ERR)
                err_E = max(err_E, MIN_ERR)
                if regulator != None:
                    hZ = regulator/2
                else:
                    hZ = F.regulator(use_database=True)/2
                #print  alpha * LE1 * LF1 / hZ
                I = IR(alpha) * IR(LE1-err_E,LE1+err_E) * IR(LF1-err_F,LF1+err_F) / hZ
                #print I

            else:          # E has odd rank

                if regulator != None:
                    hZ = regulator/2
                else:
                    hZ = self.regulator(use_database=True)/2
                LE1, err_E = E.Lseries_deriv_at1(k_E)
                LF1, err_F = F.Lseries_at1(k_F)
                err_F = max(err_F, MIN_ERR)
                err_E = max(err_E, MIN_ERR)
                #I = alpha * LE1 * LF1 / hZ

                I = IR(alpha) * IR(LE1-err_E,LE1+err_E) * IR(LF1-err_F,LF1+err_F) / hZ

            misc.verbose('interval = %s'%I)
            t, n = I.is_int()
            if t:
                break
            elif I.absolute_diameter() < 1:
                raise RuntimeError, "Problem in shabound_kolyvagin; square of index is not an integer -- D=%s, I=%s."%(D,I)
            misc.verbose("Doubling bounds")
            k_E *= 2
            k_F *= 2
        # end while

        # We include 2 since Kolyvagin (in Gross) says nothing there
        if n == 0:  return 0, 0  # no bound
        F = factor(n)
        B = [2]
        for p, e in factor(n):
            if p > 2:
                if e%2 != 0:
                    raise RuntimeError, "Problem in shabound_kolyvagin; square of index is not a perfect square!  D=%s, I=%s, n=%s, e=%s."%(D,I,n,e)
                B.append(p)
            else:
                n /= 2**e  # replace n by its odd part
        if not ignore_nonsurj_hypothesis:
            for p, _ in self.non_surjective():   
                B.append(p)
        B = list(set([int(x) for x in B]))
        B.sort()
        return B, n
    

    def shabound_kato(self):
        """
        Returns a list p of primes such that the theorems of Kato's
        and others (e.g., as explained in a paper/thesis of Grigor
        Grigorov) imply that if p divides $\\#Sha(E)$ then $p$ is in
        the list.

        If L(E,1) = 0, then Kato's theorem gives no information, so
        this function returns False.

        THEOREM (Kato): Suppose p >= 5 is a prime so the p-adic
        representation rho_{E,p} is surjective.  Then $ord_p(\\#Sha(E))$
        divides $ord_p(L(E,1)/Omega_E)$.

        EXAMPLES:
            sage: E = EllipticCurve([0, -1, 1, -10, -20])   # 11A  = X_0(11)
            sage: E.shabound_kato()
            [2, 3, 5]
            sage: E = EllipticCurve([0, -1, 1, 0, 0])       # X_1(11)
            sage: E.shabound_kato()
            [2, 3, 5]
            sage: E = EllipticCurve([1,1,1,-352,-2689])     # 66B3
            sage: E.shabound_kato()
            [2, 3]

        For the following curve one really has 25 | $\\#Sha$ (by Grigorov-Stein paper):
            sage: E = EllipticCurve([1, -1, 0, -332311, -73733731])   # 1058D1
            sage: E.shabound_kato()                 # long time (about 1 second)
            [2, 3, 5]
            sage: E.non_surjective()                # long time (about 1 second)
            []

        For this one, Sha is divisible by 7.
            sage: E = EllipticCurve([0, 0, 0, -4062871, -3152083138])   # 3364C1
            sage: E.shabound_kato()                 # long time (< 10 seconds)
            [2, 3, 7]

        No information about curves of rank > 0:
            sage: E = EllipticCurve([0, 0, 1, -1, 0])       # 37A  (rank 1)
            sage: E.shabound_kato()
            False
        """
        if self.has_cm():
            return False
        if self.L1_vanishes():
            return False
        B = [2,3]
        for p, _ in self.non_surjective():   # for p >= 5, mod-p surj => p-adic surj
            if p > 3:
                B.append(p)

        # The only other p that might divide B are those that divide
        # the integer 2*#E(Q)_tor^2 * L(E,1)/omega.  So we compute
        # that to sufficient precision to determine it.  Note that
        # we have to assume the Manin constant is <=2 in order to provably
        # compute L(E,1)/omega.
        for p, n in factor(self.sha_an()):
            if n >= 2:    # use parity of Sha
                B.append(int(p))
        B = list(set(B))
        B.sort()
        return B

    def shabound(self):
        """
        Compute a provably correct bound on the order of the Shafarevich-Tate
        group of this curve. The bound is a either False (no bound) or a list
        B of primes such that any divisor of Sha is in this list.
        """
        if self.L1_vanishes():
            B = self.shabound_kolyvagin()
        else:
            B = self.shabound_kato()
        return B
        
    def __check_padic_hypotheses(self, p):
        p = rings.Integer(p)
        if not p.is_prime():
            raise ValueError, "p = (%s) must be prime"%p
        if p == 2:
            raise ValueError, "p must be odd"
        if self.conductor() % p == 0 or self.ap(p) % p == 0:
            raise ArithmeticError, "p must be a good ordinary prime"
        return p


    # This is the old version of padic_height that requires MAGMA:    
    def padic_height_magma(self, p, P, prec=20):
        """
        Return the cyclotomic $p$-adic height of $P$, in the sense
        of Mazur and Tate.

        \note{This function requires that Magma to be installed on your
        computer.}

        INPUT:
            p -- prime
            P -- point
            prec -- integer (default: 20) affects the precision; the
                    precision is *not* guaranteed to be this high!
        OUTPUT:
            p-adic number
        """
        p = self.__check_padic_hypotheses(p)
        if not P in self:
            raise ArithmeticError, "P = (%s) must be a point on this curve"%P
        return padic_height.padic_height(self.a_invariants(), p, P, prec)


    # This is the old version of padic_regulator that requires MAGMA:    
    def padic_regulator_magma(self, p, prec=20):
        """
        Return the cyclotomic $p$-adic regulator of $P$, in the sense
        of Mazur and Tate.

        \note{This function requires that Magma to be installed on your
        computer.}

        INPUT:
            p -- prime
            prec -- integer (default: 20) affects the precision; the
                    precision is *not* guaranteed to be this high!
        OUTPUT:
            p-adic number
        """
        p = self.__check_padic_hypotheses(p)
        return padic_height.padic_regulator(self.a_invariants(),
                                            p,
                                            self.gens(),
                                            prec)


    def padic_regulator(self, p, prec=20, height=None, check_hypotheses=True):
        r"""
        Computes the cyclotomic p-adic regulator of this curve.

        This curve must be in minimal weierstrass form.
        
        INPUT:
            p -- prime >= 5
            prec -- answer will be returned modulo p^prec (unless p is
                    anomalous; see below)
            height -- precomputed height function. If not supplied, this
                 function will call padic_height to compute it.
            check_hypotheses -- boolean, whether to check that this is a
                 curve for which the p-adic height makes sense

        OUTPUT:
            The p-adic cyclotomic regulator of this curve, to the requested
            precision. HOWEVER, if $p$ is anomalous for this curve, then
            there may be some precision loss (at most $2r$ p-adic digits,
            where $r$ is the rank of the curve). This is caused by the fact
            that the matrix of height pairings may contain some denominators
            (even though each entry is computed to the correct precision).
            
            If the rank is 0, we output 1.

        TODO:
            -- remove restriction that curve must be in minimal weierstrass
            form. This is currently required for E.gens().

        AUTHORS:
            -- Liang Xiao, original implementation at the 2006 MSRI graduate
            workshop on modular forms
            -- David Harvey (2006-09-13), cleaned up and integrated into SAGE,
            removed some redundant height computations

        EXAMPLES:
            sage: E = EllipticCurve("37a")
            sage: E.padic_regulator(5, 10)
            1 + 5 + 5^2 + 3*5^5 + 4*5^6 + 5^8 + 5^9 + O(5^10)

        A rank zero example:
            sage: EllipticCurve('11a').padic_regulator(3)
            1 + O(3^20)       

        An anomalous case:
            sage: E.padic_regulator(53, 10)
            26*53^-2 + 30*53^-1 + 20 + 47*53 + 10*53^2 + 32*53^3 + 9*53^4 + 22*53^5 + 35*53^6 + 30*53^7 + O(53^8)

        An anomalous case where the precision drops some:
            sage: E = EllipticCurve("5077a")
            sage: E.padic_regulator(5, 10)
            5^-2 + 5^-1 + 4 + 2*5 + 2*5^2 + 2*5^3 + 4*5^4 + 2*5^5 + 5^6 + O(5^7)

        Check that answers agree over a range of precisions:
            sage: max_prec = 30    # make sure we get past p^2    # long time
            sage: full = E.padic_regulator(5, max_prec)           # long time
            sage: for prec in range(1, max_prec):                 # long time
            ...       assert E.padic_regulator(5, prec) == full   # long time

        """
        d = self.padic_height_pairing_matrix(p=p, prec=prec,
                              height=height, check_hypotheses=check_hypotheses)
        if d.nrows() == 0:
            return d.base_ring()(1)
        return d.determinant()
        
    def padic_height_pairing_matrix(self, p, prec=20, height=None, check_hypotheses=True):
        r"""
        Computes the cyclotomic $p$-adic height pairing matrix of this
        curve with respect to the basis self.gens() for the
        Mordell-Weil group.

        This curve must be in minimal weierstrass form.
        
        INPUT:
            p -- prime >= 5
            prec -- answer will be returned modulo p^prec (unless p is
                    anomalous; see below)
            height -- precomputed height function. If not supplied, this
                 function will call padic_height to compute it.
            check_hypotheses -- boolean, whether to check that this is a
                 curve for which the p-adic height makes sense

        OUTPUT:
            The p-adic cyclotomic height pairing matrix of this curve
            to the given precision. HOWEVER, if $p$ is anomalous for
            this curve, then there may be some precision loss (at most
            $2r$ p-adic digits, where $r$ is the rank of the
            curve).

        TODO:
            -- remove restriction that curve must be in minimal weierstrass
            form. This is currently required for E.gens().

        AUTHORS:
            -- David Harvey, Liang Xiao, Robert Bradshaw, Jennifer
            Balakrishnan, original implementation at the 2006 MSRI
            graduate workshop on modular forms
            -- David Harvey (2006-09-13), cleaned up and integrated into SAGE,
            removed some redundant height computations

        EXAMPLES:
            sage: E = EllipticCurve("37a")
            sage: E.padic_height_pairing_matrix(5, 10)
            [1 + 5 + 5^2 + 3*5^5 + 4*5^6 + 5^8 + 5^9 + O(5^10)]

        A rank two example:
            E = sage: EllipticCurve('389a').padic_height_pairing_matrix(5,4)
            [    3 + 2*5 + 5^3 + O(5^4) 3 + 5 + 5^2 + 5^3 + O(5^4)]
            [3 + 5 + 5^2 + 5^3 + O(5^4)     2*5^2 + 3*5^3 + O(5^4)]

        An anomalous rank 3 example:
            sage: E = EllipticCurve("5077a")
            sage: EllipticCurve('5077a').padic_height_pairing_matrix(5,2)   # somewhat random precision depending on architecture.
            [4*5^-1 + 2 + 4*5 + O(5^2)              4*5 + O(5^2)       4*5^-1 + 1 + O(5^2)]
            [             4*5 + O(5^2) 4*5^-1 + 3 + 4*5 + O(5^2)       2*5^-1 + 5 + O(5^2)]
            [      4*5^-1 + 1 + O(5^2)       2*5^-1 + 5 + O(5^2)              2*5 + O(5^2)]
        """
        if check_hypotheses:
            p = self.__check_padic_hypotheses(p)

        K = Qp(p, prec=prec)

        rank = self.rank()
        M = matrix.matrix(K, rank, rank, 0)
        if rank == 0:
            return M

        basis = self.gens()

        if height is None:
            height = self.padic_height(p, prec, check_hypotheses=False)

        # Use <P, Q> = h(P) + h(Q) - h(P + Q)

        point_height = [height(P) for P in basis]
        for i in range(rank):
            for j in range(i, rank):
                M[i, j] = M[j, i] = point_height[i] + point_height[j] \
                                    - height(basis[i] + basis[j])
        return M



    class _DivPolyContext:
        r"""
        This class implements the algorithm in Section 3 of "Efficient
        Computation of p-adic Heights" (David Harvey, still in draft form).
        
        The constructor takes as input an elliptic curve $E/\QQ$ with integer
        coefficients, a rational point $P$ that reduces to a non-singular
        point at all primes, and a ring $R$ in which $2$ is invertible.
        Typically $R$ will be $\ZZ/R\ZZ$ for some positive integer $R$.
        
        One then calls triple(m) for an integer $m \geq 1$; it returns a
        triple $(a', b', d')$ such that if the point $mQ$ has coordinates
        $(a/d^2, b/d^3)$, then we have $a' \equiv a$, $b' \equiv \pm b$,
        $d' \equiv \pm d$ all modulo $R$.
        
        Note the ambiguity of signs for $b'$ and $d'$. There's not much one
        can do about this, but at least one can say that the sign for $b'$
        will match the sign for $d'$.
        
        Complexity is soft $O(\log R \log^2 m)$.
        
        AUTHOR:
            -- David Harvey (2007-02)
            
        EXAMPLES:

        37a has trivial tamagawa numbers so all points have nonsingular
        reduction at all primes:
            sage: E = EllipticCurve("37a")
            sage: P = E.gens()[0]; P
             (0 : 0 : 1)
            sage: 19*P
             (-59997896/67387681 : -641260644409/553185473329 : 1)
            sage: R = Integers(625)
            sage: C = E._DivPolyContext(E, R, P)
            sage: C.triple(19)
             (229, 34, 541)
            sage: -59997896 % 625
             229
            sage: 67387681.sqrt()
             8209
            sage: -8209 % 625          # note sign is flipped
             541
            sage: 641260644409 % 625   # sign flipped here too
             34

        Test over a range of $n$ for a single curve with fairly random
        coefficients:
            sage: R = Integers(625)
            sage: E = EllipticCurve([4, -11, 17, -8, -10])
            sage: P = E.gens()[0] * LCM(E.tamagawa_numbers())
            sage: C = E._DivPolyContext(E, R, P)
            sage: Q = E(0)
            sage: for n in range(1, 25):
            ...      Q = Q + P
            ...      naive = R(Q[0].numerator()),  \
            ...              R(Q[1].numerator()),  \
            ...              R(Q[0].denominator().sqrt())
            ...      triple = C.triple(n)
            ...      assert (triple[0] == naive[0]) and ( \
            ...        (triple[1] == naive[1] and triple[2] == naive[2]) or \
            ...        (triple[1] == -naive[1] and triple[2] == -naive[2])), \
            ...           "_DivPolyContext.triple() gave an incorrect answer"
        
        """
        def __init__(self, E, R, P):
            alpha = R(P[0].numerator())
            beta = R(P[1].numerator())
            d = R(P[0].denominator().sqrt())

            a1 = R(E.a1()) * d
            a3 = R(E.a3()) * d**3

            b2 = R(E.b2()) * d**2
            b4 = R(E.b4()) * d**4
            b6 = R(E.b6()) * d**6
            b8 = R(E.b8()) * d**8

            B4 = 6*alpha**2 + b2*alpha + b4
            B6 = 4*alpha**3 + b2*alpha**2 + 2*b4*alpha + b6
            B8 = 3*alpha**4 + b2*alpha**3 + 3*b4*alpha**2 + 3*b6*alpha + b8

            self.E = E
            self.R = R
            self.alpha = alpha
            self.beta = beta
            self.d = d
            self.a1 = a1
            self.a3 = a3
            self.b2 = b2
            self.b4 = b4
            self.b6 = b6
            self.b8 = b8
            self.B4 = B4
            self.B6 = B6
            self.B6_sqr = B6*B6
            self.B8 = B8
            self.T = 2*beta + a1*alpha + a3

            self.g_cache = \
                  {0 : R(0), 1 : R(1), 2 : R(-1), 3 : B8, 4 : B6**2 - B4*B8}
            self.psi_cache = {}
            self.theta_cache = {}
            self.omega_cache = {1 : beta}


        def g(self, n):
            r"""
            Returns $\hat g_n(P)$ as defined in the paper mentioned above.
            """
            # try to get cached value
            try:
                return self.g_cache[n]
            except KeyError:
                pass

            # didn't work, have to compute it
            g = self.g
            m = n // 2
            if n & 1:
                prod1 = g(m+2) * g(m)**3
                prod2 = g(m-1) * g(m+1)**3
                
                if m & 1:
                    X = prod1 - self.B6_sqr * prod2
                else:
                    X = self.B6_sqr * prod1 - prod2
            else:
                X = g(m) * (g(m-2) * g(m+1)**2 - g(m+2) * g(m-1)**2)

            self.g_cache[n] = X
            return X


        def psi(self, n):
            r"""
            Returns $\hat \psi_n(P)$ as defined in the paper mentioned above.
            """
            # try to get cached value
            try:
                return self.psi_cache[n]
            except KeyError:
                assert n >= 0

            # didn't work, have to compute it
            X = self.g(n)
            if n & 1 == 0:
                X = X * self.T

            self.psi_cache[n] = X
            return X
                

        def theta(self, n):
            r"""
            Returns $\hat \theta g_n(P)$ as defined in the paper mentioned above.
            """
            # try to get cached value
            try:
                return self.theta_cache[n]
            except KeyError:
                assert n >= 1

            # didn't work, have to compute it
            X = self.alpha * self.psi(n)**2 - self.psi(n-1) * self.psi(n+1)
            self.theta_cache[n] = X
            return X
        

        def omega(self, n):
            r"""
            Returns $\hat \omega g_n(P)$ as defined in the paper mentioned above.
            """
            # try to get cached value
            try:
                return self.omega_cache[n]
            except KeyError:
                assert n >= 2

            # didn't work, have to compute it
            X = self.g(n-2) * self.g(n+1)**2 - self.g(n+2) * self.g(n-1)**2
            if n & 1 == 1:
                X = X * self.T
            X = (X + (self.a1 * self.theta(n) + self.a3 * self.psi(n)**2) \
                                                          * self.psi(n)) / -2
            
            self.omega_cache[n] = X
            return X


        def triple(self, n):
            assert n >= 1
            return self.theta(n), self.omega(n), self.psi(n) * self.d



    def padic_height(self, p, prec=20, sigma=None, check_hypotheses=True):
        r"""
        Computes the cyclotomic p-adic height, as defined by Mazur and Tate.
        The height is normalised to take values in $\Z_p$, unless $p$ is
        anomalous in which case it takes values in $(1/p^2)\Z_p$.
        
        The equation of the curve must be minimal at $p$.

        INPUT:
            p -- prime >= 5 for which the curve has good ordinary reduction
            prec -- integer >= 1, desired precision of result
            sigma -- precomputed value of sigma. If not supplied, this function
                 will call padic_sigma to compute it.
            check_hypotheses -- boolean, whether to check that this is a
                 curve for which the p-adic height makes sense

        OUTPUT:
            A function that accepts two parameters:
              * a Q-rational point on the curve whose height should be computed
              * optional boolean flag "check": if False, it skips some
                input checking,
            and returns the p-adic height of that point to the desired
            precision.

        AUTHORS:
            -- Jennifer Balakrishnan: original code developed at the 2006
            MSRI graduate workshop on modular forms
            -- David Harvey (2006-09-13): integrated into SAGE, optimised
            to speed up repeated evaluations of the returned height function,
            addressed some thorny precision questions
            -- David Harvey (2006-09-30): rewrote to use division polynomials
            for computing denominator of $nP$.
            -- David Harvey (2007-02): cleaned up according to algorithms
            in "Efficient Computation of p-adic Heights"

        TODO:
            -- Probably this code is broken when P is a torsion point.

        EXAMPLES:
            sage: E = EllipticCurve("37a")
            sage: P = E.gens()[0]
            sage: h = E.padic_height(5, 10)
            sage: h(P)
             2 + 4*5 + 5^2 + 2*5^3 + 2*5^4 + 3*5^5 + 2*5^6 + 4*5^7 + 5^8 + 4*5^9 + O(5^10)
             
          An anomalous case:
            sage: h = E.padic_height(53, 10)
            sage: h(P)
             40*53^-2 + 37*53^-1 + 42 + 2*53 + 21*53^2 + 10*53^3 + 48*53^4 + 41*53^5 + 8*53^6 + 11*53^7 + O(53^8)
             
          Boundary case:
            sage: E.padic_height(5, 1)(P)
             2 + O(5)

          A case that works the division polynomial code a little harder:
            sage: E.padic_height(5, 10)(5*P)
            2*5^2 + 4*5^3 + 5^4 + 2*5^5 + 2*5^6 + 3*5^7 + 2*5^8 + 4*5^9 + O(5^10)

          Check that answers agree over a range of precisions:
            sage: max_prec = 30    # make sure we get past p^2    # long time
            sage: full = E.padic_height(5, max_prec)(P)           # long time
            sage: for prec in range(1, max_prec):                 # long time
            ...       assert E.padic_height(5, prec)(P) == full   # long time

        """
        if check_hypotheses:
            p = self.__check_padic_hypotheses(p)

        prec = int(prec)
        if prec < 1:
            raise ValueError, "prec (=%s) must be at least 1" % prec

        # For notation and definitions, see "Efficient Computation of
        # p-adic Heights", David Harvey (unpublished)

        n1 = self.change_ring(rings.GF(p)).cardinality()
        n2 = arith.LCM(self.tamagawa_numbers())
        n = arith.LCM(n1, n2)
        m = int(n / n2)
        
        adjusted_prec = prec + 2 * arith.valuation(n, p) + 1
        R = rings.Integers(p ** adjusted_prec)

        if sigma is None:
            sigma = self.padic_sigma(p, adjusted_prec, check_hypotheses=False)

        # K is the field for the final result
        K = Qp(p, prec=prec)
        E = self


        def height(P, check=True):
            if check:
                assert P.curve() == E, "the point P must lie on the curve " \
                       "from which the height function was created"

            Q = n2 * P
            C = E._DivPolyContext(E, R, Q)

            alpha, beta, d = C.triple(m)

            assert beta.lift() % p != 0, "beta should be a unit!"
            assert d.lift() % p == 0, "d should not be a unit!"
            
            t = -d * alpha / beta
            
            total = R(1)
            t_power = t
            for k in range(2, adjusted_prec + 1):
                # yuck... should just be able to multiply without the lift here
                total = total + t_power * R(sigma[k].lift())
                t_power = t_power * t

            L = Qp(p, prec=adjusted_prec)
            total = (-alpha / beta) * total
            total = L(total.lift(), adjusted_prec)   # yuck... get rid of this lift!
            answer = total.log() / n**2 / p

            if check:
                assert answer.precision_absolute() >= prec, "we should have got an " \
                       "answer with precision at least prec, but we didn't."
            return K(answer.lift(), absprec = prec)

        
        # (man... I love python's local function definitions...)
        return height
        

    def padic_sigma(self, p, N=20, E2=None, check=False, check_hypotheses=True):
        r"""
        Computes the p-adic sigma function with respect to the standard
        invariant differential $dx/(2y + a_1 x + a_3)$, as defined by
        Mazur and Tate, as a power series in the usual uniformiser $t$ at the
        origin.

        The equation of the curve must be minimal at $p$.

        INPUT:
            p -- prime >= 5 for which the curve has good ordinary reduction
            N -- integer >= 1, indicates precision of result; see OUTPUT
                 section for description
            E2 -- precomputed value of E2. If not supplied, this function will
                 call padic_E2 to compute it. The value supplied must be
                 correct mod $p^{N-2}$.
            check -- boolean, whether to perform a consistency check (i.e.
                 verify that the computed sigma satisfies the defining
                 differential equation -- note that this does NOT guarantee
                 correctness of all the returned digits, but it comes pretty
                 close :-))
            check_hypotheses -- boolean, whether to check that this is a
                 curve for which the p-adic sigma function makes sense

        OUTPUT:
            A power series $t + \cdots$ with coefficients in $\Z_p$.

            The output series will be truncated at $O(t^{N+1})$, and the
            coefficient of $t^n$ for $n \geq 1$ will be correct to precision
            $O(p^{N-n+1})$.

            In practice this means the following. If $t_0 = p^k u$, where
            $u$ is a $p$-adic unit with at least $N$ digits of precision,
            and $k \geq 1$, then the returned series may be used to compute
            $\sigma(t_0)$ correctly modulo $p^{N+k}$ (i.e. with $N$ correct
            $p$-adic digits).

        ALGORITHM:
           Described in ``Efficient Computation of p-adic Heights''
           (David Harvey), which is basically an optimised version of the
           algorithm from ``p-adic Heights and Log Convergence'' (Mazur,
           Stein, Tate).

           Running time is soft-$O(N^2 \log p)$, plus whatever time is
           necessary to compute $E_2$.

        AUTHOR:
            -- David Harvey (2006-09-12)
            -- David Harvey (2007-02): rewrote

        EXAMPLES:
            sage: EllipticCurve([-1, 1/4]).padic_sigma(5, 10)
            (1 + O(5^20))*t + (3 + 2*5^2 + 3*5^3 + 3*5^6 + 4*5^7 + O(5^8))*t^3 + (2 + 4*5^2 + 4*5^3 + 5^4 + 5^5 + O(5^6))*t^5 + (2 + 2*5 + 5^2 + 4*5^3 + O(5^4))*t^7 + (1 + 2*5 + O(5^2))*t^9 + O(t^11)

          Run it with a consistency check:
            sage: EllipticCurve("37a").padic_sigma(5, 10, check=True)
            (1 + O(5^20))*t + (3 + 2*5^2 + 3*5^3 + 3*5^6 + 4*5^7 + O(5^8))*t^3 + (3 + 2*5 + 2*5^2 + 2*5^3 + 2*5^4 + 2*5^5 + 2*5^6 + O(5^7))*t^4 + (2 + 4*5^2 + 4*5^3 + 5^4 + 5^5 + O(5^6))*t^5 + (2 + 3*5 + 5^4 + O(5^5))*t^6 + (4 + 3*5 + 2*5^2 + O(5^4))*t^7 + (2 + 3*5 + 2*5^2 + O(5^3))*t^8 + (4*5 + O(5^2))*t^9 + (1 + O(5))*t^10 + O(t^11)

          Boundary cases:
            sage: EllipticCurve([1, 1, 1, 1, 1]).padic_sigma(5, 1)
             (1 + O(5^20))*t + O(t^2)
            sage: EllipticCurve([1, 1, 1, 1, 1]).padic_sigma(5, 2)
             (1 + O(5^20))*t + (3 + O(5))*t^2 + O(t^3)

          Check that sigma is ``weight 1''. [This test is disabled until
          trac \#254 is addressed. The lines f(2*t)/2 and g should return
          exactly the same answer. Currently there is some precision loss.]
            sage.: f = EllipticCurve([-1, 3]).padic_sigma(5, 10)
            sage.: g = EllipticCurve([-1*(2**4), 3*(2**6)]).padic_sigma(5, 10)
            sage.: t = f.parent().gen()
            sage.: f(2*t)/2
            sage.: g
             (1 + O(5^20))*t + (4 + 3*5 + 3*5^2 + 3*5^3 + 4*5^4 + 4*5^5 + 3*5^6 + 5^7 + 2*5^8 + O(5^9))*t^3 + (3 + 3*5^2 + 5^4 + 2*5^5 + 3*5^6 + 2*5^7 + 3*5^8 + O(5^9))*t^5 + (4 + 5 + 3*5^3 + 2*5^4 + 2*5^5 + 5^6 + O(5^7))*t^7 + (4 + 2*5 + 4*5^2 + 2*5^4 + 4*5^5 + 5^6 + O(5^7))*t^9 + O(t^11)
        
          Test that it returns consistent results over a range of precision:
          [NOTE: this test currently FAILS due to trac \#255. It seems to be
          essentially correct though. Should be revisited when that bug is
          resolved.]
            sage: max_N = 30   # get up to at least p^2         # long time
            sage: E = EllipticCurve([1, 1, 1, 1, 1])            # long time
            sage: p = 5                                         # long time
            sage: E2 = E.padic_E2(5, max_N)                     # long time
            sage: max_sigma = E.padic_sigma(p, max_N, E2=E2)    # long time
            sage: for N in range(3, max_N):                     # long time
            ...      sigma = E.padic_sigma(p, N, E2=E2)         # long time
            ...      for n in range(sigma.prec()):              # long time
            ...          assert sigma[n] == max_sigma[n]        # long time

        """
        if check_hypotheses:
            p = self.__check_padic_hypotheses(p)

        # todo: implement the p == 3 case
        # NOTE: If we ever implement p == 3, it's necessary to check over
        # the precision loss estimates (below) vey carefully; I think it
        # may become necessary to compute E2 to an even higher precision.
        if p < 5:
            raise NotImplementedError, "p (=%s) must be at least 5" % p

        N = int(N)
        if N <= 2:
            # a few special cases for small N
            if N < 1:
                raise ValueError, "N (=%s) must be at least 1" % prec

            K = Qp(p)

            if N == 1:
                # return simply t + O(t^2)
                return PowerSeriesRing(K, "t")([K(0), K(1)], prec=2)

            if N == 2:
                # return t + a_1/2 t^2 + O(t^3)
                return PowerSeriesRing(K, "t")([K(0), K(1),
                                                K(self.a1()/2, 1)], prec=3)

        if self.discriminant().valuation(p) != 0:
            raise NotImplementedError, "equation of curve must be minimal at p"

        if E2 is None:
            E2 = self.padic_E2(p, N-2, check_hypotheses=False)
        elif E2.big_oh() < N-2:
            raise ValueError, "supplied E2 has insufficient precision"

        QQt = LaurentSeriesRing(RationalField(), "x")

        R = rings.Integers(p**(N-2))
        X = self.change_ring(R)
        c = (X.a1()**2 + 4*X.a2() - R(E2)) / 12

        f = X.formal_group().differential(N+2)   # f = 1 + ... + O(t^{N+2})
        x = X.formal_group().x(N)                # x = t^{-2} + ... + O(t^N)

        Rt = x.parent()

        A  = (x + c) * f
        # do integral over QQ, to avoid divisions by p
        A = Rt(QQt(A).integral())
        A = (-X.a1()/2 - A) * f

        # Convert to a power series and remove the -1/x term.
        # Also we artifically bump up the accuracy from N-2 to to N-1 digits;
        # the constant term needs to be known to N-1 digits, so we compute
        # it directly
        assert A.valuation() == -1 and A[-1] == 1
        A = A - A.parent().gen() ** (-1)
        A = A.power_series().list()
        R = rings.Integers(p**(N-1))
        A = [R(u) for u in A]
        A[0] = self.change_ring(R).a1()/2     # fix constant term
        A = PowerSeriesRing(R, "x")(A, len(A))

        theta = _brent(A, p, N)
        sigma = theta * theta.parent().gen()

        # Convert the answer to power series over p-adics; drop the precision
        # of the $t^k$ coefficient to $p^(N-k+1)$.
        # [Note: there are actually more digits available, but it's a bit
        # tricky to figure out exactly how many, and we only need $p^(N-k+1)$
        # for p-adic height purposes anyway]
        K = rings.pAdicField(p)
        sigma = sigma.padded_list(N+1)
        sigma[0] = K(0)
        sigma[1] = K(1)
        for n in range(2, N+1):
            sigma[n] = K(sigma[n].lift(), N - n + 1)

        S = rings.PowerSeriesRing(K, "t", N+1)
        sigma = S(sigma, N+1)

        # if requested, check that sigma satisfies the appropriate
        # differential equation
        if check:
            R = rings.Integers(p**N)
            X = self.change_ring(R)
            x = X.formal_group().x(N+5)       # few extra terms for safety
            f = X.formal_group().differential(N+5)
            c = (X.a1()**2 + 4*X.a2() - R(E2)) / 12

            # convert sigma to be over Z/p^N
            s = f.parent()(sigma)

            # apply differential equation
            temp = (s.derivative() / s / f).derivative() / f + c + x

            # coefficient of t^k in the result should be zero mod p^(N-k-2)
            for k in range(N-2):
                assert temp[k].lift().valuation(p) >= N - k - 2, \
                            "sigma correctness check failed!"

        return sigma
        
        

    def padic_E2(self, p, prec=20, check=False, check_hypotheses=True,
                 algorithm="auto"):
        r"""
        Returns the value of the $p$-adic modular form $E2$ for $(E, \omega)$
        where $\omega$ is the usual invariant differential
        $dx/(2y + a_1 x + a_3)$.

        INPUT:
            p -- prime (>= 5) for which $E$ is good and ordinary
            prec -- (relative) p-adic precision (>= 1) for result
            check -- boolean, whether to perform a consistency check.
                 This will slow down the computation by a constant factor < 2.
                 (The consistency check is to compute the whole matrix of
                 frobenius on Monsky-Washnitzer cohomology, and verify that
                 its trace is correct to the specified precision. Otherwise,
                 the trace is used to compute one column from the other one
                 (possibly after a change of basis).)
            check_hypotheses -- boolean, whether to check that this is a
                 curve for which the p-adic sigma function makes sense
            algorithm -- one of "standard", "sqrtp", or "auto". This
                 selects which version of Kedlaya's algorithm is used. The
                 "standard" one is the one described in Kedlaya's paper.
                 The "sqrtp" one has better performance for large $p$;
                 however it is not as well tested yet, and might not work
                 properly when $p$ is too small. The "auto" option selects
                 "sqrtp" when $p$ is at least 3000, and "standard" otherwise.
                 Note that if the "sqrtp" algorithm is used, a consistency
                 check will automatically be applied, regardless of the
                 setting of the "check" flag.
                 
        OUTPUT:
            p-adic number to precision prec

        NOTES:
            -- If the discriminant of the curve has nonzero valuation at p,
               then the result will not be returned mod $p^\text{prec}$, but
               it still *will* have prec *digits* of precision.

        AUTHOR:
            -- David Harvey (2006-09-01): partly based on code written by
               Robert Bradshaw at the MSRI 2006 modular forms workshop
              
        ACKNOWLEDGMENT:
           -- discussion with Eyal Goren that led to the trace trick.

        EXAMPLES:
        Here is the example discussed in the paper ``Computation of p-adic
        Heights and Log Convergence'' (Mazur, Stein, Tate):
            sage: EllipticCurve([-1, 1/4]).padic_E2(5)
            2 + 4*5 + 2*5^3 + 5^4 + 3*5^5 + 2*5^6 + 5^8 + 3*5^9 + 4*5^10 + 2*5^11 + 2*5^12 + 2*5^14 + 3*5^15 + 3*5^16 + 3*5^17 + 4*5^18 + 2*5^19 + O(5^20)

        Let's try to higher precision (this is the same answer the MAGMA
        implementation gives):
            sage: EllipticCurve([-1, 1/4]).padic_E2(5, 100)
            2 + 4*5 + 2*5^3 + 5^4 + 3*5^5 + 2*5^6 + 5^8 + 3*5^9 + 4*5^10 + 2*5^11 + 2*5^12 + 2*5^14 + 3*5^15 + 3*5^16 + 3*5^17 + 4*5^18 + 2*5^19 + 4*5^20 + 5^21 + 4*5^22 + 2*5^23 + 3*5^24 + 3*5^26 + 2*5^27 + 3*5^28 + 2*5^30 + 5^31 + 4*5^33 + 3*5^34 + 4*5^35 + 5^36 + 4*5^37 + 4*5^38 + 3*5^39 + 4*5^41 + 2*5^42 + 3*5^43 + 2*5^44 + 2*5^48 + 3*5^49 + 4*5^50 + 2*5^51 + 5^52 + 4*5^53 + 4*5^54 + 3*5^55 + 2*5^56 + 3*5^57 + 4*5^58 + 4*5^59 + 5^60 + 3*5^61 + 5^62 + 4*5^63 + 5^65 + 3*5^66 + 2*5^67 + 5^69 + 2*5^70 + 3*5^71 + 3*5^72 + 5^74 + 5^75 + 5^76 + 3*5^77 + 4*5^78 + 4*5^79 + 2*5^80 + 3*5^81 + 5^82 + 5^83 + 4*5^84 + 3*5^85 + 2*5^86 + 3*5^87 + 5^88 + 2*5^89 + 4*5^90 + 4*5^92 + 3*5^93 + 4*5^94 + 3*5^95 + 2*5^96 + 4*5^97 + 4*5^98 + 2*5^99 + O(5^100)

        Check it works at low precision too:
            sage: EllipticCurve([-1, 1/4]).padic_E2(5, 1)
            2 + O(5)
            sage: EllipticCurve([1, 1, 1, 1, 1]).padic_E2(5, 1)
            5 + O(5^2)
            sage: EllipticCurve([-1, 1/4]).padic_E2(5, 2)
            2 + 4*5 + O(5^2)
            sage: EllipticCurve([-1, 1/4]).padic_E2(5, 3)
            2 + 4*5 + O(5^3)

          Check it works for different models of the same curve (37a),
          even when the discriminant changes by a power of p (note that
          E2 depends on the differential too, which is why it gets scaled
          in some of the examples below):

            sage: X1 = EllipticCurve([-1, 1/4])
            sage: X1.j_invariant(), X1.discriminant()
             (110592/37, 37)
            sage: X1.padic_E2(5, 10)
             2 + 4*5 + 2*5^3 + 5^4 + 3*5^5 + 2*5^6 + 5^8 + 3*5^9 + O(5^10)
             
            sage: X2 = EllipticCurve([0, 0, 1, -1, 0])
            sage: X2.j_invariant(), X2.discriminant()
             (110592/37, 37)
            sage: X2.padic_E2(5, 10)
             2 + 4*5 + 2*5^3 + 5^4 + 3*5^5 + 2*5^6 + 5^8 + 3*5^9 + O(5^10)
            
            sage: X3 = EllipticCurve([-1*(2**4), 1/4*(2**6)])
            sage: X3.j_invariant(), X3.discriminant() / 2**12
             (110592/37, 37)
            sage: 2**(-2) * X3.padic_E2(5, 10)
             2 + 4*5 + 2*5^3 + 5^4 + 3*5^5 + 2*5^6 + 5^8 + 3*5^9 + O(5^10)
            
            sage: X4 = EllipticCurve([-1*(7**4), 1/4*(7**6)])
            sage: X4.j_invariant(), X4.discriminant() / 7**12
             (110592/37, 37)
            sage: 7**(-2) * X4.padic_E2(5, 10)
             2 + 4*5 + 2*5^3 + 5^4 + 3*5^5 + 2*5^6 + 5^8 + 3*5^9 + O(5^10)
            
            sage: X5 = EllipticCurve([-1*(5**4), 1/4*(5**6)])
            sage: X5.j_invariant(), X5.discriminant() / 5**12
             (110592/37, 37)
            sage: 5**(-2) * X5.padic_E2(5, 10)
             2 + 4*5 + 2*5^3 + 5^4 + 3*5^5 + 2*5^6 + 5^8 + 3*5^9 + O(5^10)
            
            sage: X6 = EllipticCurve([-1/(5**4), 1/4/(5**6)])
            sage: X6.j_invariant(), X6.discriminant() * 5**12
             (110592/37, 37)
            sage: 5**2 * X6.padic_E2(5, 10)
             2 + 4*5 + 2*5^3 + 5^4 + 3*5^5 + 2*5^6 + 5^8 + 3*5^9 + O(5^10)

        Test check=True vs check=False:
            sage: EllipticCurve([-1, 1/4]).padic_E2(5, 1, check=False)
            2 + O(5)
            sage: EllipticCurve([-1, 1/4]).padic_E2(5, 1, check=True)
            2 + O(5)
            sage: EllipticCurve([-1, 1/4]).padic_E2(5, 30, check=False)
            2 + 4*5 + 2*5^3 + 5^4 + 3*5^5 + 2*5^6 + 5^8 + 3*5^9 + 4*5^10 + 2*5^11 + 2*5^12 + 2*5^14 + 3*5^15 + 3*5^16 + 3*5^17 + 4*5^18 + 2*5^19 + 4*5^20 + 5^21 + 4*5^22 + 2*5^23 + 3*5^24 + 3*5^26 + 2*5^27 + 3*5^28 + O(5^30)
            sage: EllipticCurve([-1, 1/4]).padic_E2(5, 30, check=True)
            2 + 4*5 + 2*5^3 + 5^4 + 3*5^5 + 2*5^6 + 5^8 + 3*5^9 + 4*5^10 + 2*5^11 + 2*5^12 + 2*5^14 + 3*5^15 + 3*5^16 + 3*5^17 + 4*5^18 + 2*5^19 + 4*5^20 + 5^21 + 4*5^22 + 2*5^23 + 3*5^24 + 3*5^26 + 2*5^27 + 3*5^28 + O(5^30)

        Here's one using the $p^{1/2}$ algorithm:
            sage: EllipticCurve([-1, 1/4]).padic_E2(3001, 3, algorithm="sqrtp")  # long time (< 10s)
            1907 + 2819*3001 + 1124*3001^2 + O(3001^3)

        """
        if check_hypotheses:
            p = self.__check_padic_hypotheses(p)

        # The cutoff p = 3000 is pretty arbitrary. It seems to work well
        # on sage.math for low precision problems. In reality the optimal
        # crossover will depend on the precision, and also on the architecture.
        if algorithm == "auto":
            algorithm = "standard" if p < 3000 else "sqrtp"

        if algorithm not in ["standard", "sqrtp"]:
            raise ValueError, "unknown algorithm '%s'" % algorithm

        # todo: maybe it would be good if default prec was None, and then
        # it selects an appropriate precision based on how large the prime
        # is

        # todo: implement the p == 3 case
        if p < 5:
            raise NotImplementedError, "p (=%s) must be at least 5" % p

        prec = int(prec)
        if prec < 1:
            raise ValueError, "prec (=%s) must be at least 1" % prec

        # To run matrix_of_frobenius(), we need to have the equation in the
        # form y^2 = x^3 + ax + b, whose discriminant is invertible mod p.
        # When we change coordinates like this, we might scale the invariant
        # differential, so we need to account for this. We do this by
        # comparing discriminants: if the discrimimants differ by u^12,
        # then the differentials differ by u. There's a sign ambiguity here,
        # but it doesn't matter because E2 changes by u^2 :-)

        # todo: the weierstrass_model() function is overkill here, because
        # it finds a *minimal* model. I imagine it has to do some factoring
        # to do this. We only need a model that's minimal at p.

        # todo: In fact, there should be available a function that returns
        # exactly *which* coordinate change was used. If I had that I could
        # avoid the discriminant circus at the end.

        # todo: The following strategy won't work at all for p = 2, 3.

        X = self.weierstrass_model()

        assert X.discriminant().valuation(p) == 0, "Something's gone wrong. " \
               "The discriminant of the weierstrass model should be a unit " \
               " at p."

        if algorithm == "standard":
            # Need to increase precision a little to compensate for precision
            # losses during the computation. (See monsky_washnitzer.py
            # for more details.)
            adjusted_prec = monsky_washnitzer.adjusted_prec(p, prec)
        
            if check:
                trace = None
            else:
                trace = self.ap(p)

            base_ring = rings.Integers(p**adjusted_prec)
            output_ring = rings.Qp(p, prec)
        
            R, x = rings.PolynomialRing(base_ring, 'x').objgen()
            Q = x**3 + base_ring(X.a4()) * x + base_ring(X.a6())
            frob_p = monsky_washnitzer.matrix_of_frobenius(
                             Q, p, adjusted_prec, trace)

        else:   # algorithm == "sqrtp"
            base_ring = rings.Integers(p**prec)
            output_ring = rings.pAdicField(p, prec)
            frob_p = monsky_washnitzer.matrix_of_frobenius_alternate(
                          X.a4(), X.a6(), p, prec)

            # let's force a trace-check since this algorithm is fairly new
            # and we don't want to get caught with our pants down...
            trace = self.ap(p)
            check = True
            

        if check:
            trace_of_frobenius = frob_p.trace().lift() % p**prec
            correct_trace = self.ap(p) % p**prec
            assert trace_of_frobenius == correct_trace, \
                    "Consistency check failed! (correct = %s, actual = %s)" % \
                    (correct_trace, trace_of_frobenius)

        frob_p_n = frob_p**prec

        # todo: write a coercion operator from integers mod p^n to the
        # p-adic field (it doesn't seem to currently exist)
        # see trac #4

        # todo: think about the sign of this. Is it correct?

        E2_of_X = output_ring( (-12 * frob_p_n[0,1] / frob_p_n[1,1]).lift() ) \
                  + O(p**prec)

        # Take into account the coordinate change.
        fudge_factor = (X.discriminant() / self.discriminant()).nth_root(6)

        # todo: here I should be able to write:
        #  return E2_of_X / fudge_factor
        # However, there is a bug in SAGE (#51 on trac) which makes this
        # crash sometimes when prec == 1. For example,
        #    EllipticCurve([1, 1, 1, 1, 1]).padic_E2(5, 1)
        # makes it crash. I haven't figured out exactly what the bug
        # is yet, but for now I use the following workaround:
        fudge_factor_inverse = Qp(p, prec=(E2_of_X.precision_absolute() + 1))(1 / fudge_factor)
        return output_ring(E2_of_X * fudge_factor_inverse)
    

    # This is the old version of padic_E2 that requires MAGMA:
    def padic_E2_magma(self, p, prec=20):
        """
        Return the value of the $p$-adic.
        """
        p = self.__check_padic_hypotheses(p)
        c4, c6 = self.c_invariants()
        return padic_height.padic_E2_of_c4c6(c4, c6, p, prec)
                                                
    
    # 	def	weierstrass_p(self):
    #         # TODO: add allowing negative valuations for power series
    #         return 1/t**2 + a1/t + rings.frac(1,12)*(a1-8*a2) -a3*t \
    #                - (a4+a1*a3)*t**2  + O(t**3)


    def mod5family(self):
        """
        Return the family of all elliptic curves with the same mod-5
        representation as self.
        """
        E = self.weierstrass_model()
        a = E.a4()
        b = E.a6()
        return mod5family.mod5family(a,b)


def cremona_curves(conductors):
    """
    Return iterator over all known curves (in database) with conductor
    in the list of conductors.
    """
    if isinstance(conductors, (int,long, rings.RingElement)):
        conductors = [conductors]
    return sage.databases.cremona.CremonaDatabase().iter(conductors)

def cremona_optimal_curves(conductors):
    """
    Return iterator over all known optimal curves (in database) with
    conductor in the list of conductors.
    """
    if isinstance(conductors, (int,long,rings.RingElement)):
        conductors = [conductors]
    return sage.databases.cremona.CremonaDatabase().iter_optimal(conductors)        

def _brent(F, p, N):
    r"""
    This is an internal function; it is used by padic_sigma().
        
    $F$ is a assumed to be a power series over $R = \Z/p^{N-1}\Z$.
        
    It solves the differential equation $G'(t)/G(t) = F(t)$ using Brent's
    algorithm, with initial condition $G(0) = 1$. It is assumed that the
    solution $G$ has $p$-integral coefficients.
        
    More precisely, suppose that $f(t)$ is a power series with genuine
    $p$-adic coefficients, and suppose that $g(t)$ is an exact solution to
    $g'(t)/g(t) = f(t)$. Let $I$ be the ideal $(p^N, p^{N-1} t, \ldots,
    p t^{N-1}, t^N)$. The input $F(t)$ should be a finite-precision
    approximation to $f(t)$, in the sense that $\int (F - f) dt$ should lie
    in $I$. Then the function returns a series $G(t)$ such that $(G - g)(t)$
    lies in $I$.
    
    Complexity should be about $O(N^2 \log^2 N \log p)$, plus some log-log
    factors.
    
    For more information, and a proof of the precision guarantees,
    see Lemma 4 in ``Efficient Computation of p-adic Heights'' (David
    Harvey).
    
    AUTHOR:
        -- David Harvey (2007-02)
    
    EXAMPLES:
    Carefully test the precision guarantees:
        sage: brent = sage.schemes.elliptic_curves.ell_rational_field._brent
        sage: for p in [2, 3, 5]:
        ...     for N in [2, 3, 10, 50]:
        ...       R = Integers(p**(N-1))
        ...       Rx, x = PowerSeriesRing(R, "x").objgen()
        ...       for _ in range(5):
        ...         g = [R.random_element() for i in range(N)]
        ...         g[0] = R(1)
        ...         g = Rx(g, len(g))
        ...         f = g.derivative() / g
        ...         # perturb f by something whose integral is in I
        ...         err = [R.random_element() * p**(N-i) for i in range(N+1)]
        ...         err = Rx(err, len(err))
        ...         err = err.derivative()
        ...         F = f + err
        ...         # run brent() and compare output modulo I
        ...         G = brent(F, p, N)
        ...         assert G.prec() >= N, "not enough output terms"
        ...         err = (G - g).list()
        ...         for i in range(len(err)):
        ...           assert err[i].lift().valuation(p) >= (N - i), \
        ...                  "incorrect precision output"

    """
    Rx = F.parent()           # Rx = power series ring over Z/p^{N-1} Z
    R = Rx.base_ring()        # R = Z/p^{N-1} Z
    Qx = PowerSeriesRing(RationalField(), "x")
    
    # initial approximation:
    G = Rx(1)

    # loop over an appropriate increasing sequence of lengths s
    for s in misc.newton_method_sizes(N):
        # zero-extend to s terms
        # todo: there has to be a better way in SAGE to do this...
        G = Rx(G.list(), s)
        
        # extend current approximation to be correct to s terms
        H = G.derivative() / G - F
        # Do the integral of H over QQ[x] to avoid division by p problems
        H = Rx(Qx(H).integral())
        G = G * (1 - H)
        
    return G<|MERGE_RESOLUTION|>--- conflicted
+++ resolved
@@ -983,11 +983,10 @@
 
         EXAMPLES:
             sage: E = EllipticCurve('389a')
-<<<<<<< HEAD
+
+        EXAMPLES:
+            sage: E = EllipticCurve('389a')
             sage: E.gens()     # output can be slightly random because of choice of basis.
-=======
-            sage: E.gens()
->>>>>>> 60dec811
             [(-1 : 1 : 1), (0 : 0 : 1)]
         """
         try:
