--- conflicted
+++ resolved
@@ -29,10 +29,6 @@
 
 from sage.rings.integer import Integer
 from sage.rings.integer cimport Integer
-<<<<<<< HEAD
-#cimport sage.rings.integer
-=======
->>>>>>> c817928d
 
 
 ##############################################################################
@@ -331,11 +327,7 @@
          0
         """
         cdef Integer output
-<<<<<<< HEAD
-        output = Integer()
-=======
         output = PY_NEW(Integer)
->>>>>>> c817928d
         ZZX_getitem_as_mpz(&output.value, self.x, i)
         return output
 
