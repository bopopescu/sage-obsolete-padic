--- conflicted
+++ resolved
@@ -72,21 +72,14 @@
         return L.is_finite()
     except AttributeError:
         pass
-<<<<<<< HEAD
-=======
     except ValueError:
         # L doesn't know how to determine whether it's finite
         return fallback
->>>>>>> e0e3e368
 
     try:
         n = _len(L)
     except (TypeError, AttributeError):
-<<<<<<< HEAD
-        # We assume L is finite for speed reasons
-=======
         # We usually assume L is finite for speed reasons
->>>>>>> e0e3e368
         return fallback
 
     from sage.rings.infinity import infinity
