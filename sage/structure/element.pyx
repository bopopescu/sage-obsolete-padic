--- conflicted
+++ resolved
@@ -2009,7 +2009,6 @@
             return left._vector_times_vector(right)
         else:
             return left._vector_times_vector_c_impl(right)
-<<<<<<< HEAD
         
     cdef Element _vector_times_vector_c_impl(Vector left, Vector right):
         raise TypeError,arith_error_message(left, right, operator.mul)
@@ -2023,10 +2022,6 @@
 
     cdef Vector _pairwise_product_c_impl(Vector left, Vector right): 
         raise TypeError, "unsupported operation for '%s' and '%s'"%(parent_c(left), parent_c(right))    
-=======
-    cdef Vector _vector_times_vector_c_impl(Vector left, Vector right):
-        raise TypeError,arith_error_message(left, right, mul)
->>>>>>> 19446840
     
     def  _vector_times_vector(left, right):
         return left.vector_time_vector_c_impl(right)
