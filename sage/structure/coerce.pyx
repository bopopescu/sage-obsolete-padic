#*****************************************************************************
#       Copyright (C) 2007 Robert Bradshaw <robertwb@math.washington.edu>
#
#  Distributed under the terms of the GNU General Public License (GPL)
#
#                  http://www.gnu.org/licenses/
#*****************************************************************************


cdef extern from *:
    ctypedef struct RefPyObject "PyObject":
        int ob_refcnt

include "../ext/stdsage.pxi"
include "../ext/interrupt.pxi"
include "../ext/python_object.pxi"
include "../ext/python_number.pxi"
include "../ext/python_int.pxi"
include "coerce.pxi"

import operator
import re
import time

import sage.categories.morphism
from sage.categories.action import InverseAction

from element import py_scalar_to_element

def py_scalar_parent(py_type):
    if py_type is int or py_type is long:
        import sage.rings.integer_ring
        return sage.rings.integer_ring.ZZ
    elif py_type is float:
        import sage.rings.real_double
        return sage.rings.real_double.RDF
    elif py_type is complex:
        import sage.rings.complex_double
        return sage.rings.complex_double.CDF
    else:
        return None


cdef class CoercionModel_original(CoercionModel):
    """
    This is the original coercion model, as of SAGE 2.6 (2007-06-02)
    """
    
    cdef canonical_coercion_c(self, x, y):
        cdef int i
        xp = parent_c(x)
        yp = parent_c(y)
        if xp is yp:
            return x, y

        if PY_IS_NUMERIC(x):
            try:
                x = yp(x)
            except TypeError:
                y = x.__class__(y)
                return x, y
            # Calling this every time incurs overhead -- however, if a mistake
            # gets through then one can get infinite loops in C code hence core
            # dumps.  And users define _coerce_ and __call__ for rings, which
            # can easily have bugs in it, i.e., not really make the element
            # have the correct parent.  Thus this check is *crucial*.
            return _verify_canonical_coercion_c(x,y)
        
        elif PY_IS_NUMERIC(y):
            try:
                y = xp(y)
            except TypeError:
                x = y.__class__(x)
                return x, y            
            return _verify_canonical_coercion_c(x,y)

        try:
            if xp.has_coerce_map_from(yp):
                y = (<Parent>xp)._coerce_c(y)
                return _verify_canonical_coercion_c(x,y)
        except AttributeError:
            pass
        try:
            if yp.has_coerce_map_from(xp):
                x = (<Parent>yp)._coerce_c(x)
                return _verify_canonical_coercion_c(x,y)
        except AttributeError:
            pass
        raise TypeError, "no common canonical parent for objects with parents: '%s' and '%s'"%(xp, yp)

    cdef canonical_base_coercion_c(self, Element x, Element y):
        if not have_same_base(x, y):
            if (<Parent> x._parent._base).has_coerce_map_from_c(y._parent._base):
                # coerce all elements of y to the base ring of x
                y = y.base_extend_c(x._parent._base)
            elif (<Parent> y._parent._base).has_coerce_map_from_c(x._parent._base):
                # coerce x to have elements in the base ring of y
                x = x.base_extend_c(y._parent._base)
        return x,y

    def canonical_base_coercion(self, x, y):
        try:
            xb = x.base_ring()
        except AttributeError:
            #raise TypeError, "unable to find base ring for %s (parent: %s)"%(x,x.parent())
            raise TypeError, "unable to find base ring"
        try:
            yb = y.base_ring()
        except AttributeError:
            raise TypeError, "unable to find base ring"
            #raise TypeError, "unable to find base ring for %s (parent: %s)"%(y,y.parent())
        try:
            b = self.canonical_coercion_c(xb(0),yb(0))[0].parent()
        except TypeError:
            raise TypeError, "unable to find base ring"
            #raise TypeError, "unable to find a common base ring for %s (base ring: %s) and %s (base ring %s)"%(x,xb,y,yb)
        return x.change_ring(b), y.change_ring(b)


    cdef bin_op_c(self, x, y, op):
        """
        Compute x op y, where coercion of x and y works according to
        SAGE's coercion rules.
        """
        # Try canonical element coercion.
        try:
            x1, y1 = self.canonical_coercion_c(x, y)
            return op(x1,y1)        
        except TypeError, msg:
            # print msg  # this can be useful for debugging.
            if not op is mul:
                raise TypeError, arith_error_message(x,y,op)

        # If the op is multiplication, then some other algebra multiplications
        # may be defined
        
        # 2. Try scalar multiplication.
        # No way to multiply x and y using the ``coerce into a canonical
        # parent'' rule.
        # The next rule to try is scalar multiplication by coercing
        # into the base ring.
        cdef bint x_is_modelt, y_is_modelt

        y_is_modelt = PY_TYPE_CHECK(y, ModuleElement)
        if y_is_modelt:
            # First try to coerce x into the base ring of y if y is an element.
            try:
                R = (<ModuleElement> y)._parent._base 
                if R is None:
                    raise RuntimeError, "base of '%s' must be set to a ring (but it is None)!"%((<ModuleElement> y)._parent)
                x = (<Parent>R)._coerce_c(x)
                return (<ModuleElement> y)._rmul_c(x)     # the product x * y
            except TypeError, msg:
                pass

        x_is_modelt = PY_TYPE_CHECK(x, ModuleElement)
        if x_is_modelt:
            # That did not work.  Try to coerce y into the base ring of x.
            try:
                R = (<ModuleElement> x)._parent._base 
                if R is None:
                    raise RuntimeError, "base of '%s' must be set to a ring (but it is None)!"%((<ModuleElement> x)._parent)            
                y = (<Parent> R)._coerce_c(y)
                return (<ModuleElement> x)._lmul_c(y)    # the product x * y
            except TypeError:
                pass

        if y_is_modelt and x_is_modelt:
            # 3. Both canonical coercion failed, but both are module elements.
            # Try base extending the right object by the parent of the left

            ## TODO -- WORRY -- only unambiguous if one succeeds!
            if  PY_TYPE_CHECK(x, RingElement):
                try:
                    return x * y.base_extend((<RingElement>x)._parent)
                except (TypeError, AttributeError), msg:
                    pass
            # Also try to base extending the left object by the parent of the right
            if  PY_TYPE_CHECK(y, RingElement):
                try:
                    return y * x.base_extend((<Element>y)._parent)
                except (TypeError, AttributeError), msg:
                    pass

        # 4. Try _l_action or _r_action.
        # Test to see if an _r_action or _l_action is
        # defined on either side.
        try:
            return x._l_action(y)
        except (AttributeError, TypeError):    
            pass
        try:
            return y._r_action(x)
        except (AttributeError, TypeError):
            pass
            
        raise TypeError, arith_error_message(x,y,op)
        

cdef class CoercionModel_cache_maps(CoercionModel_original):
    """
    See also sage.categories.pushout
    
    EXAMPLES:
        sage: f = ZZ['t','x'].0 + QQ['x'].0 + CyclotomicField(13).gen(); f
        t + x + zeta13
        sage: f.parent()
        Multivariate Polynomial Ring in t, x over Cyclotomic Field of order 13 and degree 12
        sage: ZZ['x','y'].0 + ~Frac(QQ['y']).0
        (x*y + 1)/y
        sage: MatrixSpace(ZZ['x'], 2, 2)(2) + ~Frac(QQ['x']).0
        [(2*x + 1)/x           0]
        [          0 (2*x + 1)/x]
        sage: f = ZZ['x,y,z'].0 + QQ['w,x,z,a'].0; f
        w + x
        sage: f.parent()
        Multivariate Polynomial Ring in w, x, y, z, a over Rational Field
        sage: ZZ['x,y,z'].0 + ZZ['w,x,z,a'].1
        2*x
        
    AUTHOR: 
        -- Robert Bradshaw
    """

    def __init__(self, lookup_dict_sizes=137):
        # This MUST be a mapping of tuples, where each 
        # tuple contains at least two elements that are either
        # None or of type Morphism. 
        self._coercion_maps = TripleDict(lookup_dict_sizes)
        # This MUST be a mapping of actions. 
        self._action_maps = TripleDict(lookup_dict_sizes)
        
<<<<<<< HEAD
    cdef bin_op_c(self, x, y, op):

        if (op is not op_add) and (op is not op_sub):
=======
    def get_cache(self):
        return dict(self._coercion_maps.iteritems()), dict(self._action_maps.iteritems())
        
    def get_stats(self):
        return self._coercion_maps.stats(), self._action_maps.stats()
        
    cdef bin_op_c(self, x, y, op):
        if (op is not add) and (op is not sub) and (op is not iadd) and (op is not isub):
>>>>>>> f8651300
            # Actions take preference over common-parent coercions.
            xp = parent_c(x)
            yp = parent_c(y)
            if xp is yp:
                return op(x,y)
            action = self.get_action_c(xp, yp, op)
            if action is not None:
                return (<Action>action)._call_c(x, y)
        
        try:
            xy = self.canonical_coercion_c(x,y)
<<<<<<< HEAD
            return op(<object>PyTuple_GET_ITEM(xy, 0), <object>PyTuple_GET_ITEM(xy, 1))
        except TypeError, msg:
=======
            return PyObject_CallObject(op, xy)
        except TypeError:
>>>>>>> f8651300
#            raise
#            print msg
            pass

        if op is mul or op is imul:
                
            # elements may also act on non-elements
            # (e.g. sequences or parents)
            try:
                return x._l_action(y)
            except (AttributeError, TypeError):    
                pass
            try:
                return y._r_action(x)
            except (AttributeError, TypeError):
                pass
                
        raise TypeError, arith_error_message(x,y,op)


        
    cdef canonical_coercion_c(self, x, y):
        xp = parent_c(x)
        yp = parent_c(y)
        if xp is yp:
            return x,y
            
        cdef Element x_elt, y_elt
        coercions = self.coercion_maps_c(xp, yp)
        if coercions is not None:
            x_map, y_map = coercions
            if x_map is not None:
                x_elt = (<Morphism>x_map)._call_c(x)
            else:
                x_elt = x
            if y_map is not None:
                y_elt = (<Morphism>y_map)._call_c(y)
            else:
                y_elt = y
            if x_elt is None:
                raise RuntimeError, "BUG in morphism, returned None %s %s %s" % (x, type(x_map), x_map)
            elif y_elt is None:
                raise RuntimeError, "BUG in morphism, returned None %s %s %s" % (y, type(y_map), y_map)
            if x_elt._parent is y_elt._parent:
                # We must verify this as otherwise we are prone to 
                # getting into an infinite loop in c, and the above
                # morphisms may be written by (imperfect) users. 
                return x_elt,y_elt
            elif x_elt._parent == y_elt._parent:
                # TODO: Non-uniqueness of parents strikes again! 
                # print parent_c(x_elt), " is not ", parent_c(y_elt)
                y_elt = parent_c(x_elt)(y_elt)
                if x_elt._parent is y_elt._parent:
                    return x_elt,y_elt
            self._coercion_error(x, x_map, x_elt, y, y_map, y_elt)
        
        # Now handle the native python + sage object cases
        # that were not taken care of above. 
        elif PY_IS_NUMERIC(x):
            try:
                x = yp(x)
                if PY_TYPE_CHECK(yp, type): return x,y
            except TypeError:
                y = x.__class__(y)
                return x, y
            return _verify_canonical_coercion_c(x,y)

        elif PY_IS_NUMERIC(y):
            try:
                y = xp(y)
                if PY_TYPE_CHECK(xp, type): return x,y
            except TypeError:
                x = y.__class__(x)
                return x, y            
            return _verify_canonical_coercion_c(x,y)
            
        raise TypeError, "no common canonical parent for objects with parents: '%s' and '%s'"%(xp, yp)
        

    def _coercion_error(self, x, x_map, x_elt, y, y_map, y_elt):
        raise RuntimeError, """There is a bug in the coercion code in SAGE.
Both x (=%r) and y (=%r) are supposed to have identical parents but they don't.
In fact, x has parent '%s'
whereas y has parent '%s'

Original elements %r (parent %s) and %r (parent %s) and morphisms
%s %r
%s %r"""%( x_elt, y_elt, parent_c(x_elt), parent_c(y_elt),
            x, parent_c(x), y, parent_c(y),
            type(x_map), x_map, type(y_map), y_map)
    
    def coercion_maps(self, R, S):
        return self.coercion_maps_c(R, S)
    
    cdef coercion_maps_c(self, R, S):
        try:
            return self._coercion_maps.get(R, S, None)
        except KeyError:
            homs = self.discover_coercion_c(R, S)
            swap = None if homs is None else (homs[1], homs[0])
            self._coercion_maps.set(R, S, None, homs)
            self._coercion_maps.set(S, R, None, swap)
        return homs
    
    cdef discover_coercion_c(self, R, S):
        from sage.categories.homset import Hom
        if R is S:
            return None, None
            
        # See if there is a natural coercion from R to S
        if PY_TYPE_CHECK(R, Parent):
            mor = (<Parent>R).coerce_map_from_c(S)
            if mor is not None:
                return None, mor

        # See if there is a natural coercion from S to R
        if PY_TYPE_CHECK(S, Parent):
            mor = (<Parent>S).coerce_map_from_c(R)
            if mor is not None:
                return mor, None
        
        # Try base extending
        if PY_TYPE_CHECK(R, Parent) and PY_TYPE_CHECK(S, Parent):
            from sage.categories.pushout import pushout
            try:
                Z = pushout(R, S)
                from sage.categories.homset import Hom
                # Can I trust always __call__() to do the right thing in this case? 
                return sage.categories.morphism.CallMorphism(Hom(R, Z)), sage.categories.morphism.CallMorphism(Hom(S, Z))
            except:
                pass

        return None
        
    
    def get_action(self, R, S, op):
        return self.get_action_c(R, S, op)
    
    cdef get_action_c(self, R, S, op):
        try:
            return self._action_maps.get(R, S, op)
        except KeyError:
            action = self.discover_action_c(R, S, op)
            self._action_maps.set(R, S, op, action)
            return action
    
    cdef discover_action_c(self, R, S, op):
#        print "looking", R, <int>R, op, S, <int>S
    
        if PY_TYPE_CHECK(S, Parent):
            action = (<Parent>S).get_action_c(R, op, False)
            if action is not None:
#                print "found", action
                return action
                    
        if PY_TYPE_CHECK(R, Parent):
            action = (<Parent>R).get_action_c(S, op, True)
            if action is not None:
#                print "found", action
                return action
        
        if op is div:
            # Division on right is the same acting on right by inverse, if it is so defined. 
            # To return such an action, we need to verify that it would be an action for the mul
            # operator, but the action must be over a parent containing inverse elements. 
            from sage.rings.ring import is_Ring
            if is_Ring(S):
                try:
                    K = S.fraction_field()
                except TypeError:
                    K = None
            else:
                K = S
                
            if K is not None:            
                if PY_TYPE_CHECK(S, Parent) and (<Parent>S).get_action_c(R, mul, False) is not None:
                    action = (<Parent>K).get_action_c(R, mul, False)
                    if action is not None and action.actor() is K:
                        try:
                            return ~action
                        except TypeError:
                            pass
                            
                if PY_TYPE_CHECK(R, Parent) and (<Parent>R).get_action_c(S, mul, True) is not None:
                    action = (<Parent>R).get_action_c(K, mul, True)
                    if action is not None and action.actor() is K:
                        try:
                            return ~action
                        except TypeError:
                            pass
                            
        
        if PY_TYPE(R) == <void *>type:
            sageR = py_scalar_parent(R)
            if sageR is not None:
                action = self.discover_action_c(sageR, S, op)
                if action:
                    if not PY_TYPE_CHECK(action, IntegerMulAction):
                        action = PyScalarAction(action)
                    return action
        
        if PY_TYPE(S) == <void *>type:
            sageS = py_scalar_parent(S)
            if sageS is not None:
                action = self.discover_action_c(R, sageS, op)
                if action:
                    if not PY_TYPE_CHECK(action, IntegerMulAction):
                        action = PyScalarAction(action)
                    return action
        
        if op.__name__[0] == 'i':
            try:
                a = self.discover_action_c(R, S, no_inplace_op(op))
                if a is not None:
                    is_inverse = isinstance(a, InverseAction)
                    if is_inverse: a = ~a
                    if a is not None and PY_TYPE_CHECK(a, RightModuleAction):
                        # We want a new instance so that we don't alter the (potentially cached) original
                        a = RightModuleAction(S, R)
                        (<RightModuleAction>a).is_inplace = 1
                    if is_inverse: a = ~a
                return a
            except KeyError:
                pass
        
#        if op is operator.mul:
#            from sage.rings.integer_ring import ZZ
#            if S in [int, long, ZZ] and not R.has_coerce_map_from(ZZ):
#                return IntegerMulAction(S, R False)
#        
#            if R in [int, long, ZZ] and not S.has_coerce_map_from(ZZ):
#                return IntegerMulAction(R, S, True)
        
        return None
                            
    

cdef class CoercionModel_profile(CoercionModel_cache_maps):
    """
    This is a subclass of CoercionModel_cache_maps that can be used
    to inspect and profile implicit coercions. 

    EXAMPLE: 
        sage: from sage.structure.coerce import CoercionModel_profile
        sage: from sage.structure.element import set_coercion_model
        sage: coerce = CoercionModel_profile()
        sage: set_coercion_model(coerce)
        sage: 2 + 1/2
        5/2
        sage: coerce.profile() # random timings
        1    0.00015    Integer Ring    -->    Rational Field    Rational Field
        
    This shows that one coercion was performed, from $\Z$ to $\Q$ (with the result in $\Q$)
    and it took 0.00015 seconds. 
    
        sage: R.<x> = ZZ[]
        sage: coerce.flush()
        sage: 1/2 * x + .5
        0.500000000000000*x + 0.500000000000000
        sage: coerce.profile()    # random timings
        1    0.00279    *    Rational Field    A->    Univariate Polynomial Ring in x over Integer Ring    Univariate Polynomial Ring in x over Rational Field
        1    0.00135         Univariate Polynomial Ring in x over Rational Field    <->    Real Field with 53 bits of precision    Univariate Polynomial Ring in x over Real Field with 53 bits of precision
        10   0.00013         <type 'int'>    -->    Rational Field    Rational Field
        6    0.00011         <type 'int'>    -->    Real Field with 53 bits of precision    Real Field with 53 bits of precision
        
    We can read of this data that the most expensive operation was the creation 
    of the action of $\Q$ on $\Z[x]$ (whose result lies in $\Q[x]$. This has
    been cached as illistrated below. 
    
        sage: coerce.flush()
        sage: z = 1/2 * x + .5
        sage: coerce.profile()     # more random timings
        1    0.00020         Univariate Polynomial Ring in x over Rational Field    <->    Real Field with 53 bits of precision    Univariate Polynomial Ring in x over Real Field with 53 bits of precision
        5    0.00005         <type 'int'>    -->    Rational Field    Rational Field
        1    0.00004    *    Rational Field    A->    Univariate Polynomial Ring in x over Integer Ring    Univariate Polynomial Ring in x over Rational Field
        

    NOTE: 
       - profiles are indexable and sliceable. 
       - they also have a nice latex view (with much less verbose ring descriptors), use the show(...) command. 
    
    """
    def __init__(self, timer=time.time):
        CoercionModel_cache_maps.__init__(self)
        self.profiling_info = {}
        self.timer = timer
    
    
    cdef get_action_c(self, xp, yp, op):
        time = self.timer()
        action = CoercionModel_cache_maps.get_action_c(self, xp, yp, op)
        time = self.timer() - time
        if action is not None:
            self._log_time(xp, yp, op, time, action)
        return action
        
    cdef canonical_coercion_c(self, x, y):
        time = self.timer()
        xy = CoercionModel_cache_maps.canonical_coercion_c(self, x, y)
        time = self.timer() - time
        self._log_time(parent_c(x), parent_c(y), 'coerce', time, parent_c(xy[0]))
        return xy
            
    cdef void _log_time(self, xp, yp, op, time, data):
        if op == "coerce":
            # consolidate symmetric cases
            if data is xp:
                xp,yp = yp,xp
            if data is not yp and xp > yp:
                xp,yp = yp,xp
                
        try:
            timing = self.profiling_info[xp, yp, op]
        except KeyError:
            timing = [0, 0, time, data]
            self.profiling_info[xp, yp, op] = timing
        timing[0] += 1
        timing[1] += time
    
    def flush(self):
        self.profiling_info = {}

    def profile(self, filter=None):
            
        output = []
        import re
        for key, timing in self.profiling_info.iteritems():
            xp, yp, op = key
            explain, resp = self.analyze_bin_op(xp, yp, op, timing[3])
            if filter is not None:
                if not xp in filter and not yp in filter and not resp in filter:
                    continue
                    
            item = CoercionProfileItem(xp=xp, yp=yp, op=op, total_time=timing[1], count=timing[0], discover_time=timing[2], explain=explain, resp=resp)
            output.append(item)
        
        output.sort(reverse=True)
        return CoercionProfile(output)
                    
        
    def analyze_bin_op(self, xp, yp, op, data):
        if isinstance(data, Action):
            if data.actor() == xp:  
                explain = "Act on left"
            else:
                explain = "Act on right"
            resp = data.domain()
        else:
            resp = data
            if resp is xp:
                explain = "Coerce left"
            elif resp is yp:
                explain = "Coerce right"
            else:
                explain = "Coerce both"
        return explain, resp


class CoercionProfile:
    
    def __init__(self, data):
        self.data = data
        
    def __getitem__(self, ix):
        return CoercionProfile([self.data[ix]])

    def __getslice__(self, start, end):
        return CoercionProfile(self.data[start:end])

    def _latex_(self):
        return r"""
        \begin{array}{rr|l|ccccc}
        %s
        \end{array}
        """ % "\\\\\n".join([row._latex_() for row in self.data])
        
    def __repr__(self):
        return "\n".join([repr(row) for row in self.data])
        
            
class CoercionProfileItem:

    def __init__(self, **kwds):
        self.__dict__.update(kwds)
    
    def __cmp__(self, other):
        return cmp(self.total_time, other.total_time)
        
    def _latex_(self):
        return "&".join([str(self.count), 
                         "%01.5f"%self.total_time, 
                         self.op_name(self.op), 
                         self.pretty_print_parent(self.xp), 
                         self.latex_arrow(self.explain),
                         self.pretty_print_parent(self.yp), 
                         "|",
                         self.pretty_print_parent(self.resp)])
                         
    def __repr__(self):
        return "\t".join([str(self.count), 
                          "%01.5f"%self.total_time, 
                          self.op_name(self.op), 
                          str(self.xp), 
                          self.text_arrow(self.explain),
                          str(self.yp),
                          str(self.resp)])
        
    def latex_arrow(self, explain):
        if explain == "Coerce left":
            return "\\leftarrow"
        elif explain == "Coerce right":
            return "\\rightarrow"
        elif explain == "Coerce both":
            return "\\leftrightarrow"
        elif explain == "Act on left":
            return "\\nearrow"
        elif explain == "Act on right":
            return "\\nwarrow"
        else:
            return "\\text{%s}" % explain
            
    def text_arrow(self, explain):
        if explain == "Coerce left":
            return "<--"
        elif explain == "Coerce right":
            return "-->"
        elif explain == "Coerce both":
            return "<->"
        elif explain == "Act on left":
            return "A->"
        elif explain == "Act on right":
            return "<-A"
        else:
            return explain
            
    def op_name(self, op):
        if op == "coerce":
            return " "
        try:
            return D[op.__name__]
        except AttributeError:
            return str(op)
        except KeyError:
            return op.__name__
            
    def pretty_print_parent(self, p):
        # Full text names can be really long, but latex doesn't have all the info
        # Perhaps there should be another method and/or a difference between str/repr
        # for parents. 
        if isinstance(p, type):
            return "\\text{%s}" % re.sub(r"<.*'(.*)'>", r"\1", str(p))
        
        # special cases
        from sage.rings.all import RDF, RQDF, CDF
        if p == RDF:
            return "RDF"
        elif p == RQDF:
            return "RQDF"
        elif p == CDF:
            return "CDF"
            
        try:
            s = p._latex_()
        except AttributeError:
            s = str(p)
        try:
            prec = p.precision()
            s += " \\text{(%s)}"%prec
        except AttributeError:
            pass
            
        # try to non-distructively shorten latex
        if len(s) > 50:
            real_len = len(re.sub(r"(\\[a-zA-Z]+)|[{}]", "", s))
            if real_len > 50:
                s = re.sub(r"([0-9]{,3})[0-9]{5,}([0-9])", "\\1...\\2", s)
                real_len = len(re.sub(r"(\\[a-zA-Z]+)|[{}]", "", s))
                if real_len > 50:
                    s = re.sub(r"([^\\]\b[^{}\\]{5,7})[^{}\\]{5,}([^{}\\]{3,})", "\\1...\\2", " "+s)

        return s            





from sage.structure.element cimport Element # workaround SageX bug

cdef class LAction(Action):
    """Action calls _l_action of the actor."""
    def __init__(self, G, S):
        Action.__init__(self, G, S, True, mul)
    cdef Element _call_c_impl(self, Element g, Element a):
        return g._l_action(a)  # a * g

cdef class RAction(Action):
    """Action calls _r_action of the actor."""
    def __init__(self, G, S):
        Action.__init__(self, G, S, False, mul)
    cdef Element _call_c_impl(self, Element a, Element g):
        return g._r_action(a)  # g * a

cdef class LeftModuleAction(Action):
    def __init__(self, G, S):
        if not isinstance(G, Parent):
            # only let Parents act
            raise TypeError
        # Objects are implemented with the assumption that
        # _rmul_ is given an element of the basering
        if G is not S.base() and S.base() is not S:
            # first we try the easy case of coercing G to the basering of S
            self.connecting = S.base().coerce_map_from(G)
            if self.connecting is None:
                # otherwise, we try and find a base extension
                from sage.categories.pushout import pushout
                # this may raise a type error, which we propagate
                self.extended_base = pushout(G, S)
                # make sure the pushout actually gave correct a base extension of S
                if self.extended_base.base() != pushout(G, S.base()):
                    raise TypeError, "Actor must be coercable into base."
                else:
                    self.connecting = self.extended_base.base().coerce_map_from(G)
                    if self.connecting is None:
                        # this may happen if G is, say, int rather than a parent
                        # TODO: let python types be valid actions
                        raise TypeError
                
        # TODO: detect this better
        # if this is bad it will raise a type error in the subsequent lines, which we propagate
        cdef RingElement g = G._an_element()
        cdef ModuleElement a = S._an_element()
        res = self._call_c(g, a)
        
        if parent_c(res) is not S and parent_c(res) is not self.extended_base:
            raise TypeError
            
        Action.__init__(self, G, S, True, mul)

    cdef Element _call_c_impl(self, Element g, Element a):
        if self.connecting is not None:
            g = self.connecting._call_c(g)
        if self.extended_base is not None:
            a = self.extended_base(a)
        return _rmul_c(<ModuleElement>a, <RingElement>g)  # a * g
        
    def _repr_name_(self):
        return "scalar multiplication"

    def codomain(self):
        if self.extended_base is not None:
            return self.extended_base
        return self.S

        
cdef class RightModuleAction(Action):
    def __init__(self, G, S):
        if not isinstance(G, Parent):
            # only let Parents act
            raise TypeError
        # Objects are implemented with the assumption that
        # _lmul_ is given an element of the basering
        if G is not S.base() and S.base() is not S:
            # first we try the easy case of coercing G to the basering of S
            self.connecting = S.base().coerce_map_from(G)
            if self.connecting is None:
                # otherwise, we try and find a base extension
                from sage.categories.pushout import pushout
                # this may raise a type error, which we propagate
                self.extended_base = pushout(G, S)
                # make sure the pushout actually gave correct a base extension of S
                if self.extended_base.base() != pushout(G, S.base()):
                    raise TypeError, "Actor must be coercable into base."
                else:
                    self.connecting = self.extended_base.base().coerce_map_from(G)

        # TODO: detect this better
        # if this is bad it will raise a type error in the subsequent lines, which we propagate
        cdef RingElement g = G._an_element()
        cdef ModuleElement a = S._an_element()
        res = self._call_c(a, g)

        if parent_c(res) is not S and parent_c(res) is not self.extended_base:
            raise TypeError
            
        Action.__init__(self, G, S, False, mul)
        self.is_inplace = 0
        
    cdef Element _call_c_impl(self, Element a, Element g):
        cdef PyObject* tmp
        if self.connecting is not None:
            g = self.connecting._call_c(g)
        if self.extended_base is not None:
            a = self.extended_base(a)
            # TODO: figure out where/why the polynomial constructor is caching 'a'
            if (<RefPyObject *>a).ob_refcnt == 2:
                b = self.extended_base(0)
            if (<RefPyObject *>a).ob_refcnt == 1:
                # This is a truely new object, mutate it
                return _ilmul_c(<ModuleElement>a, <RingElement>g)  # a * g
            else:
                return _lmul_c(<ModuleElement>a, <RingElement>g)  # a * g
        else:
            # The 3 extra refcounts are from
            #    (1) bin_op_c stack
            #    (2) Action._call_c stack
            #    (3) Action._call_c_impl stack
            if (<RefPyObject *>a).ob_refcnt < 3 + inplace_threshold + self.is_inplace:
                return _ilmul_c(<ModuleElement>a, <RingElement>g)  # a * g
            else:
                return _lmul_c(<ModuleElement>a, <RingElement>g)  # a * g
        
    def _repr_name_(self):
        return "scalar multiplication"
        
    def codomain(self):
        if self.extended_base is not None:
            return self.extended_base
        return self.S



cdef class PyScalarAction(Action):
    
    def __init__(self, Action action):
        Action.__init__(self, action.G, action.S, action._is_left, action.op)
        self._action = action

    cdef Element _call_c(self, a, b):
        # Override this (BAD) because signature of _call_c_impl requires elements
        if self._is_left:
            a = self.G(a)
            return self._action._call_c(a,b)
        else:
            b = self.G(b)
            return self._action._call_c(a,b)
    
    def __inverse__(self):
        return PyScalarAction(~self._action)


cdef class IntegerMulAction(Action):
    
    def __init__(self, ZZ, M, is_left):
        if PY_TYPE_CHECK(ZZ, type):
            from sage.structure.parent import Set_PythonType
            ZZ = Set_PythonType(ZZ)
        test = M._an_element() + (-M._an_element()) # make sure addition and negation is allowed
        Action.__init__(self, ZZ, M, is_left, mul)

    cdef Element _call_c(self, nn, a):
        # Override _call_c because signature of _call_c_impl requires elements
        if not self._is_left:
            a, nn = nn, a
        if not PyInt_CheckExact(nn):
            nn = PyNumber_Int(nn)
            if not PyInt_CheckExact(nn):
                return fast_mul(a, nn)
                
        return fast_mul_long(a, PyInt_AS_LONG(nn))
        
    def __inverse__(self):
        raise TypeError, "No generic module division by Z."
        
    def _repr_type(self):
        return "Integer Multiplication"



cdef inline fast_mul(a, n):
    _sig_on
    if n < 0:
        n = -n
        a = -a
    pow2a = a
    while n & 1 == 0:
        pow2a += pow2a
        n = n >> 1
    sum = pow2a
    n = n >> 1
    while n != 0:
        pow2a += pow2a
        if n & 1:
            sum += pow2a
        n = n >> 1
    _sig_off
    return sum

cdef inline fast_mul_long(a, long n):
    if n < 0:
        n = -n
        a = -a
    if n < 4:
        if n == 0: return (<Element>a)._parent(0)
        if n == 1: return a
        if n == 2: return a+a
        if n == 3: return a+a+a
    _sig_on
    pow2a = a
    while n & 1 == 0:
        pow2a += pow2a
        n = n >> 1
    sum = pow2a
    n = n >> 1
    while n != 0:
        pow2a += pow2a
        if n & 1:
            sum += pow2a
        n = n >> 1
    _sig_off
    return sum<|MERGE_RESOLUTION|>--- conflicted
+++ resolved
@@ -230,11 +230,6 @@
         # This MUST be a mapping of actions. 
         self._action_maps = TripleDict(lookup_dict_sizes)
         
-<<<<<<< HEAD
-    cdef bin_op_c(self, x, y, op):
-
-        if (op is not op_add) and (op is not op_sub):
-=======
     def get_cache(self):
         return dict(self._coercion_maps.iteritems()), dict(self._action_maps.iteritems())
         
@@ -243,7 +238,6 @@
         
     cdef bin_op_c(self, x, y, op):
         if (op is not add) and (op is not sub) and (op is not iadd) and (op is not isub):
->>>>>>> f8651300
             # Actions take preference over common-parent coercions.
             xp = parent_c(x)
             yp = parent_c(y)
@@ -255,13 +249,8 @@
         
         try:
             xy = self.canonical_coercion_c(x,y)
-<<<<<<< HEAD
-            return op(<object>PyTuple_GET_ITEM(xy, 0), <object>PyTuple_GET_ITEM(xy, 1))
-        except TypeError, msg:
-=======
             return PyObject_CallObject(op, xy)
         except TypeError:
->>>>>>> f8651300
 #            raise
 #            print msg
             pass
