--- conflicted
+++ resolved
@@ -253,13 +253,8 @@
         except TypeError:
 #            raise
             pass
-<<<<<<< HEAD
-            
+
         if op is mul or op is imul:
-=======
-
-        if op is operator.mul:
->>>>>>> 6f1dd86a
                 
             # elements may also act on non-elements
             # (e.g. sequences or parents)
